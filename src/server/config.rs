--- conflicted
+++ resolved
@@ -15,13 +15,8 @@
 pub const DEFAULT_CLUSTER_ID: u64 = 0;
 pub const DEFAULT_LISTENING_ADDR: &str = "127.0.0.1:20106";
 const DEFAULT_ADVERTISE_LISTENING_ADDR: &str = "";
-<<<<<<< HEAD
 const DEFAULT_STATUS_ADDR: &str = "127.0.0.1:20108";
-const DEFAULT_GRPC_CONCURRENCY: usize = 4;
-=======
-const DEFAULT_STATUS_ADDR: &str = "127.0.0.1:20180";
 const DEFAULT_GRPC_CONCURRENCY: usize = 5;
->>>>>>> 73f01599
 const DEFAULT_GRPC_CONCURRENT_STREAM: i32 = 1024;
 const DEFAULT_GRPC_RAFT_CONN_NUM: usize = 1;
 const DEFAULT_GRPC_MEMORY_POOL_QUOTA: u64 = isize::MAX as u64;
