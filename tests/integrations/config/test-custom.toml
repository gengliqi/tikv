--- conflicted
+++ resolved
@@ -189,13 +189,9 @@
 cmd-batch = false
 raft-ready-size-limit = "12MB"
 raft-write-size-limit = "34MB"
-<<<<<<< HEAD
-store-waterfall-metrics = true
+waterfall-metrics = true
 io-reschedule-concurrent-max-count = 1234
 io-reschedule-hotpot-duration = "4321s"
-=======
-waterfall-metrics = true
->>>>>>> 4e18c428
 
 [coprocessor]
 split-region-on-table = false
