--- conflicted
+++ resolved
@@ -183,13 +183,9 @@
 future-poll-size = 2
 hibernate-regions = false
 dev-assert = true
-<<<<<<< HEAD
-perf-level = 5
-raft-write-size-limit = "34MB"
-=======
 perf-level = 1
 evict-cache-on-memory-ratio = 0.8
->>>>>>> d72c69ed
+raft-write-size-limit = "34MB"
 
 [coprocessor]
 split-region-on-table = false
