// Copyright 2017 TiKV Project Authors. Licensed under Apache-2.0.

use std::fs::File;
use std::io::Read;
use std::path::PathBuf;

use slog::Level;

use batch_system::Config as BatchSystemConfig;
use collections::HashSet;
use encryption::{EncryptionConfig, FileConfig, MasterKeyConfig};
use engine_rocks::config::{BlobRunMode, CompressionType, LogLevel};
use engine_rocks::raw::{
    CompactionPriority, DBCompactionStyle, DBCompressionType, DBRateLimiterMode, DBRecoveryMode,
};
use engine_traits::config::PerfLevel;
use file_system::{IOPriority, IORateLimitMode};
use kvproto::encryptionpb::EncryptionMethod;
use pd_client::Config as PdConfig;
use raftstore::coprocessor::{Config as CopConfig, ConsistencyCheckMethod};
use raftstore::store::Config as RaftstoreConfig;
use security::SecurityConfig;
use tikv::config::*;
use tikv::import::Config as ImportConfig;
use tikv::server::config::GrpcCompressionType;
use tikv::server::gc_worker::GcConfig;
use tikv::server::lock_manager::Config as PessimisticTxnConfig;
use tikv::server::Config as ServerConfig;
use tikv::storage::config::{BlockCacheConfig, Config as StorageConfig, IORateLimitConfig};
use tikv_util::config::{LogFormat, OptionReadableSize, ReadableDuration, ReadableSize};

mod dynamic;
mod test_config_client;

#[test]
fn test_toml_serde() {
    let value = TiKvConfig::default();
    let dump = toml::to_string_pretty(&value).unwrap();
    let load = toml::from_str(&dump).unwrap();
    assert_eq!(value, load);
}

// Read a file in project directory. It is similar to `include_str!`,
// but `include_str!` a large string literal increases compile time.
// See more: https://github.com/rust-lang/rust/issues/39352
fn read_file_in_project_dir(path: &str) -> String {
    let mut p = PathBuf::from(env!("CARGO_MANIFEST_DIR"));
    p.push(path);
    let mut f = File::open(p).unwrap();
    let mut buffer = String::new();
    f.read_to_string(&mut buffer).unwrap();
    buffer
}

#[test]
fn test_serde_custom_tikv_config() {
    let mut value = TiKvConfig::default();
    value.log_level = Level::Debug;
    value.log_file = "foo".to_owned();
    value.log_format = LogFormat::Json;
    value.slow_log_file = "slow_foo".to_owned();
    value.slow_log_threshold = ReadableDuration::secs(1);
    value.abort_on_panic = true;
    value.memory_usage_limit = ReadableSize::gb(10);
    value.memory_usage_high_water = 0.65;
    value.server = ServerConfig {
        cluster_id: 0, // KEEP IT ZERO, it is skipped by serde.
        addr: "example.com:443".to_owned(),
        labels: map! { "a".to_owned() => "b".to_owned() },
        advertise_addr: "example.com:443".to_owned(),
        status_addr: "example.com:443".to_owned(),
        advertise_status_addr: "example.com:443".to_owned(),
        status_thread_pool_size: 1,
        max_grpc_send_msg_len: 6 * (1 << 20),
        raft_client_grpc_send_msg_buffer: 1234 * 1024,
        raft_client_queue_size: 1234,
        raft_msg_max_batch_size: 123,
<<<<<<< HEAD
        raft_msg_flush_delay_us: 1234,
=======
>>>>>>> a41ae459
        concurrent_send_snap_limit: 4,
        concurrent_recv_snap_limit: 4,
        grpc_compression_type: GrpcCompressionType::Gzip,
        grpc_concurrency: 123,
        grpc_concurrent_stream: 1_234,
        grpc_memory_pool_quota: ReadableSize(123_456),
        grpc_raft_conn_num: 123,
        grpc_stream_initial_window_size: ReadableSize(12_345),
        grpc_keepalive_time: ReadableDuration::secs(3),
        grpc_keepalive_timeout: ReadableDuration::secs(60),
        end_point_concurrency: None,
        end_point_max_tasks: None,
        end_point_stack_size: None,
        end_point_recursion_limit: 100,
        end_point_stream_channel_size: 16,
        end_point_batch_row_limit: 64,
        end_point_stream_batch_row_limit: 4096,
        end_point_enable_batch_if_possible: true,
        end_point_request_max_handle_duration: ReadableDuration::secs(12),
        end_point_max_concurrency: 10,
        snap_max_write_bytes_per_sec: ReadableSize::mb(10),
        snap_max_total_size: ReadableSize::gb(10),
        stats_concurrency: 10,
        heavy_load_threshold: 1000,
        heavy_load_wait_duration: ReadableDuration::millis(2),
        enable_request_batch: false,
        background_thread_count: 999,
        raft_client_backoff_step: ReadableDuration::secs(1),
        end_point_slow_log_threshold: ReadableDuration::secs(1),
        forward_max_connections_per_address: 5,
    };
    value.readpool = ReadPoolConfig {
        unified: UnifiedReadPoolConfig {
            min_thread_count: 5,
            max_thread_count: 10,
            stack_size: ReadableSize::mb(20),
            max_tasks_per_worker: 2200,
        },
        storage: StorageReadPoolConfig {
            use_unified_pool: Some(true),
            high_concurrency: 1,
            normal_concurrency: 3,
            low_concurrency: 7,
            max_tasks_per_worker_high: 1000,
            max_tasks_per_worker_normal: 1500,
            max_tasks_per_worker_low: 2500,
            stack_size: ReadableSize::mb(20),
        },
        coprocessor: CoprReadPoolConfig {
            use_unified_pool: Some(false),
            high_concurrency: 2,
            normal_concurrency: 4,
            low_concurrency: 6,
            max_tasks_per_worker_high: 2000,
            max_tasks_per_worker_normal: 1000,
            max_tasks_per_worker_low: 3000,
            stack_size: ReadableSize::mb(12),
        },
    };
    value.metric = MetricConfig {
        interval: ReadableDuration::secs(15),
        address: "".to_string(),
        job: "tikv_1".to_owned(),
    };
    let mut apply_batch_system = BatchSystemConfig::default();
    apply_batch_system.max_batch_size = Some(22);
    apply_batch_system.pool_size = 4;
    apply_batch_system.reschedule_duration = ReadableDuration::secs(3);
    let mut store_batch_system = BatchSystemConfig::default();
    store_batch_system.max_batch_size = Some(21);
    store_batch_system.pool_size = 3;
    store_batch_system.reschedule_duration = ReadableDuration::secs(2);
    value.raft_store = RaftstoreConfig {
        prevote: false,
        raftdb_path: "/var".to_owned(),
        capacity: ReadableSize(123),
        raft_base_tick_interval: ReadableDuration::secs(12),
        raft_heartbeat_ticks: 1,
        raft_election_timeout_ticks: 12,
        raft_min_election_timeout_ticks: 14,
        raft_max_election_timeout_ticks: 20,
        raft_max_size_per_msg: ReadableSize::mb(12),
        raft_max_inflight_msgs: 123,
        raft_entry_max_size: ReadableSize::mb(12),
        raft_log_gc_tick_interval: ReadableDuration::secs(12),
        raft_log_gc_threshold: 12,
        raft_log_gc_count_limit: 12,
        raft_log_gc_size_limit: ReadableSize::kb(1),
        raft_log_reserve_max_ticks: 100,
        raft_engine_purge_interval: ReadableDuration::minutes(20),
        raft_entry_cache_life_time: ReadableDuration::secs(12),
        raft_reject_transfer_leader_duration: ReadableDuration::secs(3),
        split_region_check_tick_interval: ReadableDuration::secs(12),
        region_split_check_diff: ReadableSize::mb(20),
        region_compact_check_interval: ReadableDuration::secs(12),
        clean_stale_peer_delay: ReadableDuration::secs(0),
        region_compact_check_step: 1_234,
        region_compact_min_tombstones: 999,
        region_compact_tombstones_percent: 33,
        pd_heartbeat_tick_interval: ReadableDuration::minutes(12),
        pd_store_heartbeat_tick_interval: ReadableDuration::secs(12),
        notify_capacity: 12_345,
        snap_mgr_gc_tick_interval: ReadableDuration::minutes(12),
        snap_gc_timeout: ReadableDuration::hours(12),
        messages_per_tick: 12_345,
        max_peer_down_duration: ReadableDuration::minutes(12),
        max_leader_missing_duration: ReadableDuration::hours(12),
        abnormal_leader_missing_duration: ReadableDuration::hours(6),
        peer_stale_state_check_interval: ReadableDuration::hours(2),
        leader_transfer_max_log_lag: 123,
        snap_apply_batch_size: ReadableSize::mb(12),
        lock_cf_compact_interval: ReadableDuration::minutes(12),
        lock_cf_compact_bytes_threshold: ReadableSize::mb(123),
        consistency_check_interval: ReadableDuration::secs(12),
        report_region_flow_interval: ReadableDuration::minutes(12),
        raft_store_max_leader_lease: ReadableDuration::secs(12),
        right_derive_when_split: false,
        allow_remove_leader: true,
        merge_max_log_gap: 3,
        merge_check_tick_interval: ReadableDuration::secs(11),
        use_delete_range: true,
        cleanup_import_sst_interval: ReadableDuration::minutes(12),
        region_max_size: ReadableSize(0),
        region_split_size: ReadableSize(0),
        local_read_batch_size: 33,
        apply_batch_system,
        store_batch_system,
        store_io_pool_size: 5,
        future_poll_size: 2,
        hibernate_regions: false,
        dev_assert: true,
        apply_yield_duration: ReadableDuration::millis(333),
        perf_level: PerfLevel::EnableTime,
        cmd_batch: false,
        trigger_ready_size: ReadableSize::mb(12),
        trigger_write_size: ReadableSize::mb(34),
        store_waterfall_metrics: true,
    };
    value.pd = PdConfig::new(vec!["example.com:443".to_owned()]);
    let titan_cf_config = TitanCfConfig {
        min_blob_size: ReadableSize(2018),
        blob_file_compression: CompressionType::Zstd,
        blob_cache_size: ReadableSize::gb(12),
        min_gc_batch_size: ReadableSize::kb(12),
        max_gc_batch_size: ReadableSize::mb(12),
        discardable_ratio: 0.00156,
        sample_ratio: 0.982,
        merge_small_file_threshold: ReadableSize::kb(21),
        blob_run_mode: BlobRunMode::Fallback,
        level_merge: true,
        range_merge: true,
        max_sorted_runs: 100,
        gc_merge_rewrite: true,
    };
    let titan_db_config = TitanDBConfig {
        enabled: true,
        dirname: "bar".to_owned(),
        disable_gc: false,
        max_background_gc: 9,
        purge_obsolete_files_period: ReadableDuration::secs(1),
    };
    value.rocksdb = DbConfig {
        wal_recovery_mode: DBRecoveryMode::AbsoluteConsistency,
        wal_dir: "/var".to_owned(),
        wal_ttl_seconds: 1,
        wal_size_limit: ReadableSize::kb(1),
        max_total_wal_size: ReadableSize::gb(1),
        max_background_jobs: 12,
        max_background_flushes: 4,
        max_manifest_file_size: ReadableSize::mb(12),
        create_if_missing: false,
        max_open_files: 12_345,
        enable_statistics: false,
        stats_dump_period: ReadableDuration::minutes(12),
        compaction_readahead_size: ReadableSize::kb(1),
        info_log_max_size: ReadableSize::kb(1),
        info_log_roll_time: ReadableDuration::secs(12),
        info_log_keep_log_file_num: 1000,
        info_log_dir: "/var".to_owned(),
        info_log_level: LogLevel::Info,
        rate_bytes_per_sec: ReadableSize::kb(1),
        rate_limiter_refill_period: ReadableDuration::millis(10),
        rate_limiter_mode: DBRateLimiterMode::AllIo,
        auto_tuned: None,
        rate_limiter_auto_tuned: false,
        bytes_per_sync: ReadableSize::mb(1),
        wal_bytes_per_sync: ReadableSize::kb(32),
        max_sub_compactions: 12,
        writable_file_max_buffer_size: ReadableSize::mb(12),
        use_direct_io_for_flush_and_compaction: true,
        enable_pipelined_write: false,
        enable_multi_batch_write: false,
        enable_unordered_write: true,
        defaultcf: DefaultCfConfig {
            block_size: ReadableSize::kb(12),
            block_cache_size: ReadableSize::gb(12),
            disable_block_cache: false,
            cache_index_and_filter_blocks: false,
            pin_l0_filter_and_index_blocks: false,
            use_bloom_filter: false,
            optimize_filters_for_hits: false,
            whole_key_filtering: true,
            bloom_filter_bits_per_key: 123,
            block_based_bloom_filter: true,
            read_amp_bytes_per_bit: 0,
            compression_per_level: [
                DBCompressionType::No,
                DBCompressionType::No,
                DBCompressionType::Zstd,
                DBCompressionType::Zstd,
                DBCompressionType::No,
                DBCompressionType::Zstd,
                DBCompressionType::Lz4,
            ],
            write_buffer_size: ReadableSize::mb(1),
            max_write_buffer_number: 12,
            min_write_buffer_number_to_merge: 12,
            max_bytes_for_level_base: ReadableSize::kb(12),
            target_file_size_base: ReadableSize::kb(123),
            level0_file_num_compaction_trigger: 123,
            level0_slowdown_writes_trigger: 123,
            level0_stop_writes_trigger: 123,
            max_compaction_bytes: ReadableSize::gb(1),
            compaction_pri: CompactionPriority::MinOverlappingRatio,
            dynamic_level_bytes: true,
            num_levels: 4,
            max_bytes_for_level_multiplier: 8,
            compaction_style: DBCompactionStyle::Universal,
            disable_auto_compactions: true,
            soft_pending_compaction_bytes_limit: ReadableSize::gb(12),
            hard_pending_compaction_bytes_limit: ReadableSize::gb(12),
            force_consistency_checks: true,
            titan: titan_cf_config.clone(),
            prop_size_index_distance: 4000000,
            prop_keys_index_distance: 40000,
            enable_doubly_skiplist: false,
            enable_compaction_guard: false,
            compaction_guard_min_output_file_size: ReadableSize::mb(12),
            compaction_guard_max_output_file_size: ReadableSize::mb(34),
            bottommost_level_compression: DBCompressionType::Disable,
            bottommost_zstd_compression_dict_size: 1024,
            bottommost_zstd_compression_sample_size: 1024,
        },
        writecf: WriteCfConfig {
            block_size: ReadableSize::kb(12),
            block_cache_size: ReadableSize::gb(12),
            disable_block_cache: false,
            cache_index_and_filter_blocks: false,
            pin_l0_filter_and_index_blocks: false,
            use_bloom_filter: false,
            optimize_filters_for_hits: true,
            whole_key_filtering: true,
            bloom_filter_bits_per_key: 123,
            block_based_bloom_filter: true,
            read_amp_bytes_per_bit: 0,
            compression_per_level: [
                DBCompressionType::No,
                DBCompressionType::No,
                DBCompressionType::Zstd,
                DBCompressionType::Zstd,
                DBCompressionType::No,
                DBCompressionType::Zstd,
                DBCompressionType::Lz4,
            ],
            write_buffer_size: ReadableSize::mb(1),
            max_write_buffer_number: 12,
            min_write_buffer_number_to_merge: 12,
            max_bytes_for_level_base: ReadableSize::kb(12),
            target_file_size_base: ReadableSize::kb(123),
            level0_file_num_compaction_trigger: 123,
            level0_slowdown_writes_trigger: 123,
            level0_stop_writes_trigger: 123,
            max_compaction_bytes: ReadableSize::gb(1),
            compaction_pri: CompactionPriority::MinOverlappingRatio,
            dynamic_level_bytes: true,
            num_levels: 4,
            max_bytes_for_level_multiplier: 8,
            compaction_style: DBCompactionStyle::Universal,
            disable_auto_compactions: true,
            soft_pending_compaction_bytes_limit: ReadableSize::gb(12),
            hard_pending_compaction_bytes_limit: ReadableSize::gb(12),
            force_consistency_checks: true,
            titan: TitanCfConfig {
                min_blob_size: ReadableSize(1024), // default value
                blob_file_compression: CompressionType::Lz4,
                blob_cache_size: ReadableSize::mb(0),
                min_gc_batch_size: ReadableSize::mb(16),
                max_gc_batch_size: ReadableSize::mb(64),
                discardable_ratio: 0.5,
                sample_ratio: 0.1,
                merge_small_file_threshold: ReadableSize::mb(8),
                blob_run_mode: BlobRunMode::ReadOnly,
                level_merge: false,
                range_merge: true,
                max_sorted_runs: 20,
                gc_merge_rewrite: false,
            },
            prop_size_index_distance: 4000000,
            prop_keys_index_distance: 40000,
            enable_doubly_skiplist: true,
            enable_compaction_guard: false,
            compaction_guard_min_output_file_size: ReadableSize::mb(12),
            compaction_guard_max_output_file_size: ReadableSize::mb(34),
            bottommost_level_compression: DBCompressionType::Zstd,
            bottommost_zstd_compression_dict_size: 0,
            bottommost_zstd_compression_sample_size: 0,
        },
        lockcf: LockCfConfig {
            block_size: ReadableSize::kb(12),
            block_cache_size: ReadableSize::gb(12),
            disable_block_cache: false,
            cache_index_and_filter_blocks: false,
            pin_l0_filter_and_index_blocks: false,
            use_bloom_filter: false,
            optimize_filters_for_hits: true,
            whole_key_filtering: true,
            bloom_filter_bits_per_key: 123,
            block_based_bloom_filter: true,
            read_amp_bytes_per_bit: 0,
            compression_per_level: [
                DBCompressionType::No,
                DBCompressionType::No,
                DBCompressionType::Zstd,
                DBCompressionType::Zstd,
                DBCompressionType::No,
                DBCompressionType::Zstd,
                DBCompressionType::Lz4,
            ],
            write_buffer_size: ReadableSize::mb(1),
            max_write_buffer_number: 12,
            min_write_buffer_number_to_merge: 12,
            max_bytes_for_level_base: ReadableSize::kb(12),
            target_file_size_base: ReadableSize::kb(123),
            level0_file_num_compaction_trigger: 123,
            level0_slowdown_writes_trigger: 123,
            level0_stop_writes_trigger: 123,
            max_compaction_bytes: ReadableSize::gb(1),
            compaction_pri: CompactionPriority::MinOverlappingRatio,
            dynamic_level_bytes: true,
            num_levels: 4,
            max_bytes_for_level_multiplier: 8,
            compaction_style: DBCompactionStyle::Universal,
            disable_auto_compactions: true,
            soft_pending_compaction_bytes_limit: ReadableSize::gb(12),
            hard_pending_compaction_bytes_limit: ReadableSize::gb(12),
            force_consistency_checks: true,
            titan: TitanCfConfig {
                min_blob_size: ReadableSize(1024), // default value
                blob_file_compression: CompressionType::Lz4,
                blob_cache_size: ReadableSize::mb(0),
                min_gc_batch_size: ReadableSize::mb(16),
                max_gc_batch_size: ReadableSize::mb(64),
                discardable_ratio: 0.5,
                sample_ratio: 0.1,
                merge_small_file_threshold: ReadableSize::mb(8),
                blob_run_mode: BlobRunMode::ReadOnly, // default value
                level_merge: false,
                range_merge: true,
                max_sorted_runs: 20,
                gc_merge_rewrite: false,
            },
            prop_size_index_distance: 4000000,
            prop_keys_index_distance: 40000,
            enable_doubly_skiplist: true,
            enable_compaction_guard: true,
            compaction_guard_min_output_file_size: ReadableSize::mb(12),
            compaction_guard_max_output_file_size: ReadableSize::mb(34),
            bottommost_level_compression: DBCompressionType::Disable,
            bottommost_zstd_compression_dict_size: 0,
            bottommost_zstd_compression_sample_size: 0,
        },
        raftcf: RaftCfConfig {
            block_size: ReadableSize::kb(12),
            block_cache_size: ReadableSize::gb(12),
            disable_block_cache: false,
            cache_index_and_filter_blocks: false,
            pin_l0_filter_and_index_blocks: false,
            use_bloom_filter: false,
            optimize_filters_for_hits: false,
            whole_key_filtering: true,
            bloom_filter_bits_per_key: 123,
            block_based_bloom_filter: true,
            read_amp_bytes_per_bit: 0,
            compression_per_level: [
                DBCompressionType::No,
                DBCompressionType::No,
                DBCompressionType::Zstd,
                DBCompressionType::Zstd,
                DBCompressionType::No,
                DBCompressionType::Zstd,
                DBCompressionType::Lz4,
            ],
            write_buffer_size: ReadableSize::mb(1),
            max_write_buffer_number: 12,
            min_write_buffer_number_to_merge: 12,
            max_bytes_for_level_base: ReadableSize::kb(12),
            target_file_size_base: ReadableSize::kb(123),
            level0_file_num_compaction_trigger: 123,
            level0_slowdown_writes_trigger: 123,
            level0_stop_writes_trigger: 123,
            max_compaction_bytes: ReadableSize::gb(1),
            compaction_pri: CompactionPriority::MinOverlappingRatio,
            dynamic_level_bytes: true,
            num_levels: 4,
            max_bytes_for_level_multiplier: 8,
            compaction_style: DBCompactionStyle::Universal,
            disable_auto_compactions: true,
            soft_pending_compaction_bytes_limit: ReadableSize::gb(12),
            hard_pending_compaction_bytes_limit: ReadableSize::gb(12),
            force_consistency_checks: true,
            titan: TitanCfConfig {
                min_blob_size: ReadableSize(1024), // default value
                blob_file_compression: CompressionType::Lz4,
                blob_cache_size: ReadableSize::mb(0),
                min_gc_batch_size: ReadableSize::mb(16),
                max_gc_batch_size: ReadableSize::mb(64),
                discardable_ratio: 0.5,
                sample_ratio: 0.1,
                merge_small_file_threshold: ReadableSize::mb(8),
                blob_run_mode: BlobRunMode::ReadOnly, // default value
                level_merge: false,
                range_merge: true,
                max_sorted_runs: 20,
                gc_merge_rewrite: false,
            },
            prop_size_index_distance: 4000000,
            prop_keys_index_distance: 40000,
            enable_doubly_skiplist: true,
            enable_compaction_guard: true,
            compaction_guard_min_output_file_size: ReadableSize::mb(12),
            compaction_guard_max_output_file_size: ReadableSize::mb(34),
            bottommost_level_compression: DBCompressionType::Disable,
            bottommost_zstd_compression_dict_size: 0,
            bottommost_zstd_compression_sample_size: 0,
        },
        titan: titan_db_config.clone(),
    };
    value.raftdb = RaftDbConfig {
        info_log_level: LogLevel::Info,
        wal_recovery_mode: DBRecoveryMode::SkipAnyCorruptedRecords,
        wal_dir: "/var".to_owned(),
        wal_ttl_seconds: 1,
        wal_size_limit: ReadableSize::kb(12),
        max_total_wal_size: ReadableSize::gb(1),
        max_background_jobs: 12,
        max_background_flushes: 4,
        max_manifest_file_size: ReadableSize::mb(12),
        create_if_missing: false,
        max_open_files: 12_345,
        enable_statistics: false,
        stats_dump_period: ReadableDuration::minutes(12),
        compaction_readahead_size: ReadableSize::kb(1),
        info_log_max_size: ReadableSize::kb(1),
        info_log_roll_time: ReadableDuration::secs(1),
        info_log_keep_log_file_num: 1000,
        info_log_dir: "/var".to_owned(),
        max_sub_compactions: 12,
        writable_file_max_buffer_size: ReadableSize::mb(12),
        use_direct_io_for_flush_and_compaction: true,
        enable_pipelined_write: false,
        enable_unordered_write: false,
        allow_concurrent_memtable_write: false,
        bytes_per_sync: ReadableSize::mb(1),
        wal_bytes_per_sync: ReadableSize::kb(32),
        defaultcf: RaftDefaultCfConfig {
            block_size: ReadableSize::kb(12),
            block_cache_size: ReadableSize::gb(12),
            disable_block_cache: false,
            cache_index_and_filter_blocks: false,
            pin_l0_filter_and_index_blocks: false,
            use_bloom_filter: false,
            optimize_filters_for_hits: false,
            whole_key_filtering: true,
            bloom_filter_bits_per_key: 123,
            block_based_bloom_filter: true,
            read_amp_bytes_per_bit: 0,
            compression_per_level: [
                DBCompressionType::No,
                DBCompressionType::No,
                DBCompressionType::Zstd,
                DBCompressionType::Zstd,
                DBCompressionType::No,
                DBCompressionType::Zstd,
                DBCompressionType::Lz4,
            ],
            write_buffer_size: ReadableSize::mb(1),
            max_write_buffer_number: 12,
            min_write_buffer_number_to_merge: 12,
            max_bytes_for_level_base: ReadableSize::kb(12),
            target_file_size_base: ReadableSize::kb(123),
            level0_file_num_compaction_trigger: 123,
            level0_slowdown_writes_trigger: 123,
            level0_stop_writes_trigger: 123,
            max_compaction_bytes: ReadableSize::gb(1),
            compaction_pri: CompactionPriority::MinOverlappingRatio,
            dynamic_level_bytes: true,
            num_levels: 4,
            max_bytes_for_level_multiplier: 8,
            compaction_style: DBCompactionStyle::Universal,
            disable_auto_compactions: true,
            soft_pending_compaction_bytes_limit: ReadableSize::gb(12),
            hard_pending_compaction_bytes_limit: ReadableSize::gb(12),
            force_consistency_checks: true,
            titan: titan_cf_config,
            prop_size_index_distance: 4000000,
            prop_keys_index_distance: 40000,
            enable_doubly_skiplist: true,
            enable_compaction_guard: true,
            compaction_guard_min_output_file_size: ReadableSize::mb(12),
            compaction_guard_max_output_file_size: ReadableSize::mb(34),
            bottommost_level_compression: DBCompressionType::Disable,
            bottommost_zstd_compression_dict_size: 0,
            bottommost_zstd_compression_sample_size: 0,
        },
        titan: titan_db_config,
    };
    value.raft_engine.enable = true;
    value.raft_engine.mut_config().dir = "test-dir".to_owned();
    value.storage = StorageConfig {
        data_dir: "/var".to_owned(),
        gc_ratio_threshold: 1.2,
        max_key_size: 8192,
        scheduler_concurrency: 123,
        scheduler_worker_pool_size: 1,
        scheduler_pending_write_threshold: ReadableSize::kb(123),
        reserve_space: ReadableSize::gb(10),
        enable_async_apply_prewrite: true,
        enable_ttl: true,
        ttl_check_poll_interval: ReadableDuration::hours(0),
        block_cache: BlockCacheConfig {
            shared: true,
            capacity: OptionReadableSize(Some(ReadableSize::gb(40))),
            num_shard_bits: 10,
            strict_capacity_limit: true,
            high_pri_pool_ratio: 0.8,
            memory_allocator: Some(String::from("nodump")),
        },
        io_rate_limit: IORateLimitConfig {
            max_bytes_per_sec: ReadableSize::mb(1000),
            mode: IORateLimitMode::AllIo,
            strict: true,
            foreground_read_priority: IOPriority::Low,
            foreground_write_priority: IOPriority::Low,
            flush_priority: IOPriority::Low,
            level_zero_compaction_priority: IOPriority::Low,
            compaction_priority: IOPriority::High,
            replication_priority: IOPriority::Low,
            load_balance_priority: IOPriority::Low,
            gc_priority: IOPriority::High,
            import_priority: IOPriority::High,
            export_priority: IOPriority::High,
            other_priority: IOPriority::Low,
        },
    };
    value.coprocessor = CopConfig {
        split_region_on_table: false,
        batch_split_limit: 1,
        region_max_size: ReadableSize::mb(12),
        region_split_size: ReadableSize::mb(12),
        region_max_keys: 100000,
        region_split_keys: 100000,
        consistency_check_method: ConsistencyCheckMethod::Raw,
        perf_level: PerfLevel::EnableTime,
    };
    let mut cert_allowed_cn = HashSet::default();
    cert_allowed_cn.insert("example.tikv.com".to_owned());
    value.security = SecurityConfig {
        ca_path: "invalid path".to_owned(),
        cert_path: "invalid path".to_owned(),
        key_path: "invalid path".to_owned(),
        override_ssl_target: "".to_owned(),
        cert_allowed_cn,
        redact_info_log: Some(true),
        encryption: EncryptionConfig {
            data_encryption_method: EncryptionMethod::Aes128Ctr,
            data_key_rotation_period: ReadableDuration::days(14),
            enable_file_dictionary_log: false,
            file_dictionary_rewrite_threshold: 123456,
            master_key: MasterKeyConfig::File {
                config: FileConfig {
                    path: "/master/key/path".to_owned(),
                },
            },
            previous_master_key: MasterKeyConfig::Plaintext,
        },
    };
    value.backup = BackupConfig {
        num_threads: 456,
        batch_size: 7,
        sst_max_size: ReadableSize::mb(789),
    };
    value.import = ImportConfig {
        num_threads: 123,
        stream_channel_window: 123,
        import_mode_timeout: ReadableDuration::secs(1453),
    };
    value.panic_when_unexpected_key_or_data = true;
    value.enable_io_snoop = false;
    value.gc = GcConfig {
        ratio_threshold: 1.2,
        batch_keys: 256,
        max_write_bytes_per_sec: ReadableSize::mb(10),
        enable_compaction_filter: false,
        compaction_filter_skip_version_check: true,
    };
    value.pessimistic_txn = PessimisticTxnConfig {
        wait_for_lock_timeout: ReadableDuration::millis(10),
        wake_up_delay_duration: ReadableDuration::millis(100),
        pipelined: false,
    };
    value.cdc = CdcConfig {
        min_ts_interval: ReadableDuration::secs(4),
        old_value_cache_size: 512,
        hibernate_regions_compatible: false,
        incremental_scan_speed_limit: ReadableSize(7),
        sink_memory_quota: ReadableSize::mb(7),
    };
    value.resolved_ts = ResolvedTsConfig {
        enable: true,
        advance_ts_interval: ReadableDuration::secs(5),
        scan_lock_pool_size: 1,
    };

    let custom = read_file_in_project_dir("integrations/config/test-custom.toml");
    let load = toml::from_str(&custom).unwrap();
    if value != load {
        diff_config(&value, &load);
    }
    let dump = toml::to_string_pretty(&load).unwrap();
    let load_from_dump = toml::from_str(&dump).unwrap();
    if load != load_from_dump {
        diff_config(&load, &load_from_dump);
    }
}

fn diff_config(lhs: &TiKvConfig, rhs: &TiKvConfig) {
    let lhs_str = format!("{:?}", lhs);
    let rhs_str = format!("{:?}", rhs);

    fn find_index(l: impl Iterator<Item = (u8, u8)>) -> usize {
        let it = l
            .enumerate()
            .take_while(|(_, (l, r))| l == r)
            .filter(|(_, (l, _))| *l == b' ');
        let mut last = None;
        let mut second = None;
        for a in it {
            second = last;
            last = Some(a);
        }
        second.map_or(0, |(i, _)| i)
    }
    let cpl = find_index(lhs_str.bytes().zip(rhs_str.bytes()));
    let csl = find_index(lhs_str.bytes().rev().zip(rhs_str.bytes().rev()));
    if cpl + csl > lhs_str.len() || cpl + csl > rhs_str.len() {
        assert_eq!(lhs, rhs);
    }
    let lhs_diff = String::from_utf8_lossy(&lhs_str.as_bytes()[cpl..lhs_str.len() - csl]);
    let rhs_diff = String::from_utf8_lossy(&rhs_str.as_bytes()[cpl..rhs_str.len() - csl]);
    panic!(
        "config not matched:\nlhs: ...{}...,\nrhs: ...{}...",
        lhs_diff, rhs_diff
    );
}

#[test]
fn test_serde_default_config() {
    let cfg: TiKvConfig = toml::from_str("").unwrap();
    assert_eq!(cfg, TiKvConfig::default());

    let content = read_file_in_project_dir("integrations/config/test-default.toml");
    let cfg: TiKvConfig = toml::from_str(&content).unwrap();
    assert_eq!(cfg, TiKvConfig::default());
}

#[test]
fn test_readpool_default_config() {
    let content = r#"
        [readpool.unified]
        max-thread-count = 1
    "#;
    let cfg: TiKvConfig = toml::from_str(content).unwrap();
    let mut expected = TiKvConfig::default();
    expected.readpool.unified.max_thread_count = 1;
    assert_eq!(cfg, expected);
}

#[test]
fn test_do_not_use_unified_readpool_with_legacy_config() {
    let content = r#"
        [readpool.storage]
        normal-concurrency = 1

        [readpool.coprocessor]
        normal-concurrency = 1
    "#;
    let cfg: TiKvConfig = toml::from_str(content).unwrap();
    assert!(!cfg.readpool.is_unified_pool_enabled());
}

#[test]
fn test_block_cache_backward_compatible() {
    let content = read_file_in_project_dir("integrations/config/test-cache-compatible.toml");
    let mut cfg: TiKvConfig = toml::from_str(&content).unwrap();
    assert!(cfg.storage.block_cache.shared);
    assert!(cfg.storage.block_cache.capacity.0.is_none());
    cfg.compatible_adjust();
    assert!(cfg.storage.block_cache.capacity.0.is_some());
    assert_eq!(
        cfg.storage.block_cache.capacity.0.unwrap().0,
        cfg.rocksdb.defaultcf.block_cache_size.0
            + cfg.rocksdb.writecf.block_cache_size.0
            + cfg.rocksdb.lockcf.block_cache_size.0
            + cfg.raftdb.defaultcf.block_cache_size.0
    );
}<|MERGE_RESOLUTION|>--- conflicted
+++ resolved
@@ -75,10 +75,6 @@
         raft_client_grpc_send_msg_buffer: 1234 * 1024,
         raft_client_queue_size: 1234,
         raft_msg_max_batch_size: 123,
-<<<<<<< HEAD
-        raft_msg_flush_delay_us: 1234,
-=======
->>>>>>> a41ae459
         concurrent_send_snap_limit: 4,
         concurrent_recv_snap_limit: 4,
         grpc_compression_type: GrpcCompressionType::Gzip,
