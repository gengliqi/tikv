--- conflicted
+++ resolved
@@ -605,7 +605,6 @@
     must_get_equal(&cluster.get_engine(3), b"k123", b"v2");
 }
 
-<<<<<<< HEAD
 /// Tests whether stale merge is rollback properly if it merge to the same target region again later.
 #[test]
 fn test_node_failed_merge_before_succeed_merge() {
@@ -615,19 +614,11 @@
     cluster.cfg.raft_store.merge_max_log_gap = 30;
     cluster.cfg.raft_store.store_max_batch_size = 1;
     cluster.cfg.raft_store.store_pool_size = 2;
-=======
-#[test]
-fn test_merge_cascade_merge_with_apply_yield() {
-    let _guard = crate::setup();
-    let mut cluster = new_node_cluster(0, 3);
-    configure_for_merge(&mut cluster);
->>>>>>> ec49dfba
     let pd_client = Arc::clone(&cluster.pd_client);
     pd_client.disable_default_operator();
 
     cluster.run();
 
-<<<<<<< HEAD
     for i in 0..10 {
         cluster.must_put(format!("k{}", i).as_bytes(), b"v1");
     }
@@ -755,7 +746,18 @@
     sleep_ms(100);
     cluster.must_put(b"k4", b"v4");
     must_get_equal(&cluster.get_engine(3), b"k4", b"v4");
-=======
+}
+
+#[test]
+fn test_merge_cascade_merge_with_apply_yield() {
+    let _guard = crate::setup();
+    let mut cluster = new_node_cluster(0, 3);
+    configure_for_merge(&mut cluster);
+    let pd_client = Arc::clone(&cluster.pd_client);
+    pd_client.disable_default_operator();
+
+    cluster.run();
+
     let region = pd_client.get_region(b"k1").unwrap();
     cluster.must_split(&region, b"k5");
     let region = pd_client.get_region(b"k5").unwrap();
@@ -783,5 +785,4 @@
     for i in 0..10 {
         cluster.must_put(format!("k{}", i).as_bytes(), b"v3");
     }
->>>>>>> ec49dfba
 }