--- conflicted
+++ resolved
@@ -311,13 +311,7 @@
     let mut new_map: HashMap<String, u64> = HashMap::default();
     for (name, value) in values {
         let new_value = new_map.entry(name.to_string()).or_insert(0);
-<<<<<<< HEAD
         *new_value += *value as u64;
-=======
-        if let Some(value) = values.get(tid) {
-            *new_value += *value as u64;
-        }
->>>>>>> 14d342a1
     }
     new_map
 }
