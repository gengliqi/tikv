// Copyright 2016 TiKV Project Authors. Licensed under Apache-2.0.

use prometheus::*;
use prometheus_static_metric::*;

make_auto_flush_static_metric! {
    pub label_enum PerfContextType {
        write_wal_time,
        write_delay_time,
        write_scheduling_flushes_compactions_time,
        db_condition_wait_nanos,
        write_memtable_time,
        pre_and_post_process,
        write_thread_wait,
        db_mutex_lock_nanos,
    }
    pub label_enum ProposalType {
        all,
        local_read,
        read_index,
        unsafe_read_index,
        normal,
        transfer_leader,
        conf_change,
        batch,
        end_batch,
    }

    pub label_enum AdminCmdType {
        conf_change,
        add_peer,
        remove_peer,
        add_learner,
        batch_split : "batch-split",
        prepare_merge,
        commit_merge,
        rollback_merge,
        compact,
    }

    pub label_enum AdminCmdStatus {
        reject_unsafe,
        all,
        success,
    }

    pub label_enum RaftReadyType {
        message,
        commit,
        append,
        snapshot,
        pending_region,
        has_ready_region,
    }

    pub label_enum MessageCounterType {
        append,
        append_resp,
        prevote,
        prevote_resp,
        vote,
        vote_resp,
        snapshot,
        request_snapshot,
        heartbeat,
        heartbeat_resp,
        transfer_leader,
        timeout_now,
        read_index,
        read_index_resp,
    }

    pub label_enum RaftDroppedMessage {
        mismatch_store_id,
        mismatch_region_epoch,
        stale_msg,
        region_overlap,
        region_no_peer,
        region_tombstone_peer,
        region_nonexistent,
        applying_snap,
    }

    pub label_enum SnapValidationType {
        stale,
        decode,
        epoch,
    }

    pub label_enum RegionHashType {
        verify,
        compute,
    }

    pub label_enum RegionHashResult {
        miss,
        matched,
        all,
        failed,
    }

    pub label_enum CfNames {
        default,
        lock,
        write,
        raft,
    }

    pub label_enum RaftEntryType {
        hit,
        miss
    }

    pub label_enum RaftInvalidProposal {
        mismatch_store_id,
        region_not_found,
        not_leader,
        mismatch_peer_id,
        stale_command,
        epoch_not_match,
        read_index_no_leader,
        region_not_initialized,
        is_applying_snapshot,
    }
    pub label_enum RaftEventDurationType {
        compact_check,
        pd_store_heartbeat,
        snap_gc,
        compact_lock_cf,
        consistency_check,
        cleanup_import_sst,
        raft_engine_purge,
    }

    pub struct RaftEventDuration : LocalHistogram {
        "type" => RaftEventDurationType
    }
    pub struct RaftInvalidProposalCount : LocalIntCounter {
        "type" => RaftInvalidProposal
    }
    pub struct RaftEntryFetches : LocalIntCounter {
        "type" => RaftEntryType
    }
    pub struct SnapCf : LocalHistogram {
        "type" => CfNames,
    }
    pub struct SnapCfSize : LocalHistogram {
        "type" => CfNames,
    }
    pub struct RegionHashCounter: LocalIntCounter {
        "type" => RegionHashType,
        "result" => RegionHashResult,
    }
    pub struct ProposalVec: LocalIntCounter {
        "type" => ProposalType,
    }

    pub struct AdminCmdVec : LocalIntCounter {
        "type" => AdminCmdType,
        "status" => AdminCmdStatus,
    }

    pub struct RaftReadyVec : LocalIntCounter {
        "type" => RaftReadyType,
    }

    pub struct MessageCounterVec : LocalIntCounter {
        "type" => MessageCounterType,
    }

    pub struct RaftDropedVec : LocalIntCounter {
        "type" => RaftDroppedMessage,
    }

    pub struct SnapValidVec : LocalIntCounter {
        "type" => SnapValidationType
    }
    pub struct PerfContextTimeDuration : LocalHistogram {
        "type" => PerfContextType
    }
}

lazy_static! {
<<<<<<< HEAD
    pub static ref STORE_WRITE_WAIT_SEND_DURATION_HISTOGRAM: Histogram =
        register_histogram!(
            "tikv_raftstore_store_write_wait_send_duration_secs",
            "TODO",
            exponential_buckets(0.00001, 2.0, 26).unwrap()
        ).unwrap();
    pub static ref STORE_WRITE_TRIGGER_SEND_DURATION_HISTOGRAM: Histogram =
        register_histogram!(
            "tikv_raftstore_store_write_trigger_send_duration_secs",
            "TODO",
            exponential_buckets(0.00001, 2.0, 26).unwrap()
        ).unwrap();
    pub static ref STORE_WRITE_TRIGGER_SEND_BYTES_HISTOGRAM: Histogram =
        register_histogram!(
            "tikv_raftstore_store_write_trigger_send_bytes",
            "TODO",
            exponential_buckets(0.5, 2.0, 20).unwrap()
        ).unwrap();
    pub static ref STORE_WRITE_FORCE_TRIGGER_SEND_DURATION_HISTOGRAM: Histogram =
        register_histogram!(
            "tikv_raftstore_store_write_force_trigger_send_duration_secs",
            "TODO",
            exponential_buckets(0.00001, 2.0, 26).unwrap()
        ).unwrap();
    pub static ref STORE_WRITE_FORCE_TRIGGER_SEND_BYTES_HISTOGRAM: Histogram =
        register_histogram!(
            "tikv_raftstore_store_write_force_trigger_send_bytes",
=======
    pub static ref STORE_WRITE_TASK_WAKE_CNT_HISTOGRAM: Histogram =
        register_histogram!(
            "tikv_raftstore_store_task_gen_wake_cnt",
            "TODO",
            exponential_buckets(0.5, 2.0, 20).unwrap()
        ).unwrap();
    pub static ref APPLY_WRITE_TASK_WAKE_CNT_HISTOGRAM: Histogram =
        register_histogram!(
            "tikv_raftstore_apply_task_gen_wake_cnt",
>>>>>>> 8ee2983d
            "TODO",
            exponential_buckets(0.5, 2.0, 20).unwrap()
        ).unwrap();
    pub static ref STORE_PERSISTED_MSG_DURATION_HISTOGRAM: Histogram =
        register_histogram!(
            "tikv_raftstore_store_persist_msg_duration_seconds",
            "TODO",
            exponential_buckets(0.00001, 2.0, 26).unwrap()
        ).unwrap();
<<<<<<< HEAD
    pub static ref STORE_WRITE_RECEIVE_MSG_DURATION_HISTOGRAM: Histogram =
        register_histogram!(
            "tikv_raftstore_store_write_receive_msg_duration_secs",
            "TODO",
            exponential_buckets(0.00001, 2.0, 26).unwrap()
        ).unwrap();
    pub static ref STORE_WRITE_HANDLE_MSG_DURATION_HISTOGRAM: Histogram =
        register_histogram!(
            "tikv_raftstore_store_write_handle_msg_duration_secs",
            "TODO",
            exponential_buckets(0.00001, 2.0, 26).unwrap()
        ).unwrap();
    pub static ref STORE_WRITE_SIZE_TRIGGER_DURATION_HISTOGRAM: Histogram =
        register_histogram!(
            "tikv_raftstore_store_write_size_trigger_duration_secs",
=======
    pub static ref STORE_WRITE_TASK_GEN_DURATION_HISTOGRAM: Histogram =
        register_histogram!(
            "tikv_raftstore_store_write_task_gen_duration_secs",
>>>>>>> 8ee2983d
            "TODO",
            exponential_buckets(0.00001, 2.0, 26).unwrap()
        ).unwrap();
    pub static ref STORE_WRITE_TIME_TRIGGER_SIZE_HISTOGRAM: Histogram =
        register_histogram!(
            "tikv_raftstore_store_write_time_trigger_wb_bytes",
            "TODO",
            exponential_buckets(0.5, 2.0, 20).unwrap()
        ).unwrap();
<<<<<<< HEAD
    pub static ref APPLY_WRITE_SIZE_TRIGGER_DURATION_HISTOGRAM: Histogram =
        register_histogram!(
            "tikv_raftstore_apply_write_size_trigger_duration_secs",
=======
    pub static ref APPLY_WRITE_TASK_GEN_DURATION_HISTOGRAM: Histogram =
        register_histogram!(
            "tikv_raftstore_apply_write_task_gen_duration_secs",
>>>>>>> 8ee2983d
            "TODO",
            exponential_buckets(0.00001, 2.0, 26).unwrap()
        ).unwrap();
    pub static ref APPLY_WRITE_TIME_TRIGGER_SIZE_HISTOGRAM: Histogram =
        register_histogram!(
            "tikv_raftstore_apply_write_time_trigger_wb_bytes",
            "TODO",
            exponential_buckets(0.5, 2.0, 20).unwrap()
        ).unwrap();
    pub static ref STORE_TIME_HISTOGRAM: Histogram =
        register_histogram!(
            "tikv_raftstore_store_duration_secs",
            "TODO",
            exponential_buckets(0.00001, 2.0, 26).unwrap()
        ).unwrap();
    pub static ref APPLY_TIME_HISTOGRAM: Histogram =
        register_histogram!(
            "tikv_raftstore_apply_duration_secs",
            "TODO",
            exponential_buckets(0.00001, 2.0, 26).unwrap()
        ).unwrap();

    pub static ref STORE_LOOP_DURATION_HISTOGRAM: Histogram =
        register_histogram!(
            "tikv_raftstore_store_loop_duration_seconds",
            "TODO",
            exponential_buckets(0.00001, 2.0, 26).unwrap()
        ).unwrap();
    pub static ref APPLY_LOOP_DURATION_HISTOGRAM: Histogram =
        register_histogram!(
            "tikv_raftstore_apply_loop_duration_seconds",
            "TODO",
            exponential_buckets(0.00001, 2.0, 26).unwrap()
        ).unwrap();
    pub static ref STORE_LOOP_WORK_DURATION_HISTOGRAM: Histogram =
        register_histogram!(
            "tikv_raftstore_store_loop_work_duration_seconds",
            "TODO",
            exponential_buckets(0.00001, 2.0, 26).unwrap()
        ).unwrap();
    pub static ref APPLY_LOOP_WORK_DURATION_HISTOGRAM: Histogram =
        register_histogram!(
            "tikv_raftstore_apply_loop_work_duration_seconds",
            "TODO",
            exponential_buckets(0.00001, 2.0, 26).unwrap()
        ).unwrap();
    pub static ref STORE_WRITE_KVDB_DURATION_HISTOGRAM: Histogram =
        register_histogram!(
            "tikv_raftstore_store_write_kvdb_duration_seconds",
            "TODO",
            exponential_buckets(0.00001, 2.0, 26).unwrap()
        ).unwrap();
    pub static ref STORE_WRITE_RAFTDB_DURATION_HISTOGRAM: Histogram =
        register_histogram!(
            "tikv_raftstore_store_write_raftdb_duration_seconds",
            "TODO",
            exponential_buckets(0.00001, 2.0, 26).unwrap()
        ).unwrap();
    pub static ref STORE_WRITE_WAIT_DURATION_HISTOGRAM: Histogram =
        register_histogram!(
            "tikv_raftstore_store_write_wait_duration_seconds",
            "TODO",
            exponential_buckets(0.00001, 2.0, 26).unwrap()
        ).unwrap();
    pub static ref STORE_WRITE_LOOP_DURATION_HISTOGRAM: Histogram =
        register_histogram!(
            "tikv_raftstore_store_write_loop_duration_seconds",
            "TODO",
            exponential_buckets(0.00001, 2.0, 26).unwrap()
        ).unwrap();
    pub static ref STORE_WRITE_SEND_DURATION_HISTOGRAM: Histogram =
        register_histogram!(
            "tikv_raftstore_store_write_send_duration_seconds",
            "TODO",
            exponential_buckets(0.00001, 2.0, 26).unwrap()
        ).unwrap();
    pub static ref STORE_WRITE_CALLBACK_DURATION_HISTOGRAM: Histogram =
        register_histogram!(
            "tikv_raftstore_store_write_callback_duration_seconds",
            "TODO",
            exponential_buckets(0.00001, 2.0, 26).unwrap()
        ).unwrap();
    pub static ref STORE_BATCH_WAIT_DURATION_HISTOGRAM: Histogram =
        register_histogram!(
            "tikv_raftstore_store_batch_wait_duration_seconds",
            "TODO",
            exponential_buckets(0.00001, 2.0, 26).unwrap()
        ).unwrap();
    pub static ref STORE_TO_WRITE_QUEUE_DURATION_HISTOGRAM: Histogram =
        register_histogram!(
            "tikv_raftstore_store_to_write_queue_duration_seconds",
            "TODO",
            exponential_buckets(0.00001, 2.0, 26).unwrap()
        ).unwrap();
    pub static ref STORE_TO_WRITE_DURATION_HISTOGRAM: Histogram =
        register_histogram!(
            "tikv_raftstore_store_to_write_duration_seconds",
            "TODO",
            exponential_buckets(0.00001, 2.0, 26).unwrap()
        ).unwrap();
    pub static ref STORE_FILL_WB_DURATION_HISTOGRAM: Histogram =
        register_histogram!(
            "tikv_raftstore_store_fill_wb_duration_seconds",
            "TODO",
            exponential_buckets(0.00001, 2.0, 26).unwrap()
        ).unwrap();
    pub static ref STORE_WRITE_KVDB_END_DURATION_HISTOGRAM: Histogram =
        register_histogram!(
            "tikv_raftstore_store_write_kvdb_end_duration_seconds",
            "TODO",
            exponential_buckets(0.00001, 2.0, 26).unwrap()
        ).unwrap();
    pub static ref STORE_WRITE_END_DURATION_HISTOGRAM: Histogram =
        register_histogram!(
            "tikv_raftstore_store_write_end_duration_seconds",
            "TODO",
            exponential_buckets(0.00001, 2.0, 26).unwrap()
        ).unwrap();
    pub static ref STORE_KNOW_PERSIST_DURATION_HISTOGRAM: Histogram =
        register_histogram!(
            "tikv_raftstore_store_know_persist_duration_seconds",
            "TODO",
            exponential_buckets(0.00001, 2.0, 26).unwrap()
        ).unwrap();
    pub static ref STORE_KNOW_COMMIT_DURATION_HISTOGRAM: Histogram =
        register_histogram!(
            "tikv_raftstore_store_know_commit_duration_seconds",
            "TODO",
            exponential_buckets(0.00001, 2.0, 26).unwrap()
        ).unwrap();
    pub static ref STORE_KNOW_COMMIT_NOT_PERSIST_DURATION_HISTOGRAM: Histogram =
        register_histogram!(
            "tikv_raftstore_store_know_commit_not_persist_duration_seconds",
            "TODO",
            exponential_buckets(0.00001, 2.0, 26).unwrap()
        ).unwrap();
    pub static ref STORE_SCHEDULE_COMMIT_DURATION_HISTOGRAM: Histogram =
        register_histogram!(
            "tikv_raftstore_store_schedule_commit_duration_seconds",
            "TODO",
            exponential_buckets(0.00001, 2.0, 26).unwrap()
        ).unwrap();

    pub static ref STORE_PROPOSAL_BEFORE_PROPOSE_DURATION_HISTOGRAM: Histogram =
        register_histogram!(
            "tikv_raftstore_proposal_before_propose_duration_seconds",
            "TODO",
            exponential_buckets(0.00001, 2.0, 26).unwrap()
        ).unwrap();
    pub static ref STORE_PROPOSAL_AFTER_PROPOSE_DURATION_HISTOGRAM: Histogram =
        register_histogram!(
            "tikv_raftstore_proposal_after_propose_duration_seconds",
            "TODO",
            exponential_buckets(0.00001, 2.0, 26).unwrap()
        ).unwrap();
    pub static ref STORE_PROPOSAL_AFTER_INVOKE_PROPOSED_DURATION_HISTOGRAM: Histogram =
        register_histogram!(
            "tikv_raftstore_proposal_after_invoke_proposed_duration_seconds",
            "TODO",
            exponential_buckets(0.00001, 2.0, 26).unwrap()
        ).unwrap();
    pub static ref STORE_PROPOSAL_BEFORE_GET_READY_DURATION_HISTOGRAM: Histogram =
        register_histogram!(
            "tikv_raftstore_proposal_before_get_ready_duration_seconds",
            "TODO",
            exponential_buckets(0.00001, 2.0, 26).unwrap()
        ).unwrap();
    pub static ref STORE_PROPOSAL_AFTER_GET_READY_DURATION_HISTOGRAM: Histogram =
        register_histogram!(
            "tikv_raftstore_proposal_after_get_ready_duration_seconds",
            "TODO",
            exponential_buckets(0.00001, 2.0, 26).unwrap()
        ).unwrap();

    pub static ref APPLY_WRITE_CALLBACK_DURATION_HISTOGRAM: Histogram =
        register_histogram!(
            "tikv_raftstore_apply_write_callback_duration_seconds",
            "TODO",
            exponential_buckets(0.00001, 2.0, 26).unwrap()
        ).unwrap();
    pub static ref APPLY_WRITE_CALLBACK_TICK_DURATION_HISTOGRAM: Histogram =
        register_histogram!(
            "tikv_raftstore_apply_write_callback_tick_duration_seconds",
            "TODO",
            exponential_buckets(0.00001, 2.0, 26).unwrap()
        ).unwrap();
    pub static ref APPLY_TO_WRITE_QUEUE_DURATION_HISTOGRAM: Histogram =
        register_histogram!(
            "tikv_raftstore_apply_to_write_queue_duration_seconds",
            "TODO",
            exponential_buckets(0.00001, 2.0, 26).unwrap()
        ).unwrap();
    pub static ref APPLY_TO_WRITE_STATE_DURATION_HISTOGRAM: Histogram =
        register_histogram!(
            "tikv_raftstore_apply_to_write_state_duration_seconds",
            "TODO",
            exponential_buckets(0.00001, 2.0, 26).unwrap()
        ).unwrap();
    pub static ref APPLY_TO_WRITE_DURATION_HISTOGRAM: Histogram =
        register_histogram!(
            "tikv_raftstore_apply_to_write_duration_seconds",
            "TODO",
            exponential_buckets(0.00001, 2.0, 26).unwrap()
        ).unwrap();
    pub static ref APPLY_WRITE_END_DURATION_HISTOGRAM: Histogram =
        register_histogram!(
            "tikv_raftstore_apply_write_end_duration_seconds",
            "TODO",
            exponential_buckets(0.00001, 2.0, 26).unwrap()
        ).unwrap();
    pub static ref APPLY_PROPOSAL_CNT_PER_WRITE_HISTOGRAM: Histogram =
        register_histogram!(
            "tikv_raftstore_apply_proposal_cnt_per_write",
            "TODO",
            exponential_buckets(0.5, 2.0, 20).unwrap()
        ).unwrap();
    pub static ref APPLY_IN_CALLBACK_QUEUE_DURATION_HISTOGRAM: Histogram =
        register_histogram!(
            "tikv_raftstore_apply_in_callback_queue_duration_seconds",
            "TODO",
            exponential_buckets(0.00001, 2.0, 26).unwrap()
        ).unwrap();
    pub static ref APPLY_BEFORE_CALLBACK_DURATION_HISTOGRAM: Histogram =
        register_histogram!(
            "tikv_raftstore_apply_before_callback_duration_seconds",
            "TODO",
            exponential_buckets(0.00001, 2.0, 26).unwrap()
        ).unwrap();
    pub static ref APPLY_LEADER_WRITE_BYTES: Histogram =
        register_histogram!(
            "tikv_raftstore_apply_leader_write_bytes",
            "TODO",
            exponential_buckets(1.0, 2.0, 30).unwrap()
        ).unwrap();
    pub static ref APPLY_LEADER_WRITE_KEYS: Histogram =
        register_histogram!(
            "tikv_raftstore_apply_leader_write_keys",
            "TODO",
            exponential_buckets(1.0, 2.0, 30).unwrap()
        ).unwrap();
    pub static ref APPLY_FOLLOWER_WRITE_BYTES: Histogram =
        register_histogram!(
            "tikv_raftstore_apply_follower_write_bytes",
            "TODO",
            exponential_buckets(1.0, 2.0, 30).unwrap()
        ).unwrap();
    pub static ref APPLY_FOLLOWER_WRITE_KEYS: Histogram =
        register_histogram!(
            "tikv_raftstore_apply_follower_write_keys",
            "TODO",
            exponential_buckets(1.0, 2.0, 30).unwrap()
        ).unwrap();
    pub static ref APPLY_LEADER_BATCH_WRITE_BYTES: Histogram =
        register_histogram!(
            "tikv_raftstore_apply_leader_batch_write_bytes",
            "TODO",
            exponential_buckets(1.0, 2.0, 30).unwrap()
        ).unwrap();
    pub static ref APPLY_LEADER_BATCH_WRITE_KEYS: Histogram =
        register_histogram!(
            "tikv_raftstore_apply_leader_batch_write_keys",
            "TODO",
            exponential_buckets(1.0, 2.0, 30).unwrap()
        ).unwrap();
    pub static ref APPLY_FOLLOWER_BATCH_WRITE_BYTES: Histogram =
        register_histogram!(
            "tikv_raftstore_apply_follower_batch_write_bytes",
            "TODO",
            exponential_buckets(1.0, 2.0, 30).unwrap()
        ).unwrap();
    pub static ref APPLY_FOLLOWER_BATCH_WRITE_KEYS: Histogram =
        register_histogram!(
            "tikv_raftstore_apply_follower_batch_write_keys",
            "TODO",
            exponential_buckets(1.0, 2.0, 30).unwrap()
        ).unwrap();

    pub static ref STORE_WRITE_QUEUE_SIZE_HISTOGRAM: Histogram =
        register_histogram!(
            "tikv_raftstore_store_write_queue_size",
            "TODO",
            exponential_buckets(1.0, 2.0, 20).unwrap()
        ).unwrap();
    pub static ref STORE_WRITE_ADAPTIVE_IDX_HISTOGRAM: Histogram =
        register_histogram!(
            "tikv_raftstore_store_adaptive_idx",
            "TODO",
            exponential_buckets(1.0, 2.0, 20).unwrap()
        ).unwrap();
    pub static ref STORE_WRITE_TASK_BYTES_HISTOGRAM: Histogram =
        register_histogram!(
            "tikv_raftstore_store_task_bytes",
            "TODO",
            exponential_buckets(256.0, 2.0, 30).unwrap()
        ).unwrap();
    pub static ref STORE_WRITE_TASK_SUGGEST_BYTES_HISTOGRAM: Histogram =
        register_histogram!(
            "tikv_raftstore_store_task_suggest_bytes",
            "TODO",
            exponential_buckets(256.0, 2.0, 30).unwrap()
        ).unwrap();
    pub static ref STORE_WRITE_LIMIT_BYTES_HISTOGRAM: Histogram =
        register_histogram!(
            "tikv_raftstore_store_task_limit_bytes",
            "TODO",
            exponential_buckets(256.0, 2.0, 30).unwrap()
        ).unwrap();
    pub static ref STORE_WRITE_WAIT_LOCK_DURATION_HISTOGRAM: Histogram =
        register_histogram!(
            "tikv_raftstore_store_wait_lock_duration_seconds",
            "TODO",
            exponential_buckets(0.0005, 2.0, 20).unwrap()
        ).unwrap();
    pub static ref STORE_WRITE_HOLD_LOCK_DURATION_HISTOGRAM: Histogram =
        register_histogram!(
            "tikv_raftstore_store_hold_lock_duration_seconds",
            "TODO",
            exponential_buckets(0.0005, 2.0, 20).unwrap()
        ).unwrap();

    pub static ref APPLY_WRITE_KVDB_DURATION_HISTOGRAM: Histogram =
        register_histogram!(
            "tikv_raftstore_apply_write_kvdb_duration_seconds",
            "TODO",
            exponential_buckets(0.0005, 2.0, 20).unwrap()
        ).unwrap();
    pub static ref APPLY_WRITE_WAIT_DURATION_HISTOGRAM: Histogram =
        register_histogram!(
            "tikv_raftstore_apply_write_wait_duration_seconds",
            "TODO",
            exponential_buckets(0.0005, 2.0, 20).unwrap()
        ).unwrap();
    pub static ref APPLY_WRITE_LOOP_DURATION_HISTOGRAM: Histogram =
        register_histogram!(
            "tikv_raftstore_apply_write_loop_duration_seconds",
            "TODO",
            exponential_buckets(0.0005, 2.0, 20).unwrap()
        ).unwrap();
    pub static ref APPLY_WRITE_ALL_DURATION_HISTOGRAM: Histogram =
        register_histogram!(
            "tikv_raftstore_apply_write_all_duration_seconds",
            "TODO",
            exponential_buckets(0.0005, 2.0, 20).unwrap()
        ).unwrap();
    pub static ref APPLY_WRITE_QUEUE_SIZE_HISTOGRAM: Histogram =
        register_histogram!(
            "tikv_raftstore_apply_write_queue_size",
            "TODO",
            exponential_buckets(1.0, 2.0, 20).unwrap()
        ).unwrap();
    pub static ref APPLY_WRITE_ADAPTIVE_IDX_HISTOGRAM: Histogram =
        register_histogram!(
            "tikv_raftstore_apply_adaptive_idx",
            "TODO",
            exponential_buckets(1.0, 2.0, 20).unwrap()
        ).unwrap();
    pub static ref APPLY_WRITE_TASK_BYTES_HISTOGRAM: Histogram =
        register_histogram!(
            "tikv_raftstore_apply_task_bytes",
            "TODO",
            exponential_buckets(256.0, 2.0, 30).unwrap()
        ).unwrap();
    pub static ref APPLY_WRITE_TASK_SUGGEST_BYTES_HISTOGRAM: Histogram =
        register_histogram!(
            "tikv_raftstore_apply_task_suggest_bytes",
            "TODO",
            exponential_buckets(256.0, 2.0, 30).unwrap()
        ).unwrap();
    pub static ref APPLY_WRITE_TASK_LIMIT_BYTES_HISTOGRAM: Histogram =
        register_histogram!(
            "tikv_raftstore_apply_task_limit_bytes",
            "TODO",
            exponential_buckets(256.0, 2.0, 30).unwrap()
        ).unwrap();
    pub static ref APPLY_WRITE_WAIT_LOCK_DURATION_HISTOGRAM: Histogram =
        register_histogram!(
            "tikv_raftstore_apply_wait_lock_duration_seconds",
            "TODO",
            exponential_buckets(0.0005, 2.0, 20).unwrap()
        ).unwrap();
    pub static ref APPLY_WRITE_HOLD_LOCK_DURATION_HISTOGRAM: Histogram =
        register_histogram!(
            "tikv_raftstore_apply_hold_lock_duration_seconds",
            "TODO",
            exponential_buckets(0.0005, 2.0, 20).unwrap()
        ).unwrap();

    pub static ref PEER_PROPOSAL_COUNTER_VEC: IntCounterVec =
        register_int_counter_vec!(
            "tikv_raftstore_proposal_total",
            "Total number of proposal made.",
            &["type"]
        ).unwrap();
    pub static ref PEER_PROPOSAL_COUNTER: ProposalVec =
        auto_flush_from!(PEER_PROPOSAL_COUNTER_VEC, ProposalVec);

    pub static ref PEER_ADMIN_CMD_COUNTER_VEC: IntCounterVec =
        register_int_counter_vec!(
            "tikv_raftstore_admin_cmd_total",
            "Total number of admin cmd processed.",
            &["type", "status"]
        ).unwrap();
    pub static ref PEER_ADMIN_CMD_COUNTER: AdminCmdVec =
        auto_flush_from!(PEER_ADMIN_CMD_COUNTER_VEC, AdminCmdVec);

    pub static ref PEER_APPEND_LOG_HISTOGRAM: Histogram =
        register_histogram!(
            "tikv_raftstore_append_log_duration_seconds",
            "Bucketed histogram of peer appending log duration",
            exponential_buckets(0.0005, 2.0, 20).unwrap()
        ).unwrap();

    pub static ref PEER_COMMIT_LOG_HISTOGRAM: Histogram =
        register_histogram!(
            "tikv_raftstore_commit_log_duration_seconds",
            "Bucketed histogram of peer commits logs duration.",
            exponential_buckets(0.0005, 2.0, 20).unwrap()
        ).unwrap();

    pub static ref STORE_APPLY_LOG_HISTOGRAM: Histogram =
        register_histogram!(
            "tikv_raftstore_apply_log_duration_seconds",
            "Bucketed histogram of peer applying log duration.",
            exponential_buckets(0.0005, 2.0, 20).unwrap()
        ).unwrap();

    pub static ref APPLY_TASK_WAIT_TIME_HISTOGRAM: Histogram =
        register_histogram!(
            "tikv_raftstore_apply_wait_time_duration_secs",
            "Bucketed histogram of apply task wait time duration.",
            exponential_buckets(0.0005, 2.0, 20).unwrap()
        ).unwrap();

    pub static ref STORE_RAFT_READY_COUNTER_VEC: IntCounterVec =
        register_int_counter_vec!(
            "tikv_raftstore_raft_ready_handled_total",
            "Total number of raft ready handled.",
            &["type"]
        ).unwrap();
    pub static ref STORE_RAFT_READY_COUNTER: RaftReadyVec =
        auto_flush_from!(STORE_RAFT_READY_COUNTER_VEC, RaftReadyVec);

    pub static ref STORE_RAFT_SENT_MESSAGE_COUNTER_VEC: IntCounterVec =
        register_int_counter_vec!(
            "tikv_raftstore_raft_sent_message_total",
            "Total number of raft ready sent messages.",
            &["type"]
        ).unwrap();
    pub static ref STORE_RAFT_SENT_MESSAGE_COUNTER: MessageCounterVec =
        auto_flush_from!(STORE_RAFT_SENT_MESSAGE_COUNTER_VEC, MessageCounterVec);

    pub static ref STORE_RAFT_DROPPED_MESSAGE_COUNTER_VEC: IntCounterVec =
        register_int_counter_vec!(
            "tikv_raftstore_raft_dropped_message_total",
            "Total number of raft dropped messages.",
            &["type"]
        ).unwrap();
    pub static ref STORE_RAFT_DROPPED_MESSAGE_COUNTER: RaftDropedVec =
        auto_flush_from!(STORE_RAFT_DROPPED_MESSAGE_COUNTER_VEC, RaftDropedVec);

    pub static ref STORE_SNAPSHOT_TRAFFIC_GAUGE_VEC: IntGaugeVec =
        register_int_gauge_vec!(
            "tikv_raftstore_snapshot_traffic_total",
            "Total number of raftstore snapshot traffic.",
            &["type"]
        ).unwrap();

    pub static ref STORE_SNAPSHOT_VALIDATION_FAILURE_COUNTER_VEC: IntCounterVec =
        register_int_counter_vec!(
            "tikv_raftstore_snapshot_validation_failure_total",
            "Total number of raftstore snapshot validation failure.",
            &["type"]
        ).unwrap();
    pub static ref STORE_SNAPSHOT_VALIDATION_FAILURE_COUNTER: SnapValidVec =
        auto_flush_from!(STORE_SNAPSHOT_VALIDATION_FAILURE_COUNTER_VEC, SnapValidVec);

    pub static ref PEER_RAFT_PROCESS_DURATION: HistogramVec =
        register_histogram_vec!(
            "tikv_raftstore_raft_process_duration_secs",
            "Bucketed histogram of peer processing raft duration.",
            &["type"],
            exponential_buckets(0.0005, 2.0, 20).unwrap()
        ).unwrap();

    pub static ref PEER_PROPOSE_LOG_SIZE_HISTOGRAM: Histogram =
        register_histogram!(
            "tikv_raftstore_propose_log_size",
            "Bucketed histogram of peer proposing log size.",
            vec![256.0, 512.0, 1024.0, 4096.0, 65536.0, 262144.0, 524288.0, 1048576.0,
                    2097152.0, 4194304.0, 8388608.0, 16777216.0]
        ).unwrap();

    pub static ref REGION_HASH_COUNTER_VEC: IntCounterVec =
        register_int_counter_vec!(
            "tikv_raftstore_hash_total",
            "Total number of hash has been computed.",
            &["type", "result"]
        ).unwrap();
    pub static ref REGION_HASH_COUNTER: RegionHashCounter =
        auto_flush_from!(REGION_HASH_COUNTER_VEC, RegionHashCounter);

    pub static ref REGION_MAX_LOG_LAG: Histogram =
        register_histogram!(
            "tikv_raftstore_log_lag",
            "Bucketed histogram of log lag in a region.",
            vec![2.0, 4.0, 8.0, 16.0, 32.0, 64.0, 128.0, 256.0,
                    512.0, 1024.0, 5120.0, 10240.0]
        ).unwrap();

    pub static ref REQUEST_WAIT_TIME_HISTOGRAM: Histogram =
        register_histogram!(
            "tikv_raftstore_request_wait_time_duration_secs",
            "Bucketed histogram of request wait time duration.",
            exponential_buckets(0.0005, 2.0, 20).unwrap()
        ).unwrap();

    pub static ref PEER_GC_RAFT_LOG_COUNTER: IntCounter =
        register_int_counter!(
            "tikv_raftstore_gc_raft_log_total",
            "Total number of GC raft log."
        ).unwrap();

    pub static ref UPDATE_REGION_SIZE_BY_COMPACTION_COUNTER: IntCounter =
        register_int_counter!(
            "update_region_size_count_by_compaction",
            "Total number of update region size caused by compaction."
        ).unwrap();

    pub static ref COMPACTION_RELATED_REGION_COUNT: HistogramVec =
        register_histogram_vec!(
            "compaction_related_region_count",
            "Associated number of regions for each compaction job.",
            &["output_level"],
            exponential_buckets(1.0, 2.0, 20).unwrap()
        ).unwrap();

    pub static ref COMPACTION_DECLINED_BYTES: HistogramVec =
        register_histogram_vec!(
            "compaction_declined_bytes",
            "Total bytes declined for each compaction job.",
            &["output_level"],
            exponential_buckets(1024.0, 2.0, 30).unwrap()
        ).unwrap();

    pub static ref SNAPSHOT_CF_KV_COUNT_VEC: HistogramVec =
        register_histogram_vec!(
            "tikv_snapshot_cf_kv_count",
            "Total number of kv in each cf file of snapshot.",
            &["type"],
            exponential_buckets(100.0, 2.0, 20).unwrap()
        ).unwrap();
    pub static ref SNAPSHOT_CF_KV_COUNT: SnapCf =
        auto_flush_from!(SNAPSHOT_CF_KV_COUNT_VEC, SnapCf);

    pub static ref SNAPSHOT_CF_SIZE_VEC: HistogramVec =
        register_histogram_vec!(
            "tikv_snapshot_cf_size",
            "Total size of each cf file of snapshot.",
            &["type"],
            exponential_buckets(1024.0, 2.0, 31).unwrap()
        ).unwrap();
    pub static ref SNAPSHOT_CF_SIZE: SnapCfSize =
        auto_flush_from!(SNAPSHOT_CF_SIZE_VEC, SnapCfSize);
    pub static ref SNAPSHOT_BUILD_TIME_HISTOGRAM: Histogram =
        register_histogram!(
            "tikv_snapshot_build_time_duration_secs",
            "Bucketed histogram of snapshot build time duration.",
            exponential_buckets(0.05, 2.0, 20).unwrap()
        ).unwrap();

    pub static ref SNAPSHOT_KV_COUNT_HISTOGRAM: Histogram =
        register_histogram!(
            "tikv_snapshot_kv_count",
            "Total number of kv in snapshot.",
            exponential_buckets(100.0, 2.0, 20).unwrap() //100,100*2^1,...100M
        ).unwrap();

    pub static ref SNAPSHOT_SIZE_HISTOGRAM: Histogram =
        register_histogram!(
            "tikv_snapshot_size",
            "Size of snapshot.",
            exponential_buckets(1024.0, 2.0, 22).unwrap() // 1024,1024*2^1,..,4G
        ).unwrap();

    pub static ref RAFT_ENTRY_FETCHES_VEC: IntCounterVec =
        register_int_counter_vec!(
            "tikv_raftstore_entry_fetches",
            "Total number of raft entry fetches.",
            &["type"]
        ).unwrap();
    pub static ref RAFT_ENTRY_FETCHES: RaftEntryFetches =
        auto_flush_from!(RAFT_ENTRY_FETCHES_VEC, RaftEntryFetches);

    pub static ref LEADER_MISSING: IntGauge =
        register_int_gauge!(
            "tikv_raftstore_leader_missing",
            "Total number of leader missed region."
        ).unwrap();

    pub static ref INGEST_SST_DURATION_SECONDS: Histogram =
        register_histogram!(
            "tikv_snapshot_ingest_sst_duration_seconds",
            "Bucketed histogram of rocksdb ingestion durations.",
            exponential_buckets(0.005, 2.0, 20).unwrap()
        ).unwrap();

    pub static ref RAFT_INVALID_PROPOSAL_COUNTER_VEC: IntCounterVec =
        register_int_counter_vec!(
            "tikv_raftstore_raft_invalid_proposal_total",
            "Total number of raft invalid proposal.",
            &["type"]
        ).unwrap();
    pub static ref RAFT_INVALID_PROPOSAL_COUNTER: RaftInvalidProposalCount =
        auto_flush_from!(RAFT_INVALID_PROPOSAL_COUNTER_VEC, RaftInvalidProposalCount);

    pub static ref RAFT_EVENT_DURATION_VEC: HistogramVec =
        register_histogram_vec!(
            "tikv_raftstore_event_duration",
            "Duration of raft store events.",
            &["type"],
            exponential_buckets(0.001, 1.59, 20).unwrap() // max 10s
        ).unwrap();
    pub static ref RAFT_EVENT_DURATION: RaftEventDuration =
        auto_flush_from!(RAFT_EVENT_DURATION_VEC, RaftEventDuration);

    pub static ref RAFT_READ_INDEX_PENDING_DURATION: Histogram =
        register_histogram!(
            "tikv_raftstore_read_index_pending_duration",
            "Duration of pending read index.",
            exponential_buckets(0.001, 2.0, 20).unwrap() // max 1000s
        ).unwrap();

    pub static ref RAFT_READ_INDEX_PENDING_COUNT: IntGauge =
        register_int_gauge!(
            "tikv_raftstore_read_index_pending",
            "Pending read index count."
        ).unwrap();

    pub static ref APPLY_PERF_CONTEXT_TIME_HISTOGRAM: HistogramVec =
        register_histogram_vec!(
            "tikv_raftstore_apply_perf_context_time_duration_secs",
            "Bucketed histogram of request wait time duration.",
            &["type"],
            exponential_buckets(0.0005, 2.0, 20).unwrap()
        ).unwrap();

    pub static ref STORE_PERF_CONTEXT_TIME_HISTOGRAM: HistogramVec =
        register_histogram_vec!(
            "tikv_raftstore_store_perf_context_time_duration_secs",
            "Bucketed histogram of request wait time duration.",
            &["type"],
            exponential_buckets(0.0005, 2.0, 20).unwrap()
        ).unwrap();

    pub static ref APPLY_PERF_CONTEXT_TIME_HISTOGRAM_STATIC: PerfContextTimeDuration=
        auto_flush_from!(APPLY_PERF_CONTEXT_TIME_HISTOGRAM, PerfContextTimeDuration);

    pub static ref STORE_PERF_CONTEXT_TIME_HISTOGRAM_STATIC: PerfContextTimeDuration=
        auto_flush_from!(STORE_PERF_CONTEXT_TIME_HISTOGRAM, PerfContextTimeDuration);

    pub static ref READ_QPS_TOPN: GaugeVec =
        register_gauge_vec!(
            "tikv_read_qps_topn",
            "Collect topN of read qps.",
        &["order"]
        ).unwrap();

    pub static ref RAFT_ENTRIES_CACHES_GAUGE: IntGauge = register_int_gauge!(
        "tikv_raft_entries_caches",
        "Total memory size of raft entries caches."
        ).unwrap();

    pub static ref APPLY_PENDING_BYTES_GAUGE: IntGauge = register_int_gauge!(
        "tikv_raftstore_apply_pending_bytes",
        "The bytes pending in the channel of apply FSMs."
    )
    .unwrap();

    pub static ref APPLY_PENDING_ENTRIES_GAUGE: IntGauge = register_int_gauge!(
            "tikv_raftstore_apply_pending_entries",
            "The number of pending entries in the channel of apply FSMs."
    )
    .unwrap();
}<|MERGE_RESOLUTION|>--- conflicted
+++ resolved
@@ -181,13 +181,6 @@
 }
 
 lazy_static! {
-<<<<<<< HEAD
-    pub static ref STORE_WRITE_WAIT_SEND_DURATION_HISTOGRAM: Histogram =
-        register_histogram!(
-            "tikv_raftstore_store_write_wait_send_duration_secs",
-            "TODO",
-            exponential_buckets(0.00001, 2.0, 26).unwrap()
-        ).unwrap();
     pub static ref STORE_WRITE_TRIGGER_SEND_DURATION_HISTOGRAM: Histogram =
         register_histogram!(
             "tikv_raftstore_store_write_trigger_send_duration_secs",
@@ -209,73 +202,68 @@
     pub static ref STORE_WRITE_FORCE_TRIGGER_SEND_BYTES_HISTOGRAM: Histogram =
         register_histogram!(
             "tikv_raftstore_store_write_force_trigger_send_bytes",
-=======
-    pub static ref STORE_WRITE_TASK_WAKE_CNT_HISTOGRAM: Histogram =
-        register_histogram!(
-            "tikv_raftstore_store_task_gen_wake_cnt",
+            "TODO",
+            exponential_buckets(0.00001, 2.0, 26).unwrap()
+        ).unwrap();
+    pub static ref APPLY_WRITE_TASK_WAKE_CNT_HISTOGRAM: Histogram =
+        register_histogram!(
+            "tikv_raftstore_apply_task_gen_wake_cnt",
             "TODO",
             exponential_buckets(0.5, 2.0, 20).unwrap()
         ).unwrap();
-    pub static ref APPLY_WRITE_TASK_WAKE_CNT_HISTOGRAM: Histogram =
-        register_histogram!(
-            "tikv_raftstore_apply_task_gen_wake_cnt",
->>>>>>> 8ee2983d
+    pub static ref STORE_PERSISTED_MSG_DURATION_HISTOGRAM: Histogram =
+        register_histogram!(
+            "tikv_raftstore_store_persist_msg_duration_seconds",
+            "TODO",
+            exponential_buckets(0.00001, 2.0, 26).unwrap()
+        ).unwrap();
+    pub static ref STORE_WRITE_RECEIVE_MSG_DURATION_HISTOGRAM: Histogram =
+        register_histogram!(
+            "tikv_raftstore_store_write_receive_msg_duration_secs",
+            "TODO",
+            exponential_buckets(0.00001, 2.0, 26).unwrap()
+        ).unwrap();
+    pub static ref STORE_WRITE_HANDLE_MSG_DURATION_HISTOGRAM: Histogram =
+        register_histogram!(
+            "tikv_raftstore_store_write_handle_msg_duration_secs",
+            "TODO",
+            exponential_buckets(0.00001, 2.0, 26).unwrap()
+        ).unwrap();
+    pub static ref STORE_WRITE_SIZE_TRIGGER_DURATION_HISTOGRAM: Histogram =
+        register_histogram!(
+            "tikv_raftstore_store_write_size_trigger_duration_secs",
+            "TODO",
+            exponential_buckets(0.00001, 2.0, 26).unwrap()
+        ).unwrap();
+    pub static ref STORE_WRITE_TIME_TRIGGER_SIZE_HISTOGRAM: Histogram =
+        register_histogram!(
+            "tikv_raftstore_store_write_time_trigger_wb_bytes",
             "TODO",
             exponential_buckets(0.5, 2.0, 20).unwrap()
         ).unwrap();
-    pub static ref STORE_PERSISTED_MSG_DURATION_HISTOGRAM: Histogram =
-        register_histogram!(
-            "tikv_raftstore_store_persist_msg_duration_seconds",
-            "TODO",
-            exponential_buckets(0.00001, 2.0, 26).unwrap()
-        ).unwrap();
-<<<<<<< HEAD
-    pub static ref STORE_WRITE_RECEIVE_MSG_DURATION_HISTOGRAM: Histogram =
-        register_histogram!(
-            "tikv_raftstore_store_write_receive_msg_duration_secs",
-            "TODO",
-            exponential_buckets(0.00001, 2.0, 26).unwrap()
-        ).unwrap();
-    pub static ref STORE_WRITE_HANDLE_MSG_DURATION_HISTOGRAM: Histogram =
-        register_histogram!(
-            "tikv_raftstore_store_write_handle_msg_duration_secs",
-            "TODO",
-            exponential_buckets(0.00001, 2.0, 26).unwrap()
-        ).unwrap();
-    pub static ref STORE_WRITE_SIZE_TRIGGER_DURATION_HISTOGRAM: Histogram =
-        register_histogram!(
-            "tikv_raftstore_store_write_size_trigger_duration_secs",
-=======
+    pub static ref APPLY_WRITE_SIZE_TRIGGER_DURATION_HISTOGRAM: Histogram =
+        register_histogram!(
+            "tikv_raftstore_apply_write_size_trigger_duration_secs",
+            "TODO",
+            exponential_buckets(0.00001, 2.0, 26).unwrap()
+        ).unwrap();
+    pub static ref APPLY_WRITE_TIME_TRIGGER_SIZE_HISTOGRAM: Histogram =
+        register_histogram!(
+            "tikv_raftstore_apply_write_time_trigger_wb_bytes",
+            "TODO",
+            exponential_buckets(0.5, 2.0, 20).unwrap()
+        ).unwrap();
     pub static ref STORE_WRITE_TASK_GEN_DURATION_HISTOGRAM: Histogram =
         register_histogram!(
             "tikv_raftstore_store_write_task_gen_duration_secs",
->>>>>>> 8ee2983d
-            "TODO",
-            exponential_buckets(0.00001, 2.0, 26).unwrap()
-        ).unwrap();
-    pub static ref STORE_WRITE_TIME_TRIGGER_SIZE_HISTOGRAM: Histogram =
-        register_histogram!(
-            "tikv_raftstore_store_write_time_trigger_wb_bytes",
-            "TODO",
-            exponential_buckets(0.5, 2.0, 20).unwrap()
-        ).unwrap();
-<<<<<<< HEAD
-    pub static ref APPLY_WRITE_SIZE_TRIGGER_DURATION_HISTOGRAM: Histogram =
-        register_histogram!(
-            "tikv_raftstore_apply_write_size_trigger_duration_secs",
-=======
+            "TODO",
+            exponential_buckets(0.00001, 2.0, 26).unwrap()
+        ).unwrap();
     pub static ref APPLY_WRITE_TASK_GEN_DURATION_HISTOGRAM: Histogram =
         register_histogram!(
             "tikv_raftstore_apply_write_task_gen_duration_secs",
->>>>>>> 8ee2983d
-            "TODO",
-            exponential_buckets(0.00001, 2.0, 26).unwrap()
-        ).unwrap();
-    pub static ref APPLY_WRITE_TIME_TRIGGER_SIZE_HISTOGRAM: Histogram =
-        register_histogram!(
-            "tikv_raftstore_apply_write_time_trigger_wb_bytes",
-            "TODO",
-            exponential_buckets(0.5, 2.0, 20).unwrap()
+            "TODO",
+            exponential_buckets(0.00001, 2.0, 26).unwrap()
         ).unwrap();
     pub static ref STORE_TIME_HISTOGRAM: Histogram =
         register_histogram!(
