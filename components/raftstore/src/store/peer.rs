--- conflicted
+++ resolved
@@ -58,12 +58,8 @@
 use super::read_queue::{ReadIndexQueue, ReadIndexRequest};
 use super::transport::Transport;
 use super::util::{
-<<<<<<< HEAD
-    self, check_region_epoch, is_initial_msg, ChangePeerI, ConfChangeKind, Lease, LeaseState,
-=======
-    self, check_region_epoch, is_initial_msg, AdminCmdEpochState, Lease, LeaseState,
-    ADMIN_CMD_EPOCH_MAP, NORMAL_REQ_CHECK_CONF_VER, NORMAL_REQ_CHECK_VER,
->>>>>>> 55c41836
+    self, check_region_epoch, is_initial_msg, AdminCmdEpochState, ChangePeerI, ConfChangeKind,
+    Lease, LeaseState, ADMIN_CMD_EPOCH_MAP, NORMAL_REQ_CHECK_CONF_VER, NORMAL_REQ_CHECK_VER,
 };
 use super::DestroyPeerJob;
 
@@ -2809,8 +2805,6 @@
         transferred
     }
 
-<<<<<<< HEAD
-=======
     // Fails in such cases:
     // 1. A pending conf change has not been applied yet;
     // 2. Removing the leader is not allowed in the configuration;
@@ -2819,7 +2813,6 @@
     /// Returns Ok(Either::Left(index)) means the proposal is proposed successfully and is located on `index` position.
     /// Ok(Either::Right(index)) means the proposal is rejected by `CmdEpochChecker` and the `index` is the position of
     /// the last conflict admin cmd.
->>>>>>> 55c41836
     fn propose_conf_change<T, C>(
         &mut self,
         ctx: &mut PollContext<EK, ER, T, C>,
@@ -2875,7 +2868,7 @@
         if let Err(ref e) = res {
             warn!("failed to propose confchange"; "error" => ?e);
         }
-        res
+        res.map(Either::Left)
     }
 
     // Fails in such cases:
@@ -2911,12 +2904,8 @@
             // or transferring leader. Both cases can be considered as NotLeader error.
             return Err(Error::NotLeader(self.region_id, None));
         }
-<<<<<<< HEAD
+
         Ok(propose_index)
-=======
-
-        Ok(Either::Left(propose_index))
->>>>>>> 55c41836
     }
 
     fn handle_read<T, C>(
