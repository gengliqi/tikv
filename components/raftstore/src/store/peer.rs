// Copyright 2016 TiKV Project Authors. Licensed under Apache-2.0.

use std::cell::RefCell;
use std::collections::VecDeque;
use std::sync::atomic::{AtomicU64, AtomicUsize, Ordering};
use std::sync::{Arc, Mutex};
use std::time::{Duration, Instant};
use std::{cmp, mem, u64, usize};

use bitflags::bitflags;
use crossbeam::atomic::AtomicCell;
use crossbeam::channel::TrySendError;
use engine_traits::{Engines, KvEngine, RaftEngine, Snapshot, WriteBatch, WriteOptions};
use error_code::ErrorCodeExt;
use fail::fail_point;
use kvproto::errorpb;
use kvproto::kvrpcpb::ExtraOp as TxnExtraOp;
use kvproto::metapb::{self, PeerRole};
use kvproto::pdpb::PeerStats;
use kvproto::raft_cmdpb::{
    self, AdminCmdType, AdminResponse, ChangePeerRequest, CmdType, CommitMergeRequest,
    RaftCmdRequest, RaftCmdResponse, TransferLeaderRequest, TransferLeaderResponse,
};
use kvproto::raft_serverpb::{
    ExtraMessage, ExtraMessageType, MergeState, PeerState, RaftApplyState, RaftMessage,
};
use kvproto::replication_modepb::{
    DrAutoSyncState, RegionReplicationState, RegionReplicationStatus, ReplicationMode,
};
use protobuf::Message;
use raft::eraftpb::{self, ConfChangeType, Entry, EntryType, MessageType};
use raft::{
    self, Changer, ProgressState, ProgressTracker, RawNode, Ready, SnapshotStatus, StateRole,
    INVALID_INDEX, NO_LIMIT,
};
use raft_proto::ConfChangeI;
use smallvec::SmallVec;
use time::Timespec;
use uuid::Uuid;

use crate::coprocessor::{CoprocessorHost, RegionChangeEvent};
use crate::errors::RAFTSTORE_IS_BUSY;
use crate::store::fsm::apply::CatchUpLogs;
use crate::store::fsm::store::PollContext;
use crate::store::fsm::{apply, Apply, ApplyMetrics, ApplyTask, CollectedReady, Proposal};
use crate::store::hibernate_state::GroupState;
use crate::store::memory::needs_evict_entry_cache;
use crate::store::msg::RaftCommand;
use crate::store::util::{admin_cmd_epoch_lookup, RegionReadProgress};
use crate::store::worker::{
    HeartbeatTask, QueryStats, ReadDelegate, ReadExecutor, ReadProgress, RegionTask,
};
use crate::store::{
    Callback, Config, GlobalReplicationState, PdTask, ReadIndexContext, ReadResponse,
};
use crate::{Error, Result};
use collections::{HashMap, HashSet};
use pd_client::INVALID_ID;
use tikv_util::codec::number::decode_u64;
use tikv_util::sys::disk;
use tikv_util::time::{duration_to_sec, monotonic_raw_now};
use tikv_util::time::{Instant as UtilInstant, ThreadReadId};
use tikv_util::worker::{FutureScheduler, Scheduler};
use tikv_util::Either;
use tikv_util::{box_err, debug, error, info, warn};
use txn_types::WriteBatchFlags;

use super::cmd_resp;
use super::local_metrics::{RaftMetrics, RaftReadyMetrics, RaftSendMessageMetrics};
use super::metrics::*;
use super::peer_storage::{
    write_peer_state, CheckApplyingSnapStatus, HandleReadyResult, PeerStorage,
};
use super::read_queue::{ReadIndexQueue, ReadIndexRequest};
use super::transport::Transport;
use super::util::{
    self, check_region_epoch, is_initial_msg, AdminCmdEpochState, ChangePeerI, ConfChangeKind,
    Lease, LeaseState, NORMAL_REQ_CHECK_CONF_VER, NORMAL_REQ_CHECK_VER,
};
use super::DestroyPeerJob;

const SHRINK_CACHE_CAPACITY: usize = 64;
const MIN_BCAST_WAKE_UP_INTERVAL: u64 = 1_000; // 1s
const REGION_READ_PROGRESS_CAP: usize = 128;
const MAX_COMMITTED_SIZE_PER_READY: u64 = 16 * 1024 * 1024;

/// The returned states of the peer after checking whether it is stale
#[derive(Debug, PartialEq, Eq)]
pub enum StaleState {
    Valid,
    ToValidate,
    LeaderMissing,
}

#[derive(Debug)]
struct ProposalQueue<S>
where
    S: Snapshot,
{
    tag: String,
    queue: VecDeque<Proposal<S>>,
}

impl<S: Snapshot> ProposalQueue<S> {
    fn new(tag: String) -> ProposalQueue<S> {
        ProposalQueue {
            tag,
            queue: VecDeque::new(),
        }
    }

    fn find_scheduled_ts(&self, index: u64) -> Option<(u64, Instant)> {
        let map = |p: &Proposal<_>| (p.index);
        let idx = self.queue.binary_search_by_key(&index, map);
        if let Ok(i) = idx {
            self.queue[i]
                .cb
                .get_scheduled_ts()
                .map(|ts| (self.queue[i].term, ts))
        } else {
            None
        }
    }

    fn find_propose_time(&self, term: u64, index: u64) -> Option<Timespec> {
        self.queue
            .binary_search_by_key(&(term, index), |p: &Proposal<_>| (p.term, p.index))
            .ok()
            .map(|i| self.queue[i].propose_time)
            .flatten()
    }

    // Find proposal in front or at the given term and index
    fn pop(&mut self, term: u64, index: u64) -> Option<Proposal<S>> {
        self.queue.pop_front().and_then(|p| {
            // Comparing the term first then the index, because the term is
            // increasing among all log entries and the index is increasing
            // inside a given term
            if (p.term, p.index) > (term, index) {
                self.queue.push_front(p);
                return None;
            }
            Some(p)
        })
    }

    /// Find proposal at the given term and index and notify stale proposals
    /// in front that term and index
    fn find_proposal(&mut self, term: u64, index: u64, current_term: u64) -> Option<Proposal<S>> {
        while let Some(p) = self.pop(term, index) {
            if p.term == term {
                if p.index == index {
                    return if p.cb.is_none() { None } else { Some(p) };
                } else {
                    panic!(
                        "{} unexpected callback at term {}, found index {}, expected {}",
                        self.tag, term, p.index, index
                    );
                }
            } else {
                apply::notify_stale_req(current_term, p.cb);
            }
        }
        None
    }

    fn push(&mut self, p: Proposal<S>) {
        if let Some(f) = self.queue.back() {
            // The term must be increasing among all log entries and the index
            // must be increasing inside a given term
            assert!((p.term, p.index) > (f.term, f.index));
        }
        self.queue.push_back(p);
    }

    fn is_empty(&self) -> bool {
        self.queue.is_empty()
    }

    fn gc(&mut self) {
        if self.queue.capacity() > SHRINK_CACHE_CAPACITY && self.queue.len() < SHRINK_CACHE_CAPACITY
        {
            self.queue.shrink_to_fit();
        }
    }
}

bitflags! {
    // TODO: maybe declare it as protobuf struct is better.
    /// A bitmap contains some useful flags when dealing with `eraftpb::Entry`.
    pub struct ProposalContext: u8 {
        const SYNC_LOG       = 0b0000_0001;
        const SPLIT          = 0b0000_0010;
        const PREPARE_MERGE  = 0b0000_0100;
    }
}

impl ProposalContext {
    /// Converts itself to a vector.
    pub fn to_vec(self) -> Vec<u8> {
        if self.is_empty() {
            return vec![];
        }
        let ctx = self.bits();
        vec![ctx]
    }

    /// Initializes a `ProposalContext` from a byte slice.
    pub fn from_bytes(ctx: &[u8]) -> ProposalContext {
        if ctx.is_empty() {
            ProposalContext::empty()
        } else if ctx.len() == 1 {
            ProposalContext::from_bits_truncate(ctx[0])
        } else {
            panic!("invalid ProposalContext {:?}", ctx);
        }
    }
}

/// `ConsistencyState` is used for consistency check.
pub struct ConsistencyState {
    pub last_check_time: Instant,
    // (computed_result_or_to_be_verified, index, hash)
    pub index: u64,
    pub context: Vec<u8>,
    pub hash: Vec<u8>,
}

/// Statistics about raft peer.
#[derive(Default, Clone)]
pub struct PeerStat {
    pub written_bytes: u64,
    pub written_keys: u64,
    pub written_query_stats: QueryStats,
}

#[derive(Default, Debug, Clone, Copy)]
pub struct CheckTickResult {
    leader: bool,
    up_to_date: bool,
    reason: &'static str,
}

pub struct ProposedAdminCmd<S: Snapshot> {
    cmd_type: AdminCmdType,
    epoch_state: AdminCmdEpochState,
    index: u64,
    cbs: Vec<Callback<S>>,
}

impl<S: Snapshot> ProposedAdminCmd<S> {
    fn new(
        cmd_type: AdminCmdType,
        epoch_state: AdminCmdEpochState,
        index: u64,
    ) -> ProposedAdminCmd<S> {
        ProposedAdminCmd {
            cmd_type,
            epoch_state,
            index,
            cbs: Vec::new(),
        }
    }
}

struct CmdEpochChecker<S: Snapshot> {
    // Although it's a deque, because of the characteristics of the settings from `admin_cmd_epoch_lookup`,
    // the max size of admin cmd is 2, i.e. split/merge and change peer.
    proposed_admin_cmd: VecDeque<ProposedAdminCmd<S>>,
    term: u64,
}

impl<S: Snapshot> Default for CmdEpochChecker<S> {
    fn default() -> CmdEpochChecker<S> {
        CmdEpochChecker {
            proposed_admin_cmd: VecDeque::new(),
            term: 0,
        }
    }
}

impl<S: Snapshot> CmdEpochChecker<S> {
    fn maybe_update_term(&mut self, term: u64) {
        assert!(term >= self.term);
        if term > self.term {
            self.term = term;
            for cmd in self.proposed_admin_cmd.drain(..) {
                for cb in cmd.cbs {
                    apply::notify_stale_req(term, cb);
                }
            }
        }
    }

    /// Check if the proposal can be proposed on the basis of its epoch and previous proposed admin cmds.
    ///
    /// Returns None if passing the epoch check, otherwise returns a index which is the last
    /// admin cmd index conflicted with this proposal.
    pub fn propose_check_epoch(&mut self, req: &RaftCmdRequest, term: u64) -> Option<u64> {
        self.maybe_update_term(term);
        let (check_ver, check_conf_ver) = if !req.has_admin_request() {
            (NORMAL_REQ_CHECK_VER, NORMAL_REQ_CHECK_CONF_VER)
        } else {
            let cmd_type = req.get_admin_request().get_cmd_type();
            let epoch_state = admin_cmd_epoch_lookup(cmd_type);
            (epoch_state.check_ver, epoch_state.check_conf_ver)
        };
        self.last_conflict_index(check_ver, check_conf_ver)
    }

    pub fn post_propose(&mut self, cmd_type: AdminCmdType, index: u64, term: u64) {
        self.maybe_update_term(term);
        let epoch_state = admin_cmd_epoch_lookup(cmd_type);
        assert!(
            self.last_conflict_index(epoch_state.check_ver, epoch_state.check_conf_ver)
                .is_none()
        );

        if epoch_state.change_conf_ver || epoch_state.change_ver {
            if let Some(cmd) = self.proposed_admin_cmd.back() {
                assert!(cmd.index < index);
            }
            self.proposed_admin_cmd
                .push_back(ProposedAdminCmd::new(cmd_type, epoch_state, index));
        }
    }

    fn last_conflict_index(&self, check_ver: bool, check_conf_ver: bool) -> Option<u64> {
        self.proposed_admin_cmd
            .iter()
            .rev()
            .find(|cmd| {
                (check_ver && cmd.epoch_state.change_ver)
                    || (check_conf_ver && cmd.epoch_state.change_conf_ver)
            })
            .map(|cmd| cmd.index)
    }

    /// Returns the last proposed admin cmd index.
    ///
    /// Note that the cmd of this type must change epoch otherwise it can not be
    /// recorded to `proposed_admin_cmd`.
    pub fn last_cmd_index(&mut self, cmd_type: AdminCmdType) -> Option<u64> {
        self.proposed_admin_cmd
            .iter()
            .rev()
            .find(|cmd| cmd.cmd_type == cmd_type)
            .map(|cmd| cmd.index)
    }

    pub fn advance_apply(&mut self, index: u64, term: u64, region: &metapb::Region) {
        self.maybe_update_term(term);
        while !self.proposed_admin_cmd.is_empty() {
            let cmd = self.proposed_admin_cmd.front_mut().unwrap();
            if cmd.index <= index {
                for cb in cmd.cbs.drain(..) {
                    let mut resp = cmd_resp::new_error(Error::EpochNotMatch(
                        format!(
                            "current epoch of region {} is {:?}",
                            region.get_id(),
                            region.get_region_epoch(),
                        ),
                        vec![region.to_owned()],
                    ));
                    cmd_resp::bind_term(&mut resp, term);
                    cb.invoke_with_response(resp);
                }
            } else {
                break;
            }
            self.proposed_admin_cmd.pop_front();
        }
    }

    pub fn attach_to_conflict_cmd(&mut self, index: u64, cb: Callback<S>) {
        if let Some(cmd) = self
            .proposed_admin_cmd
            .iter_mut()
            .rev()
            .find(|cmd| cmd.index == index)
        {
            cmd.cbs.push(cb);
        } else {
            panic!(
                "index {} can not found in proposed_admin_cmd, callback {:?}",
                index, cb
            );
        }
    }
}

impl<S: Snapshot> Drop for CmdEpochChecker<S> {
    fn drop(&mut self) {
        if tikv_util::thread_group::is_shutdown(!cfg!(test)) {
            for mut state in self.proposed_admin_cmd.drain(..) {
                state.cbs.clear();
            }
        } else {
            for state in self.proposed_admin_cmd.drain(..) {
                for cb in state.cbs {
                    apply::notify_stale_req(self.term, cb);
                }
            }
        }
    }
}

#[derive(PartialEq, Debug)]
pub struct SnapshotContext {
    /// (The number of ready which has a snapshot, Whether this snapshot is scheduled)
    pub ready_status: (u64, bool),
    /// The message should be sent after snapshot is applied.
    pub msgs: Vec<RaftMessage>,
    pub persist_res: Option<PersistSnapshotResult>,
}

#[derive(PartialEq, Debug)]
pub struct PersistSnapshotResult {
    /// prev_region is the region before snapshot applied.
    pub prev_region: metapb::Region,
    pub region: metapb::Region,
    pub destroy_regions: Vec<metapb::Region>,
}

pub struct Peer<EK, ER>
where
    EK: KvEngine,
    ER: RaftEngine,
{
    /// The ID of the Region which this Peer belongs to.
    region_id: u64,
    // TODO: remove it once panic!() support slog fields.
    /// Peer_tag, "[region <region_id>] <peer_id>"
    pub tag: String,
    /// The Peer meta information.
    pub peer: metapb::Peer,

    /// The Raft state machine of this Peer.
    pub raft_group: RawNode<PeerStorage<EK, ER>>,
    /// The cache of meta information for Region's other Peers.
    peer_cache: RefCell<HashMap<u64, metapb::Peer>>,
    /// Record the last instant of each peer's heartbeat response.
    pub peer_heartbeats: HashMap<u64, Instant>,

    proposals: ProposalQueue<EK::Snapshot>,
    leader_missing_time: Option<Instant>,
    leader_lease: Lease,
    pending_reads: ReadIndexQueue<EK::Snapshot>,

    /// If it fails to send messages to leader.
    pub leader_unreachable: bool,
    /// Indicates whether the peer should be woken up.
    pub should_wake_up: bool,
    /// Whether this peer is destroyed asynchronously.
    /// If it's true,
    /// 1. when merging, its data in storeMeta will be removed early by the target peer.
    /// 2. all read requests must be rejected.
    pub pending_remove: bool,

    /// Record the instants of peers being added into the configuration.
    /// Remove them after they are not pending any more.
    pub peers_start_pending_time: Vec<(u64, Instant)>,
    /// A inaccurate cache about which peer is marked as down.
    down_peer_ids: Vec<u64>,

    /// An inaccurate difference in region size since last reset.
    /// It is used to decide whether split check is needed.
    pub size_diff_hint: u64,
    /// The count of deleted keys since last reset.
    delete_keys_hint: u64,
    /// An inaccurate difference in region size after compaction.
    /// It is used to trigger check split to update approximate size and keys after space reclamation
    /// of deleted entries.
    pub compaction_declined_bytes: u64,
    /// Approximate size of the region.
    pub approximate_size: u64,
    /// Approximate keys of the region.
    pub approximate_keys: u64,
    /// Whether this region has calculated region size by split-check thread. If we just splitted
    ///  the region or ingested one file which may be overlapped with the existed data, the
    /// `approximate_size` is not very accurate.
    pub has_calculated_region_size: bool,

    /// The state for consistency check.
    pub consistency_state: ConsistencyState,

    /// The counter records pending snapshot requests.
    pub pending_request_snapshot_count: Arc<AtomicUsize>,
    /// The index of last scheduled committed raft log.
    pub last_applying_idx: u64,
    /// The index of last compacted raft log. It is used for the next compact log task.
    pub last_compacted_idx: u64,
    /// The index of the latest urgent proposal index.
    last_urgent_proposal_idx: u64,
    /// The index of the latest committed split command.
    last_committed_split_idx: u64,
    /// Approximate size of logs that is applied but not compacted yet.
    pub raft_log_size_hint: u64,

    /// The index of the latest proposed prepare merge command.
    last_proposed_prepare_merge_idx: u64,
    /// The index of the latest committed prepare merge command.
    last_committed_prepare_merge_idx: u64,
    /// The merge related state. It indicates this Peer is in merging.
    pub pending_merge_state: Option<MergeState>,
    /// The rollback merge proposal can be proposed only when the number
    /// of peers is greater than the majority of all peers.
    /// There are more details in the annotation above
    /// `test_node_merge_write_data_to_source_region_after_merging`
    /// The peers who want to rollback merge.
    pub want_rollback_merge_peers: HashSet<u64>,
    /// Source region is catching up logs for merge.
    pub catch_up_logs: Option<CatchUpLogs>,

    /// Write Statistics for PD to schedule hot spot.
    pub peer_stat: PeerStat,

    /// Time of the last attempt to wake up inactive leader.
    pub bcast_wake_up_time: Option<UtilInstant>,
    /// Current replication mode version.
    pub replication_mode_version: u64,
    /// The required replication state at current version.
    pub dr_auto_sync_state: DrAutoSyncState,
    /// A flag that caches sync state. It's set to true when required replication
    /// state is reached for current region.
    pub replication_sync: bool,

    /// The known newest conf version and its corresponding peer list
    /// Send to these peers to check whether itself is stale.
    pub check_stale_conf_ver: u64,
    pub check_stale_peers: Vec<metapb::Peer>,
    /// Whether this peer is created by replication and is the first
    /// one of this region on local store.
    pub local_first_replicate: bool,

    pub txn_extra_op: Arc<AtomicCell<TxnExtraOp>>,

    /// The max timestamp recorded in the concurrency manager is only updated at leader.
    /// So if a peer becomes leader from a follower, the max timestamp can be outdated.
    /// We need to update the max timestamp with a latest timestamp from PD before this
    /// peer can work.
    /// From the least significant to the most, 1 bit marks whether the timestamp is
    /// updated, 31 bits for the current epoch version, 32 bits for the current term.
    /// The version and term are stored to prevent stale UpdateMaxTimestamp task from
    /// marking the lowest bit.
    pub max_ts_sync_status: Arc<AtomicU64>,

    /// Check whether this proposal can be proposed based on its epoch.
    cmd_epoch_checker: CmdEpochChecker<EK::Snapshot>,

    pub read_progress: Arc<RegionReadProgress>,

    /// unpersisted readies: (ready number, the max number of following ready
    /// whose data to be persisted is empty, msgs).
    unpersisted_readies: VecDeque<(u64, u64, Vec<Vec<RaftMessage>>)>,
    /// The message count in `unpersisted_readies` for memory caculation.
    unpersisted_message_count: usize,
    persisted_number: u64,
    snap_ctx: Option<SnapshotContext>,
    /// The choose id of async writer thread.
    async_writer_id: usize,
}

impl<EK, ER> Peer<EK, ER>
where
    EK: KvEngine,
    ER: RaftEngine,
{
    pub fn new(
        store_id: u64,
        cfg: &Config,
        sched: Scheduler<RegionTask<EK::Snapshot>>,
        engines: Engines<EK, ER>,
        region: &metapb::Region,
        peer: metapb::Peer,
    ) -> Result<Peer<EK, ER>> {
        if peer.get_id() == raft::INVALID_ID {
            return Err(box_err!("invalid peer id"));
        }

        let tag = format!("[region {}] {}", region.get_id(), peer.get_id());

        let ps = PeerStorage::new(engines, region, sched, peer.get_id(), tag.clone())?;

        let applied_index = ps.applied_index();

        let raft_cfg = raft::Config {
            id: peer.get_id(),
            election_tick: cfg.raft_election_timeout_ticks,
            heartbeat_tick: cfg.raft_heartbeat_ticks,
            min_election_tick: cfg.raft_min_election_timeout_ticks,
            max_election_tick: cfg.raft_max_election_timeout_ticks,
            max_size_per_msg: cfg.raft_max_size_per_msg.0,
            max_inflight_msgs: cfg.raft_max_inflight_msgs,
            applied: applied_index,
            check_quorum: true,
            skip_bcast_commit: true,
            pre_vote: cfg.prevote,
            max_committed_size_per_ready: MAX_COMMITTED_SIZE_PER_READY,
            ..Default::default()
        };

        let logger = slog_global::get_global().new(slog::o!("region_id" => region.get_id()));
        let raft_group = RawNode::new(&raft_cfg, ps, &logger)?;
        let mut peer = Peer {
            peer,
            region_id: region.get_id(),
            raft_group,
            proposals: ProposalQueue::new(tag.clone()),
            pending_reads: Default::default(),
            peer_cache: RefCell::new(HashMap::default()),
            peer_heartbeats: HashMap::default(),
            peers_start_pending_time: vec![],
            down_peer_ids: vec![],
            size_diff_hint: 0,
            delete_keys_hint: 0,
            approximate_size: 0,
            approximate_keys: 0,
            has_calculated_region_size: false,
            compaction_declined_bytes: 0,
            leader_unreachable: false,
            pending_remove: false,
            should_wake_up: false,
            pending_merge_state: None,
            want_rollback_merge_peers: HashSet::default(),
            pending_request_snapshot_count: Arc::new(AtomicUsize::new(0)),
            last_proposed_prepare_merge_idx: 0,
            last_committed_prepare_merge_idx: 0,
            leader_missing_time: Some(Instant::now()),
            tag: tag.clone(),
            last_applying_idx: applied_index,
            last_compacted_idx: 0,
            last_urgent_proposal_idx: u64::MAX,
            last_committed_split_idx: 0,
            consistency_state: ConsistencyState {
                last_check_time: Instant::now(),
                index: INVALID_INDEX,
                context: vec![],
                hash: vec![],
            },
            raft_log_size_hint: 0,
            leader_lease: Lease::new(cfg.raft_store_max_leader_lease()),
            peer_stat: PeerStat::default(),
            catch_up_logs: None,
            bcast_wake_up_time: None,
            replication_mode_version: 0,
            dr_auto_sync_state: DrAutoSyncState::Async,
            replication_sync: false,
            check_stale_conf_ver: 0,
            check_stale_peers: vec![],
            local_first_replicate: false,
            txn_extra_op: Arc::new(AtomicCell::new(TxnExtraOp::Noop)),
            max_ts_sync_status: Arc::new(AtomicU64::new(0)),
            cmd_epoch_checker: Default::default(),
            read_progress: Arc::new(RegionReadProgress::new(
                region,
                applied_index,
                REGION_READ_PROGRESS_CAP,
                tag,
            )),
            unpersisted_readies: VecDeque::default(),
            unpersisted_message_count: 0,
            persisted_number: 0,
            snap_ctx: None,
            async_writer_id: seahash::hash(region.get_id().as_ne_bytes()) as usize
                % cfg.store_io_pool_size,
        };

        // If this region has only one peer and I am the one, campaign directly.
        if region.get_peers().len() == 1 && region.get_peers()[0].get_store_id() == store_id {
            peer.raft_group.campaign()?;
        }

        Ok(peer)
    }

    /// Sets commit group to the peer.
    pub fn init_replication_mode(&mut self, state: &mut GlobalReplicationState) {
        debug!("init commit group"; "state" => ?state, "region_id" => self.region_id, "peer_id" => self.peer.id);
        if self.is_initialized() {
            let version = state.status().get_dr_auto_sync().state_id;
            let gb = state.calculate_commit_group(version, self.get_store().region().get_peers());
            self.raft_group.raft.assign_commit_groups(gb);
        }
        self.replication_sync = false;
        if state.status().get_mode() == ReplicationMode::Majority {
            self.raft_group.raft.enable_group_commit(false);
            self.replication_mode_version = 0;
            self.dr_auto_sync_state = DrAutoSyncState::Async;
            return;
        }
        self.replication_mode_version = state.status().get_dr_auto_sync().state_id;
        let enable = state.status().get_dr_auto_sync().get_state() != DrAutoSyncState::Async;
        self.raft_group.raft.enable_group_commit(enable);
        self.dr_auto_sync_state = state.status().get_dr_auto_sync().get_state();
    }

    /// Updates replication mode.
    pub fn switch_replication_mode(&mut self, state: &Mutex<GlobalReplicationState>) {
        self.replication_sync = false;
        let mut guard = state.lock().unwrap();
        let enable_group_commit = if guard.status().get_mode() == ReplicationMode::Majority {
            self.replication_mode_version = 0;
            self.dr_auto_sync_state = DrAutoSyncState::Async;
            false
        } else {
            self.dr_auto_sync_state = guard.status().get_dr_auto_sync().get_state();
            self.replication_mode_version = guard.status().get_dr_auto_sync().state_id;
            guard.status().get_dr_auto_sync().get_state() != DrAutoSyncState::Async
        };
        if enable_group_commit {
            let ids = mem::replace(
                guard.calculate_commit_group(
                    self.replication_mode_version,
                    self.region().get_peers(),
                ),
                Vec::with_capacity(self.region().get_peers().len()),
            );
            drop(guard);
            self.raft_group.raft.clear_commit_group();
            self.raft_group.raft.assign_commit_groups(&ids);
        } else {
            drop(guard);
        }
        self.raft_group
            .raft
            .enable_group_commit(enable_group_commit);
        info!("switch replication mode"; "version" => self.replication_mode_version, "region_id" => self.region_id, "peer_id" => self.peer.id);
    }

    /// Register self to apply_scheduler so that the peer is then usable.
    /// Also trigger `RegionChangeEvent::Create` here.
    pub fn activate<T>(&self, ctx: &PollContext<EK, ER, T>) {
        ctx.apply_router
            .schedule_task(self.region_id, ApplyTask::register(self));

        ctx.coprocessor_host.on_region_changed(
            self.region(),
            RegionChangeEvent::Create,
            self.get_role(),
        );
    }

    #[inline]
    fn next_proposal_index(&self) -> u64 {
        self.raft_group.raft.raft_log.last_index() + 1
    }

    #[inline]
    pub fn get_index_term(&self, idx: u64) -> u64 {
        match self.raft_group.raft.raft_log.term(idx) {
            Ok(t) => t,
            Err(e) => panic!("{} fail to load term for {}: {:?}", self.tag, idx, e),
        }
    }

    pub fn maybe_append_merge_entries(&mut self, merge: &CommitMergeRequest) -> Option<u64> {
        let mut entries = merge.get_entries();
        if entries.is_empty() {
            // Though the entries is empty, it is possible that one source peer has caught up the logs
            // but commit index is not updated. If other source peers are already destroyed, so the raft
            // group will not make any progress, namely the source peer can not get the latest commit index anymore.
            // Here update the commit index to let source apply rest uncommitted entries.
            return if merge.get_commit() > self.raft_group.raft.raft_log.committed {
                self.raft_group.raft.raft_log.commit_to(merge.get_commit());
                Some(merge.get_commit())
            } else {
                None
            };
        }
        let first = entries.first().unwrap();
        // make sure message should be with index not smaller than committed
        let mut log_idx = first.get_index() - 1;
        debug!(
            "append merge entries";
            "log_index" => log_idx,
            "merge_commit" => merge.get_commit(),
            "commit_index" => self.raft_group.raft.raft_log.committed,
        );
        if log_idx < self.raft_group.raft.raft_log.committed {
            // There are maybe some logs not included in CommitMergeRequest's entries, like CompactLog,
            // so the commit index may exceed the last index of the entires from CommitMergeRequest.
            // If that, no need to append
            if self.raft_group.raft.raft_log.committed - log_idx > entries.len() as u64 {
                return None;
            }
            entries = &entries[(self.raft_group.raft.raft_log.committed - log_idx) as usize..];
            log_idx = self.raft_group.raft.raft_log.committed;
        }
        let log_term = self.get_index_term(log_idx);

        self.raft_group
            .raft
            .raft_log
            .maybe_append(log_idx, log_term, merge.get_commit(), entries)
            .map(|(_, last_index)| last_index)
    }

    /// Tries to destroy itself. Returns a job (if needed) to do more cleaning tasks.
    pub fn maybe_destroy<T>(&mut self, ctx: &PollContext<EK, ER, T>) -> Option<DestroyPeerJob> {
        if self.pending_remove {
            info!(
                "is being destroyed, skip";
                "region_id" => self.region_id,
                "peer_id" => self.peer.get_id(),
            );
            return None;
        }
        {
            let meta = ctx.store_meta.lock().unwrap();
            if meta.atomic_snap_regions.contains_key(&self.region_id) {
                info!(
                    "stale peer is applying atomic snapshot, will destroy next time";
                    "region_id" => self.region_id,
                    "peer_id" => self.peer.get_id(),
                );
                return None;
            }
        }

        if self.is_applying_snapshot() && !self.mut_store().cancel_applying_snap() {
            info!(
                "stale peer is applying snapshot, will destroy next time";
                "region_id" => self.region_id,
                "peer_id" => self.peer.get_id(),
            );
            return None;
        }

        self.pending_remove = true;

        Some(DestroyPeerJob {
            initialized: self.get_store().is_initialized(),
            region_id: self.region_id,
            peer: self.peer.clone(),
        })
    }

    /// Does the real destroy task which includes:
    /// 1. Set the region to tombstone;
    /// 2. Clear data;
    /// 3. Notify all pending requests.
    pub fn destroy<T>(&mut self, ctx: &PollContext<EK, ER, T>, keep_data: bool) -> Result<()> {
        fail_point!("raft_store_skip_destroy_peer", |_| Ok(()));
        let t = Instant::now();

        let region = self.region().clone();
        info!(
            "begin to destroy";
            "region_id" => self.region_id,
            "peer_id" => self.peer.get_id(),
        );

        // Set Tombstone state explicitly
        let mut kv_wb = ctx.engines.kv.write_batch();
        let mut raft_wb = ctx.engines.raft.log_batch(1024);
        self.mut_store().clear_meta(&mut kv_wb, &mut raft_wb)?;
        write_peer_state(
            &mut kv_wb,
            &region,
            PeerState::Tombstone,
            self.pending_merge_state.clone(),
        )?;
        // write kv rocksdb first in case of restart happen between two write
        let mut write_opts = WriteOptions::new();
        write_opts.set_sync(true);
        kv_wb.write_opt(&write_opts)?;
        ctx.engines.raft.consume(&mut raft_wb, true)?;

        if self.get_store().is_initialized() && !keep_data {
            // If we meet panic when deleting data and raft log, the dirty data
            // will be cleared by a newer snapshot applying or restart.
            if let Err(e) = self.get_store().clear_data() {
                error!(?e;
                    "failed to schedule clear data task";
                    "region_id" => self.region_id,
                    "peer_id" => self.peer.get_id(),
                );
            }
        }

        self.pending_reads.clear_all(Some(region.get_id()));

        for Proposal { cb, .. } in self.proposals.queue.drain(..) {
            apply::notify_req_region_removed(region.get_id(), cb);
        }

        info!(
            "peer destroy itself";
            "region_id" => self.region_id,
            "peer_id" => self.peer.get_id(),
            "takes" => ?t.elapsed(),
        );

        Ok(())
    }

    #[inline]
    pub fn is_initialized(&self) -> bool {
        self.get_store().is_initialized()
    }

    #[inline]
    pub fn region(&self) -> &metapb::Region {
        self.get_store().region()
    }

    /// Check whether the peer can be hibernated.
    ///
    /// This should be used with `check_after_tick` to get a correct conclusion.
    pub fn check_before_tick(&self, cfg: &Config) -> CheckTickResult {
        let mut res = CheckTickResult::default();
        if !self.is_leader() {
            return res;
        }
        res.leader = true;
        if self.raft_group.raft.election_elapsed + 1 < cfg.raft_election_timeout_ticks {
            return res;
        }
        let status = self.raft_group.status();
        let last_index = self.raft_group.raft.raft_log.last_index();
        for (id, pr) in status.progress.unwrap().iter() {
            // Even a recent inactive node is also considered. If we put leader into sleep,
            // followers or learners may not sync its logs for a long time and become unavailable.
            // We choose availability instead of performance in this case.
            if *id == self.peer.get_id() {
                continue;
            }
            if pr.matched != last_index {
                res.reason = "replication";
                return res;
            }
        }
        if self.raft_group.raft.pending_read_count() > 0 {
            res.reason = "pending read";
            return res;
        }
        if self.raft_group.raft.lead_transferee.is_some() {
            res.reason = "transfer leader";
            return res;
        }
        // Unapplied entries can change the configuration of the group.
        if self.get_store().applied_index() < last_index {
            res.reason = "unapplied";
            return res;
        }
        if self.replication_mode_need_catch_up() {
            res.reason = "replication mode";
            return res;
        }
        res.up_to_date = true;
        res
    }

    pub fn check_after_tick(&self, state: GroupState, res: CheckTickResult) -> bool {
        if res.leader {
            if res.up_to_date {
                self.is_leader()
            } else {
                if !res.reason.is_empty() {
                    debug!("rejecting sleeping"; "reason" => res.reason, "region_id" => self.region_id, "peer_id" => self.peer_id());
                }
                false
            }
        } else {
            // If follower keeps receiving data from leader, then it's safe to stop
            // ticking, as leader will make sure it has the latest logs.
            // Checking term to make sure campaign has finished and the leader starts
            // doing its job, it's not required but a safe options.
            state != GroupState::Chaos
                && self.has_valid_leader()
                && self.raft_group.raft.raft_log.last_term() == self.raft_group.raft.term
                && !self.has_unresolved_reads()
                // If it becomes leader, the stats is not valid anymore.
                && !self.is_leader()
        }
    }

    #[inline]
    pub fn has_valid_leader(&self) -> bool {
        if self.raft_group.raft.leader_id == raft::INVALID_ID {
            return false;
        }
        for p in self.region().get_peers() {
            if p.get_id() == self.raft_group.raft.leader_id && p.get_role() != PeerRole::Learner {
                return true;
            }
        }
        false
    }

    /// Pings if followers are still connected.
    ///
    /// Leader needs to know exact progress of followers, and
    /// followers just need to know whether leader is still alive.
    pub fn ping(&mut self) {
        if self.is_leader() {
            self.raft_group.ping();
        }
    }

    pub fn has_uncommitted_log(&self) -> bool {
        self.raft_group.raft.raft_log.committed < self.raft_group.raft.raft_log.last_index()
    }

    /// Set the region of a peer.
    ///
    /// This will update the region of the peer, caller must ensure the region
    /// has been preserved in a durable device.
    pub fn set_region(
        &mut self,
        host: &CoprocessorHost<impl KvEngine>,
        reader: &mut ReadDelegate,
        region: metapb::Region,
    ) {
        if self.region().get_region_epoch().get_version() < region.get_region_epoch().get_version()
        {
            // Epoch version changed, disable read on the localreader for this region.
            self.leader_lease.expire_remote_lease();
        }
        self.mut_store().set_region(region.clone());
        let progress = ReadProgress::region(region);
        // Always update read delegate's region to avoid stale region info after a follower
        // becoming a leader.
        self.maybe_update_read_progress(reader, progress);

        // Update leader info
        self.read_progress
            .update_leader_info(self.leader_id(), self.term(), self.region());

        if !self.pending_remove {
            host.on_region_changed(self.region(), RegionChangeEvent::Update, self.get_role());
        }
    }

    #[inline]
    pub fn peer_id(&self) -> u64 {
        self.peer.get_id()
    }

    #[inline]
    pub fn leader_id(&self) -> u64 {
        self.raft_group.raft.leader_id
    }

    #[inline]
    pub fn is_leader(&self) -> bool {
        self.raft_group.raft.state == StateRole::Leader
    }

    #[inline]
    pub fn get_role(&self) -> StateRole {
        self.raft_group.raft.state
    }

    #[inline]
    pub fn get_store(&self) -> &PeerStorage<EK, ER> {
        self.raft_group.store()
    }

    #[inline]
    pub fn mut_store(&mut self) -> &mut PeerStorage<EK, ER> {
        self.raft_group.mut_store()
    }

    #[inline]
    pub fn is_applying_snapshot(&self) -> bool {
        self.get_store().is_applying_snapshot()
    }

    #[inline]
    pub fn is_applying_snapshot_strictly(&self) -> bool {
        self.snap_ctx.is_some() || self.get_store().is_applying_snapshot()
    }

    /// Returns `true` if the raft group has replicated a snapshot but not committed it yet.
    #[inline]
    pub fn has_pending_snapshot(&self) -> bool {
        self.get_pending_snapshot().is_some()
    }

    #[inline]
    pub fn get_pending_snapshot(&self) -> Option<&eraftpb::Snapshot> {
        self.raft_group.snap()
    }

<<<<<<< HEAD
    #[inline]
    pub fn proposal_size(&self) -> usize {
        self.proposals.queue.heap_size() + self.pending_reads.heap_size()
    }

    #[inline]
    pub fn rest_size(&self) -> usize {
        self.peer_cache.borrow().heap_size()
            + self.peer_heartbeats.heap_size()
            + self.peers_start_pending_time.heap_size()
            + self.down_peer_ids.heap_size()
            + self.check_stale_peers.heap_size()
            + self.want_rollback_merge_peers.heap_size()
            + (self.unpersisted_message_count
                + self.snap_ctx.as_ref().map_or(0, |ctx| ctx.msgs.len()))
                * mem::size_of::<RaftMessage>()
            + mem::size_of_val(self.pending_request_snapshot_count.as_ref())
    }

=======
>>>>>>> 47c4dbdf
    fn add_ready_metric(&self, ready: &Ready, metrics: &mut RaftReadyMetrics) {
        metrics.message += ready.messages().len() as u64;
        metrics.commit += ready.committed_entries().len() as u64;
        metrics.append += ready.entries().len() as u64;

        if !ready.snapshot().is_empty() {
            metrics.snapshot += 1;
        }
    }

    #[inline]
    pub fn in_joint_state(&self) -> bool {
        self.region().get_peers().iter().any(|p| {
            p.get_role() == PeerRole::IncomingVoter || p.get_role() == PeerRole::DemotingVoter
        })
    }

    #[inline]
    fn send_raft_msg<T: Transport>(
        &mut self,
        trans: &mut T,
        msgs: Vec<RaftMessage>,
        metrics: &mut RaftSendMessageMetrics,
    ) {
        for msg in msgs {
            let msg_type = msg.get_message().get_msg_type();
            if msg_type == MessageType::MsgTimeoutNow && self.is_leader() {
                // After a leader transfer procedure is triggered, the lease for
                // the old leader may be expired earlier than usual, since a new leader
                // may be elected and the old leader doesn't step down due to
                // network partition from the new leader.
                // For lease safety during leader transfer, transit `leader_lease`
                // to suspect.
                self.leader_lease.suspect(monotonic_raw_now());
            }

            let to_peer_id = msg.get_to_peer().get_id();
            let to_store_id = msg.get_to_peer().get_store_id();
            if let Err(e) = trans.send(msg) {
                // We use metrics to observe failure on production.
                debug!(
                    "failed to send msg to other peer";
                    "region_id" => self.region_id,
                    "peer_id" => self.peer.get_id(),
                    "target_peer_id" => to_peer_id,
                    "target_store_id" => to_store_id,
                    "err" => ?e,
                    "error_code" => %e.error_code(),
                );
                if to_peer_id == self.leader_id() {
                    self.leader_unreachable = true;
                }
                // unreachable store
                self.raft_group.report_unreachable(to_peer_id);
                if msg_type == eraftpb::MessageType::MsgSnapshot {
                    self.raft_group
                        .report_snapshot(to_peer_id, SnapshotStatus::Failure);
                }
                metrics.add(msg_type, false);
            } else {
                metrics.add(msg_type, true);
            }
        }
    }

    #[inline]
    fn switch_to_raft_msg(&mut self, msgs: Vec<eraftpb::Message>) -> Vec<RaftMessage> {
        let mut raft_msgs = Vec::with_capacity(msgs.len());
        for msg in msgs {
            if let Some(m) = self.fill_raft_message(msg) {
                raft_msgs.push(m);
            }
        }
        raft_msgs
    }

    /// Steps the raft message.
    pub fn step<T>(
        &mut self,
        ctx: &mut PollContext<EK, ER, T>,
        mut m: eraftpb::Message,
    ) -> Result<()> {
        fail_point!(
            "step_message_3_1",
            self.peer.get_store_id() == 3 && self.region_id == 1,
            |_| Ok(())
        );
        if self.is_leader() && m.get_from() != INVALID_ID {
            self.peer_heartbeats.insert(m.get_from(), Instant::now());
            // As the leader we know we are not missing.
            self.leader_missing_time.take();
        } else if m.get_from() == self.leader_id() {
            // As another role know we're not missing.
            self.leader_missing_time.take();
        }
        let msg_type = m.get_msg_type();
        if msg_type == MessageType::MsgReadIndex {
            fail_point!("on_step_read_index_msg");
            ctx.coprocessor_host.on_step_read_index(&mut m);
            // Must use the commit index of `PeerStorage` instead of the commit index
            // in raft-rs which may be greater than the former one.
            // For more details, see the annotations above `on_leader_commit_idx_changed`.
            let index = self.get_store().commit_index();
            // Check if the log term of this index is equal to current term, if so,
            // this index can be used to reply the read index request if the leader holds
            // the lease. Please also take a look at raft-rs.
            if self.get_store().term(index).unwrap() == self.term() {
                let state = self.inspect_lease();
                if let LeaseState::Valid = state {
                    // If current peer has valid lease, then we could handle the
                    // request directly, rather than send a heartbeat to check quorum.
                    let mut resp = eraftpb::Message::default();
                    resp.set_msg_type(MessageType::MsgReadIndexResp);
                    resp.term = self.term();
                    resp.to = m.from;

                    resp.index = index;
                    resp.set_entries(m.take_entries());

                    self.raft_group.raft.msgs.push(resp);
                    return Ok(());
                }
                self.should_wake_up = state == LeaseState::Expired;
            }
        } else if msg_type == MessageType::MsgTransferLeader {
            self.execute_transfer_leader(ctx, &m);
            return Ok(());
        }

        let from_id = m.get_from();
        let has_snap_task = self.get_store().has_gen_snap_task();
        let pre_commit_index = self.raft_group.raft.raft_log.committed;
        self.raft_group.step(m)?;
        self.report_know_commit_duration(pre_commit_index, &mut ctx.raft_metrics);

        let mut for_balance = false;
        if !has_snap_task && self.get_store().has_gen_snap_task() {
            if let Some(progress) = self.raft_group.status().progress {
                if let Some(pr) = progress.get(from_id) {
                    // When a peer is uninitialized (e.g. created by load balance),
                    // the last index of the peer is 0 which makes the matched index to be 0.
                    if pr.matched == 0 {
                        for_balance = true;
                    }
                }
            }
        }
        if for_balance {
            if let Some(gen_task) = self.mut_store().mut_gen_snap_task() {
                gen_task.set_for_balance();
            }
        }
        Ok(())
    }

    fn report_know_persist_duration(&self, pre_persist_index: u64, metrics: &mut RaftMetrics) {
        if !metrics.waterfall_metrics {
            return;
        }
        let mut now = None;
        for index in pre_persist_index + 1..=self.raft_group.raft.raft_log.persisted {
            if let Some((term, scheduled_ts)) = self.proposals.find_scheduled_ts(index) {
                if self
                    .get_store()
                    .term(index)
                    .map(|t| t == term)
                    .unwrap_or(false)
                {
                    if now.is_none() {
                        now = Some(Instant::now());
                    }
                    metrics
                        .know_persist
                        .observe(duration_to_sec(now.unwrap() - scheduled_ts));
                }
            }
        }
    }

    fn report_know_commit_duration(&self, pre_commit_index: u64, metrics: &mut RaftMetrics) {
        if !metrics.waterfall_metrics {
            return;
        }
        let mut now = None;
        for index in pre_commit_index + 1..=self.raft_group.raft.raft_log.committed {
            if let Some((term, scheduled_ts)) = self.proposals.find_scheduled_ts(index) {
                if self
                    .get_store()
                    .term(index)
                    .map(|t| t == term)
                    .unwrap_or(false)
                {
                    if now.is_none() {
                        now = Some(Instant::now());
                    }
                    if index <= self.raft_group.raft.raft_log.persisted {
                        metrics
                            .know_commit
                            .observe(duration_to_sec(now.unwrap() - scheduled_ts));
                    } else {
                        metrics
                            .know_commit_not_persist
                            .observe(duration_to_sec(now.unwrap() - scheduled_ts));
                    }
                }
            }
        }
    }

    /// Checks and updates `peer_heartbeats` for the peer.
    pub fn check_peers(&mut self) {
        if !self.is_leader() {
            self.peer_heartbeats.clear();
            self.peers_start_pending_time.clear();
            return;
        }

        if self.peer_heartbeats.len() == self.region().get_peers().len() {
            return;
        }

        // Insert heartbeats in case that some peers never response heartbeats.
        let region = self.raft_group.store().region();
        for peer in region.get_peers() {
            self.peer_heartbeats
                .entry(peer.get_id())
                .or_insert_with(Instant::now);
        }
    }

    /// Collects all down peers.
    pub fn collect_down_peers(&mut self, max_duration: Duration) -> Vec<PeerStats> {
        let mut down_peers = Vec::new();
        let mut down_peer_ids = Vec::new();
        for p in self.region().get_peers() {
            if p.get_id() == self.peer.get_id() {
                continue;
            }
            if let Some(instant) = self.peer_heartbeats.get(&p.get_id()) {
                if instant.elapsed() >= max_duration {
                    let mut stats = PeerStats::default();
                    stats.set_peer(p.clone());
                    stats.set_down_seconds(instant.elapsed().as_secs());
                    down_peers.push(stats);
                    down_peer_ids.push(p.get_id());
                }
            }
        }
        self.down_peer_ids = down_peer_ids;
        down_peers
    }

    /// Collects all pending peers and update `peers_start_pending_time`.
    pub fn collect_pending_peers<T>(&mut self, ctx: &PollContext<EK, ER, T>) -> Vec<metapb::Peer> {
        let mut pending_peers = Vec::with_capacity(self.region().get_peers().len());
        let status = self.raft_group.status();
        let truncated_idx = self.get_store().truncated_index();

        if status.progress.is_none() {
            return pending_peers;
        }

        for i in 0..self.peers_start_pending_time.len() {
            let (_, pending_after) = self.peers_start_pending_time[i];
            let elapsed = duration_to_sec(pending_after.elapsed());
            RAFT_PEER_PENDING_DURATION.observe(elapsed);
        }

        let progresses = status.progress.unwrap().iter();
        for (&id, progress) in progresses {
            if id == self.peer.get_id() {
                continue;
            }
            // The `matched` is 0 only in these two cases:
            // 1. Current leader hasn't communicated with this peer.
            // 2. This peer does not exist yet(maybe it is created but not initialized)
            //
            // The correctness of region merge depends on the fact that all target peers must exist during merging.
            // (PD rely on `pending_peers` to check whether all target peers exist)
            //
            // So if the `matched` is 0, it must be a pending peer.
            // It can be ensured because `truncated_index` must be greater than `RAFT_INIT_LOG_INDEX`(5).
            if progress.matched < truncated_idx {
                if let Some(p) = self.get_peer_from_cache(id) {
                    pending_peers.push(p);
                    if !self
                        .peers_start_pending_time
                        .iter()
                        .any(|&(pid, _)| pid == id)
                    {
                        let now = Instant::now();
                        self.peers_start_pending_time.push((id, now));
                        debug!(
                            "peer start pending";
                            "region_id" => self.region_id,
                            "peer_id" => self.peer.get_id(),
                            "time" => ?now,
                        );
                    }
                } else {
                    if ctx.cfg.dev_assert {
                        panic!("{} failed to get peer {} from cache", self.tag, id);
                    }
                    error!(
                        "failed to get peer from cache";
                        "region_id" => self.region_id,
                        "peer_id" => self.peer.get_id(),
                        "get_peer_id" => id,
                    );
                }
            }
        }
        pending_peers
    }

    /// Returns `true` if any peer recover from connectivity problem.
    ///
    /// A peer can become pending or down if it has not responded for a
    /// long time. If it becomes normal again, PD need to be notified.
    pub fn any_new_peer_catch_up(&mut self, peer_id: u64) -> bool {
        if self.peers_start_pending_time.is_empty() && self.down_peer_ids.is_empty() {
            return false;
        }
        if !self.is_leader() {
            self.down_peer_ids = vec![];
            self.peers_start_pending_time = vec![];
            return false;
        }
        for i in 0..self.peers_start_pending_time.len() {
            if self.peers_start_pending_time[i].0 != peer_id {
                continue;
            }
            let truncated_idx = self.raft_group.store().truncated_index();
            if let Some(progress) = self.raft_group.raft.prs().get(peer_id) {
                if progress.matched >= truncated_idx {
                    let (_, pending_after) = self.peers_start_pending_time.swap_remove(i);
                    let elapsed = duration_to_sec(pending_after.elapsed());
                    RAFT_PEER_PENDING_DURATION.observe(elapsed);
                    debug!(
                        "peer has caught up logs";
                        "region_id" => self.region_id,
                        "peer_id" => self.peer.get_id(),
                        "takes" => elapsed,
                    );
                    return true;
                }
            }
        }
        if self.down_peer_ids.contains(&peer_id) {
            return true;
        }
        false
    }

    pub fn check_stale_state<T>(&mut self, ctx: &mut PollContext<EK, ER, T>) -> StaleState {
        if self.is_leader() {
            // Leaders always have valid state.
            //
            // We update the leader_missing_time in the `fn step`. However one peer region
            // does not send any raft messages, so we have to check and update it before
            // reporting stale states.
            self.leader_missing_time = None;
            return StaleState::Valid;
        }
        let naive_peer = !self.is_initialized() || !self.raft_group.raft.promotable();
        // Updates the `leader_missing_time` according to the current state.
        //
        // If we are checking this it means we suspect the leader might be missing.
        // Mark down the time when we are called, so we can check later if it's been longer than it
        // should be.
        match self.leader_missing_time {
            None => {
                self.leader_missing_time = Instant::now().into();
                StaleState::Valid
            }
            Some(instant) if instant.elapsed() >= ctx.cfg.max_leader_missing_duration.0 => {
                // Resets the `leader_missing_time` to avoid sending the same tasks to
                // PD worker continuously during the leader missing timeout.
                self.leader_missing_time = Instant::now().into();
                StaleState::ToValidate
            }
            Some(instant)
                if instant.elapsed() >= ctx.cfg.abnormal_leader_missing_duration.0
                    && !naive_peer =>
            {
                // A peer is considered as in the leader missing state
                // if it's initialized but is isolated from its leader or
                // something bad happens that the raft group can not elect a leader.
                StaleState::LeaderMissing
            }
            _ => StaleState::Valid,
        }
    }

    fn on_role_changed<T>(&mut self, ctx: &mut PollContext<EK, ER, T>, ready: &Ready) {
        // Update leader lease when the Raft state changes.
        if let Some(ss) = ready.ss() {
            match ss.raft_state {
                StateRole::Leader => {
                    // The local read can only be performed after a new leader has applied
                    // the first empty entry on its term. After that the lease expiring time
                    // should be updated to
                    //   send_to_quorum_ts + max_lease
                    // as the comments in `Lease` explain.
                    // It is recommended to update the lease expiring time right after
                    // this peer becomes leader because it's more convenient to do it here and
                    // it has no impact on the correctness.
                    let progress_term = ReadProgress::term(self.term());
                    self.maybe_renew_leader_lease(monotonic_raw_now(), ctx, Some(progress_term));
                    debug!(
                        "becomes leader with lease";
                        "region_id" => self.region_id,
                        "peer_id" => self.peer.get_id(),
                        "lease" => ?self.leader_lease,
                    );
                    // If the predecessor reads index during transferring leader and receives
                    // quorum's heartbeat response after that, it may wait for applying to
                    // current term to apply the read. So broadcast eagerly to avoid unexpected
                    // latency.
                    //
                    // TODO: Maybe the predecessor should just drop all the read requests directly?
                    // All the requests need to be redirected in the end anyway and executing
                    // prewrites or commits will be just a waste.
                    self.last_urgent_proposal_idx = self.raft_group.raft.raft_log.last_index();
                    self.raft_group.skip_bcast_commit(false);

                    // A more recent read may happen on the old leader. So max ts should
                    // be updated after a peer becomes leader.
                    self.require_updating_max_ts(&ctx.pd_scheduler);
                }
                StateRole::Follower => {
                    self.leader_lease.expire();
                    self.mut_store().cancel_generating_snap(None);
                }
                _ => {}
            }
            self.on_leader_changed(ctx, ss.leader_id, self.term());
            // TODO: it may possible that only the `leader_id` change and the role
            // didn't change
            ctx.coprocessor_host
                .on_role_change(self.region(), ss.raft_state);
            self.cmd_epoch_checker.maybe_update_term(self.term());
        } else if let Some(hs) = ready.hs() {
            if hs.get_term() != self.get_store().hard_state().get_term() {
                self.on_leader_changed(ctx, self.leader_id(), hs.get_term());
            }
        }
    }

    /// Correctness depends on the order between calling this function and notifying other peers
    /// the new commit index.
    /// It is due to the interaction between lease and split/merge.(details are decribed below)
    ///
    /// Note that in addition to the hearbeat/append msg, the read index response also can notify
    /// other peers the new commit index. There are three place where TiKV handles read index resquest.
    /// The first place is in raft-rs, so it's like hearbeat/append msg, call this function and
    /// then send the response. The second place is in `Step`, we should use the commit index
    /// of `PeerStorage` which is the greatest commit index that can be observed outside.
    /// The third place is in `read_index`, handle it like the second one.
    fn on_leader_commit_idx_changed(&mut self, pre_commit_index: u64, commit_index: u64) {
        if commit_index <= pre_commit_index || !self.is_leader() {
            return;
        }

        // The admin cmds in `CmdEpochChecker` are proposed by the current leader so we can
        // use it to get the split/prepare-merge cmds which was committed just now.

        // BatchSplit and Split cmd are mutually exclusive because they both change epoch's
        // version so only one of them can be proposed and the other one will be rejected
        // by `CmdEpochChecker`.
        let last_split_idx = self
            .cmd_epoch_checker
            .last_cmd_index(AdminCmdType::BatchSplit)
            .or_else(|| self.cmd_epoch_checker.last_cmd_index(AdminCmdType::Split));
        if let Some(idx) = last_split_idx {
            if idx > pre_commit_index && idx <= commit_index {
                // We don't need to suspect its lease because peers of new region that
                // in other store do not start election before theirs election timeout
                // which is longer than the max leader lease.
                // It's safe to read local within its current lease, however, it's not
                // safe to renew its lease.
                self.last_committed_split_idx = idx;
            }
        } else {
            // BatchSplit/Split and PrepareMerge cmd are mutually exclusive too.
            // So if there is no Split cmd, we should check PrepareMerge cmd.
            let last_prepare_merge_idx = self
                .cmd_epoch_checker
                .last_cmd_index(AdminCmdType::PrepareMerge);
            if let Some(idx) = last_prepare_merge_idx {
                if idx > pre_commit_index && idx <= commit_index {
                    // We committed prepare merge, to prevent unsafe read index,
                    // we must record its index.
                    self.last_committed_prepare_merge_idx = idx;
                    // After prepare_merge is committed and the leader broadcasts commit
                    // index to followers, the leader can not know when the target region
                    // merges majority of this region, also it can not know when the target
                    // region writes new values.
                    // To prevent unsafe local read, we suspect its leader lease.
                    self.leader_lease.suspect(monotonic_raw_now());
                    // Stop updating `safe_ts`
                    self.read_progress.discard();
                }
            }
        }
    }

    fn on_leader_changed<T>(
        &mut self,
        ctx: &mut PollContext<EK, ER, T>,
        leader_id: u64,
        term: u64,
    ) {
        debug!(
            "insert leader info to meta";
            "region_id" => self.region_id,
            "leader_id" => leader_id,
            "term" => term,
            "peer_id" => self.peer_id(),
        );

        self.read_progress
            .update_leader_info(leader_id, term, self.region());

        let mut meta = ctx.store_meta.lock().unwrap();
        meta.leaders.insert(self.region_id, (term, leader_id));
    }

    #[inline]
    pub fn ready_to_handle_pending_snap(&self) -> bool {
        // If apply worker is still working, written apply state may be overwritten
        // by apply worker. So we have to wait here.
        // Please note that commit_index can't be used here. When applying a snapshot,
        // a stale heartbeat can make the leader think follower has already applied
        // the snapshot, and send remaining log entries, which may increase commit_index.
        // TODO: add more test
        self.last_applying_idx == self.get_store().applied_index()
            // Requesting snapshots also triggers apply workers to write
            // apply states even if there is no pending committed entry.
            // TODO: Instead of sharing the counter, we should apply snapshots
            //       in apply workers.
            && self.pending_request_snapshot_count.load(Ordering::SeqCst) == 0
    }

    #[inline]
    fn ready_to_handle_read(&self) -> bool {
        // TODO: It may cause read index to wait a long time.

        // There may be some values that are not applied by this leader yet but the old leader,
        // if applied_index_term isn't equal to current term.
        self.get_store().applied_index_term() == self.term()
            // There may be stale read if the old leader splits really slow,
            // the new region may already elected a new leader while
            // the old leader still think it owns the split range.
            && !self.is_splitting()
            // There may be stale read if a target leader is in another store and
            // applied commit merge, written new values, but the sibling peer in
            // this store does not apply commit merge, so the leader is not ready
            // to read, until the merge is rollbacked.
            && !self.is_merging()
    }

    fn ready_to_handle_unsafe_replica_read(&self, read_index: u64) -> bool {
        // Wait until the follower applies all values before the read. There is still a
        // problem if the leader applies fewer values than the follower, the follower read
        // could get a newer value, and after that, the leader may read a stale value,
        // which violates linearizability.
        self.get_store().applied_index() >= read_index
            // If it is in pending merge state(i.e. applied PrepareMerge), the data may be stale.
            // TODO: Add a test to cover this case
            && self.pending_merge_state.is_none()
            // a peer which is applying snapshot will clean up its data and ingest a snapshot file,
            // during between the two operations a replica read could read empty data.
            && !self.is_applying_snapshot_strictly()
    }

    #[inline]
    fn is_splitting(&self) -> bool {
        self.last_committed_split_idx > self.get_store().applied_index()
    }

    #[inline]
    fn is_merging(&self) -> bool {
        self.last_committed_prepare_merge_idx > self.get_store().applied_index()
            || self.pending_merge_state.is_some()
    }

    // Checks merge strictly, it checks whether there is any ongoing merge by
    // tracking last proposed prepare merge.
    // TODO: There is a false positives, proposed prepare merge may never be
    //       committed.
    fn is_merging_strict(&self) -> bool {
        self.last_proposed_prepare_merge_idx > self.get_store().applied_index() || self.is_merging()
    }

    // Check if this peer can handle request_snapshot.
    pub fn ready_to_handle_request_snapshot(&mut self, request_index: u64) -> bool {
        let reject_reason = if !self.is_leader() {
            // Only leader can handle request snapshot.
            "not_leader"
        } else if self.get_store().applied_index_term() != self.term()
            || self.get_store().applied_index() < request_index
        {
            // Reject if there are any unapplied raft log.
            // We don't want to handle request snapshot if there is any ongoing
            // merge, because it is going to be destroyed. This check prevents
            // handling request snapshot after leadership being transferred.
            "stale_apply"
        } else if self.is_merging_strict() || self.is_splitting() {
            // Reject if it is merging or splitting.
            // `is_merging_strict` also checks last proposed prepare merge, it
            // prevents handling request snapshot while a prepare merge going
            // to be committed.
            "split_merge"
        } else {
            return true;
        };

        info!("can not handle request snapshot";
            "reason" => reject_reason,
            "region_id" => self.region().get_id(),
            "peer_id" => self.peer_id(),
            "request_index" => request_index);
        false
    }

    /// Checks if leader needs to keep sending logs for follower.
    ///
    /// In DrAutoSync mode, if leader goes to sleep before the region is sync,
    /// PD may wait longer time to reach sync state.
    pub fn replication_mode_need_catch_up(&self) -> bool {
        self.replication_mode_version > 0
            && self.dr_auto_sync_state != DrAutoSyncState::Async
            && !self.replication_sync
    }

    /// Check the current snapshot status.
    /// Returns whether it's valid to handle raft ready.
    ///
    /// The snapshot process order would be:
    /// 1.  Get the snapshot from the ready
    /// 2.  Wait for the notify of persisting this ready through `check_new_persisted`
    /// 3.  Schedule the snapshot task to region worker through `schedule_applying_snapshot`
    /// 4.  Wait for applying snapshot to complete(`check_snap_status`)
    /// Then it's valid to handle the next ready.
    fn check_snap_status<T: Transport>(&mut self, ctx: &mut PollContext<EK, ER, T>) -> bool {
        if let Some(snap_ctx) = self.snap_ctx.as_ref() {
            if !snap_ctx.ready_status.1 {
                // There is a snapshot from ready but it is not scheduled because the ready has
                // not been persisted yet. We should wait for the notify of persisting ready and
                // do not get a new ready.
                return false;
            }
        }

        match self.mut_store().check_applying_snap() {
            CheckApplyingSnapStatus::Applying => {
                // If this peer is applying snapshot, we should not get a new ready.
                // There are two reasons in my opinion:
                //   1. If we handle a new ready and persist the data(e.g. entries),
                //      we can not tell raft-rs that this ready has been persisted because
                //      the ready need to be persisted one by one from raft-rs's view.
                //   2. When this peer is applying snapshot, the response msg should not
                //      be sent to leader, thus the leader will not send new entries to
                //      this peer. Although it's possible a new leader may send a AppendEntries
                //      msg to this peer, this possibility is very low. In most cases, there
                //      is no msg need to be handled.
                // So we choose to not get a new ready which makes the logic more clear.
                debug!(
                    "still applying snapshot, skip further handling";
                    "region_id" => self.region_id,
                    "peer_id" => self.peer.get_id(),
                );
                return false;
            }
            CheckApplyingSnapStatus::Success => {
                fail_point!("raft_before_applying_snap_finished");
                self.post_pending_read_index_on_replica(ctx);
                // Resume `read_progress`
                self.read_progress.resume();
                // Update apply index to `last_applying_idx`
                self.read_progress.update_applied(self.last_applying_idx);

                if self.snap_ctx.is_some() {
                    let snap_ctx = self.snap_ctx.as_mut().unwrap();
                    // This snapshot must be scheduled
                    assert!(snap_ctx.ready_status.1);

                    let raft_msgs = mem::take(&mut snap_ctx.msgs);
                    self.send_raft_msg(
                        &mut ctx.trans,
                        raft_msgs,
                        &mut ctx.raft_metrics.send_message,
                    );

                    self.snap_ctx = None;

                    // Snapshot has been persisted.
                    self.last_applying_idx = self.get_store().truncated_index();
                    self.raft_group.advance_apply_to(self.last_applying_idx);
                    self.cmd_epoch_checker.advance_apply(
                        self.last_applying_idx,
                        self.term(),
                        self.raft_group.store().region(),
                    );
                }
                // If `snap_ctx` is none, it means this snapshot does not
                // come from the ready but comes from the unfinished snapshot task
                // after restarting.
            }
            CheckApplyingSnapStatus::Idle => {
                // FIXME: It's possible that the snapshot applying task is canceled.
                // Although it only happens when shutting down the store or destroying
                // the peer, it's still dangerous if continue to handle ready for the
                // peer. So it's better to revoke `JOB_STATUS_CANCELLING` to ensure all
                // started tasks can get finished correctly.
            }
        }
        assert_eq!(self.snap_ctx, None);
        true
    }

    pub fn handle_raft_ready_append<T: Transport>(
        &mut self,
        ctx: &mut PollContext<EK, ER, T>,
    ) -> Option<CollectedReady> {
        if self.pending_remove {
            return None;
        }

        if !self.check_snap_status(ctx) {
            return None;
        }

        let mut destroy_regions = vec![];
        if self.has_pending_snapshot() {
            if !self.ready_to_handle_pending_snap() {
                let count = self.pending_request_snapshot_count.load(Ordering::SeqCst);
                debug!(
                    "not ready to apply snapshot";
                    "region_id" => self.region_id,
                    "peer_id" => self.peer.get_id(),
                    "applied_index" => self.get_store().applied_index(),
                    "last_applying_index" => self.last_applying_idx,
                    "pending_request_snapshot_count" => count,
                );
                return None;
            }

            if !self.unpersisted_readies.is_empty() {
                debug!(
                    "not ready to apply snapshot because some unpersisted readies have not persisted yet";
                    "region_id" => self.region_id,
                    "peer_id" => self.peer.get_id(),
                    "unpersisted_readies" => ?self.unpersisted_readies,
                );
                return None;
            }

            let meta = ctx.store_meta.lock().unwrap();
            // For merge process, the stale source peer is destroyed asynchronously when applying
            // snapshot or creating new peer. So here checks whether there is any overlap, if so,
            // wait and do not handle raft ready.
            if let Some(wait_destroy_regions) = meta.atomic_snap_regions.get(&self.region_id) {
                for (source_region_id, is_ready) in wait_destroy_regions {
                    if !is_ready {
                        info!(
                            "snapshot range overlaps, wait source destroy finish";
                            "region_id" => self.region_id,
                            "peer_id" => self.peer.get_id(),
                            "apply_index" => self.get_store().applied_index(),
                            "last_applying_index" => self.last_applying_idx,
                            "overlap_region_id" => source_region_id,
                        );
                        return None;
                    }
                    destroy_regions.push(meta.regions[source_region_id].clone());
                }
            }
        }

        if !self.raft_group.has_ready() {
            fail_point!("before_no_ready_gen_snap_task", |_| None);
            // Generating snapshot task won't set ready for raft group.
            if let Some(gen_task) = self.mut_store().take_gen_snap_task() {
                self.pending_request_snapshot_count
                    .fetch_add(1, Ordering::SeqCst);
                ctx.apply_router
                    .schedule_task(self.region_id, ApplyTask::Snapshot(gen_task));
            }
            return None;
        }

        fail_point!(
            "before_handle_raft_ready_1003",
            self.peer.get_id() == 1003 && self.is_leader(),
            |_| None
        );

        fail_point!(
            "before_handle_snapshot_ready_3",
            self.peer.get_id() == 3 && self.get_pending_snapshot().is_some(),
            |_| None
        );

        debug!(
            "handle raft ready";
            "region_id" => self.region_id,
            "peer_id" => self.peer.get_id(),
        );

        let mut ready = self.raft_group.ready();

        let mut proposal_times = vec![];

        if ctx.raft_metrics.waterfall_metrics {
            let mut now = None;
            for entry in ready.entries() {
                if let Some((term, scheduled_ts)) =
                    self.proposals.find_scheduled_ts(entry.get_index())
                {
                    if entry.term == term {
                        proposal_times.push(scheduled_ts);
                        if now.is_none() {
                            now = Some(Instant::now());
                        }
                        ctx.raft_metrics
                            .to_write_queue
                            .observe(duration_to_sec(now.unwrap() - scheduled_ts));
                    }
                }
            }
        }

        if !ready.must_sync() {
            // If this ready need not to sync, the term, vote must not be changed,
            // entries and snapshot must be empty.
            if let Some(hs) = ready.hs() {
                assert_eq!(hs.get_term(), self.get_store().hard_state().get_term());
                assert_eq!(hs.get_vote(), self.get_store().hard_state().get_vote());
            }
            assert!(ready.entries().is_empty());
            assert!(ready.snapshot().is_empty());
        }

        self.add_ready_metric(&ready, &mut ctx.raft_metrics.ready);

        self.on_role_changed(ctx, &ready);

        if let Some(hs) = ready.hs() {
            let pre_commit_index = self.get_store().commit_index();
            assert!(hs.get_commit() >= pre_commit_index);
            if self.is_leader() {
                self.on_leader_commit_idx_changed(pre_commit_index, hs.get_commit());
            }
        }

        if !ready.messages().is_empty() {
            assert!(self.is_leader());
            let raft_msgs = self.switch_to_raft_msg(ready.take_messages());
            self.send_raft_msg(
                &mut ctx.trans,
                raft_msgs,
                &mut ctx.raft_metrics.send_message,
            );
        }

        let persisted_msgs = if !ready.persisted_messages().is_empty() {
            assert!(!self.is_leader());
            self.switch_to_raft_msg(ready.take_persisted_messages())
        } else {
            Vec::new()
        };

        self.apply_reads(ctx, &ready);

        if !ready.committed_entries().is_empty() {
            self.handle_raft_committed_entries(ctx, ready.take_committed_entries());
        }
        // Check whether there is a pending generate snapshot task, the task
        // needs to be sent to the apply system.
        // Always sending snapshot task behind apply task, so it gets latest
        // snapshot.
        if let Some(gen_task) = self.mut_store().take_gen_snap_task() {
            self.pending_request_snapshot_count
                .fetch_add(1, Ordering::SeqCst);
            ctx.apply_router
                .schedule_task(self.region_id, ApplyTask::Snapshot(gen_task));
        }

        let has_new_entries = !ready.entries().is_empty();
        let async_write_sender = &ctx.async_write_senders[self.async_writer_id];
        let ready_res = match self.mut_store().handle_raft_ready(
            &mut ready,
            async_write_sender,
            destroy_regions,
            persisted_msgs,
            proposal_times,
        ) {
            Ok(r) => r,
            Err(e) => {
                // We may have written something to writebatch and it can't be reverted, so has
                // to panic here.
                panic!("{} failed to handle raft ready: {:?}", self.tag, e)
            }
        };

        Some(CollectedReady::new(ready_res, ready, has_new_entries))
    }

    pub fn post_raft_ready_append<T: Transport>(
        &mut self,
        ctx: &mut PollContext<EK, ER, T>,
        res: HandleReadyResult,
        ready: Ready,
    ) {
        match res {
            HandleReadyResult::SendIOTask => {
                self.unpersisted_readies
                    .push_back((ready.number(), ready.number(), vec![]));
                self.raft_group.advance_append_async(ready);
            }
            HandleReadyResult::Snapshot {
                msgs,
                snap_region,
                destroy_regions,
            } => {
                self.unpersisted_readies
                    .push_back((ready.number(), ready.number(), vec![]));
                self.snap_ctx = Some(SnapshotContext {
                    ready_status: (ready.number(), false),
                    msgs,
                    persist_res: Some(PersistSnapshotResult {
                        prev_region: self.region().clone(),
                        region: snap_region,
                        destroy_regions,
                    }),
                });
                // Snapshot will be scheduled after persisting this ready
                self.raft_group.advance_append_async(ready);

                // Pause `read_progress` to prevent serving stale read while applying snapshot
                self.read_progress.pause();
            }
            HandleReadyResult::NoIOTask { msgs } => {
                if let Some(last) = self.unpersisted_readies.back_mut() {
                    // Attach to the last unpersisted ready so that it can be considered to be
                    // persisted with the last ready at the same time.
                    assert!(ready.number() > last.1);
                    last.1 = ready.number();
                    self.unpersisted_message_count += msgs.len();
                    last.2.push(msgs);
                } else {
                    // If this ready don't need to be persisted and there is no previous unpersisted ready,
                    // we can safely consider it is persisted so the persisted msgs can be sent immediately.
                    self.persisted_number = ready.number();
                    self.send_raft_msg(&mut ctx.trans, msgs, &mut ctx.raft_metrics.send_message);
                    // The light ready don't need to be handled because no data needs to be persisted.
                    // On the other hand, if there are something need to be handled, they should be handled
                    // after getting this ready.
                    let _ = self.raft_group.advance_append(ready);
                }
            }
        }
    }

    pub fn on_persist_snapshot<T>(
        &mut self,
        ctx: &mut PollContext<EK, ER, T>,
        number: u64,
    ) -> PersistSnapshotResult {
        let snap_ctx = self.snap_ctx.as_mut().unwrap();
        assert_eq!(snap_ctx.ready_status, (number, false));
        // Schedule snapshot to apply
        snap_ctx.ready_status.1 = true;

        let persist_res = snap_ctx.persist_res.take().unwrap();
        self.mut_store().persist_snapshot(&persist_res);

        // When applying snapshot, there is no log applied and not compacted yet.
        self.raft_log_size_hint = 0;

        self.activate(ctx);

        // The peer may change from learner to voter after snapshot applied.
        let peer = self
            .region()
            .get_peers()
            .iter()
            .find(|p| p.get_id() == self.peer.get_id())
            .unwrap()
            .clone();
        if peer != self.peer {
            info!(
                "meta changed in applying snapshot";
                "region_id" => self.region_id,
                "peer_id" => self.peer.get_id(),
                "before" => ?self.peer,
                "after" => ?peer,
            );
            self.peer = peer;
        };

        persist_res
    }

    pub fn handle_raft_committed_entries<T>(
        &mut self,
        ctx: &mut PollContext<EK, ER, T>,
        committed_entries: Vec<Entry>,
    ) {
        fail_point!(
            "before_leader_handle_committed_entries",
            self.is_leader(),
            |_| ()
        );

        assert!(
            !self.is_applying_snapshot_strictly(),
            "{} is applying snapshot when it is ready to handle committed entries",
            self.tag
        );
        if !committed_entries.is_empty() {
            // We must renew current_time because this value may be created a long time ago.
            // If we do not renew it, this time may be smaller than propose_time of a command,
            // which was proposed in another thread while this thread receives its AppendEntriesResponse
            // and is ready to calculate its commit-log-duration.
            ctx.current_time.replace(monotonic_raw_now());
        }
        // Leader needs to update lease.
        let mut lease_to_be_updated = self.is_leader();
        for entry in committed_entries.iter().rev() {
            // raft meta is very small, can be ignored.
            self.raft_log_size_hint += entry.get_data().len() as u64;
            if lease_to_be_updated {
                let propose_time = self
                    .proposals
                    .find_propose_time(entry.get_term(), entry.get_index());
                if let Some(propose_time) = propose_time {
                    ctx.raft_metrics.commit_log.observe(duration_to_sec(
                        (ctx.current_time.unwrap() - propose_time).to_std().unwrap(),
                    ));
                    self.maybe_renew_leader_lease(propose_time, ctx, None);
                    lease_to_be_updated = false;
                }
            }
            if let Some((term, scheduled_ts)) = self.proposals.find_scheduled_ts(entry.get_index())
            {
                if term == entry.get_term() {
                    STORE_SCHEDULE_COMMIT_DURATION_HISTOGRAM
                        .observe(duration_to_sec(scheduled_ts.elapsed()));
                }
            }

            fail_point!(
                "leader_commit_prepare_merge",
                {
                    let ctx = ProposalContext::from_bytes(&entry.context);
                    self.is_leader()
                        && entry.term == self.term()
                        && ctx.contains(ProposalContext::PREPARE_MERGE)
                },
                |_| {}
            );
        }
        if let Some(last_entry) = committed_entries.last() {
            self.last_applying_idx = last_entry.get_index();
            if self.last_applying_idx >= self.last_urgent_proposal_idx {
                // Urgent requests are flushed, make it lazy again.
                self.raft_group.skip_bcast_commit(true);
                self.last_urgent_proposal_idx = u64::MAX;
            }
            let cbs = if !self.proposals.is_empty() {
                let current_term = self.term();
                let cbs = committed_entries
                    .iter()
                    .filter_map(|e| {
                        self.proposals
                            .find_proposal(e.get_term(), e.get_index(), current_term)
                    })
                    .map(|mut p| {
                        if p.must_pass_epoch_check {
                            // In this case the apply can be guaranteed to be successful. Invoke the
                            // on_committed callback if necessary.
                            p.cb.invoke_committed();
                        }
                        p
                    })
                    .collect();
                self.proposals.gc();
                cbs
            } else {
                vec![]
            };
            let mut apply = Apply::new(
                self.peer_id(),
                self.region_id,
                self.term(),
                committed_entries,
                cbs,
            );
<<<<<<< HEAD
            apply.on_schedule();
=======
            self.mut_store().trace_cached_entries(apply.entries.clone());
>>>>>>> 47c4dbdf
            if needs_evict_entry_cache() {
                // Compact all cached entries instead of half evict.
                self.mut_store().evict_cache(false);
            }
            ctx.apply_router
                .schedule_task(self.region_id, ApplyTask::apply(apply));
        }
        fail_point!("after_send_to_apply_1003", self.peer_id() == 1003, |_| {});
    }

    /// Returns if there are new persisted readies.
    pub fn on_persist_ready<T: Transport>(
        &mut self,
        ctx: &mut PollContext<EK, ER, T>,
        number: u64,
    ) -> Option<PersistSnapshotResult> {
        if self.unpersisted_readies.is_empty() {
            return None;
        }
        if self.persisted_number >= number {
            return None;
        }
        if number < self.unpersisted_readies.front().unwrap().0 {
            return None;
        }
        let last_unpersisted_number = self.unpersisted_readies.back().unwrap().0;
        assert!(
            number <= last_unpersisted_number,
            "{} persisted number {} > last_unpersisted_number {}, unpersisted numbers {:?}",
            self.tag,
            number,
            last_unpersisted_number,
            self.unpersisted_readies
        );
        // There must be a match in `self.unpersisted_readies`
        let mut persisted_number = 0;
        while let Some(v) = self.unpersisted_readies.front() {
            if number < v.0 {
                break;
            }
            let v = self.unpersisted_readies.pop_front().unwrap();
            self.unpersisted_message_count -= v.2.len();
            for msgs in v.2 {
                self.send_raft_msg(&mut ctx.trans, msgs, &mut ctx.raft_metrics.send_message);
            }
            if number == v.0 {
                persisted_number = v.1;
                break;
            }
        }
        if persisted_number == 0 {
            panic!(
                "{} no match of persisted number {}, unpersisted numbers {:?}",
                self.tag, number, self.unpersisted_readies
            );
        }
        self.persisted_number = persisted_number;

        let pre_persist_index = self.raft_group.raft.raft_log.persisted;
        let pre_commit_index = self.raft_group.raft.raft_log.committed;
        self.raft_group.on_persist_ready(persisted_number);
        self.report_know_persist_duration(pre_persist_index, &mut ctx.raft_metrics);
        self.report_know_commit_duration(pre_commit_index, &mut ctx.raft_metrics);

        if self.snap_ctx.is_some() && self.unpersisted_readies.is_empty() {
            // Since the snapshot must belong to the last ready, so if `unpersisted_readies`
            // is empty, it means this persisted number is the last one.
            Some(self.on_persist_snapshot(ctx, number))
        } else {
            None
        }
    }

    pub fn has_unpersisted_ready(&self) -> bool {
        !self.unpersisted_readies.is_empty()
    }

    fn response_read<T>(
        &self,
        read: &mut ReadIndexRequest<EK::Snapshot>,
        ctx: &mut PollContext<EK, ER, T>,
        replica_read: bool,
    ) {
        debug!(
            "handle reads with a read index";
            "request_id" => ?read.id,
            "region_id" => self.region_id,
            "peer_id" => self.peer.get_id(),
        );
        RAFT_READ_INDEX_PENDING_COUNT.sub(read.cmds().len() as i64);
        for (req, cb, mut read_index) in read.take_cmds().drain(..) {
            // leader reports key is locked
            if let Some(locked) = read.locked.take() {
                let mut response = raft_cmdpb::Response::default();
                response.mut_read_index().set_locked(*locked);
                let mut cmd_resp = RaftCmdResponse::default();
                cmd_resp.mut_responses().push(response);
                cb.invoke_read(ReadResponse {
                    response: cmd_resp,
                    snapshot: None,
                    txn_extra_op: TxnExtraOp::Noop,
                });
                continue;
            }
            if !replica_read {
                if read_index.is_none() {
                    // Actually, the read_index is none if and only if it's the first one in read.cmds.
                    // Starting from the second, all the following ones' read_index is not none.
                    read_index = read.read_index;
                }
                cb.invoke_read(self.handle_read(ctx, req, true, read_index));
                continue;
            }
            if req.get_header().get_replica_read() {
                // We should check epoch since the range could be changed.
                cb.invoke_read(self.handle_read(ctx, req, true, read.read_index));
            } else {
                // The request could be proposed when the peer was leader.
                // TODO: figure out that it's necessary to notify stale or not.
                let term = self.term();
                apply::notify_stale_req(term, cb);
            }
        }
    }

    /// Responses to the ready read index request on the replica, the replica is not a leader.
    fn post_pending_read_index_on_replica<T>(&mut self, ctx: &mut PollContext<EK, ER, T>) {
        while let Some(mut read) = self.pending_reads.pop_front() {
            // The response of this read index request is lost, but we need it for
            // the memory lock checking result. Resend the request.
            if let Some(read_index) = read.addition_request.take() {
                assert_eq!(read.cmds().len(), 1);
                let (mut req, cb, _) = read.take_cmds().pop().unwrap();
                assert_eq!(req.requests.len(), 1);
                req.requests[0].set_read_index(*read_index);
                let read_cmd = RaftCommand::new(req, cb);
                info!(
                    "re-propose read index request because the response is lost";
                    "region_id" => self.region_id,
                    "peer_id" => self.peer.get_id(),
                );
                RAFT_READ_INDEX_PENDING_COUNT.sub(1);
                self.send_read_command(ctx, read_cmd);
                continue;
            }

            assert!(read.read_index.is_some());
            let is_read_index_request = read.cmds().len() == 1
                && read.cmds()[0].0.get_requests().len() == 1
                && read.cmds()[0].0.get_requests()[0].get_cmd_type() == CmdType::ReadIndex;

            if is_read_index_request {
                self.response_read(&mut read, ctx, false);
            } else if self.ready_to_handle_unsafe_replica_read(read.read_index.unwrap()) {
                self.response_read(&mut read, ctx, true);
            } else {
                // TODO: `ReadIndex` requests could be blocked.
                self.pending_reads.push_front(read);
                break;
            }
        }
    }

    fn send_read_command<T>(
        &self,
        ctx: &mut PollContext<EK, ER, T>,
        read_cmd: RaftCommand<EK::Snapshot>,
    ) {
        let mut err = errorpb::Error::default();
        let read_cb = match ctx.router.send_raft_command(read_cmd) {
            Ok(()) => return,
            Err(TrySendError::Full(cmd)) => {
                err.set_message(RAFTSTORE_IS_BUSY.to_owned());
                err.mut_server_is_busy()
                    .set_reason(RAFTSTORE_IS_BUSY.to_owned());
                cmd.callback
            }
            Err(TrySendError::Disconnected(cmd)) => {
                err.set_message(format!("region {} is missing", self.region_id));
                err.mut_region_not_found().set_region_id(self.region_id);
                cmd.callback
            }
        };
        let mut resp = RaftCmdResponse::default();
        resp.mut_header().set_error(err);
        let read_resp = ReadResponse {
            response: resp,
            snapshot: None,
            txn_extra_op: TxnExtraOp::Noop,
        };
        read_cb.invoke_read(read_resp);
    }

    fn apply_reads<T>(&mut self, ctx: &mut PollContext<EK, ER, T>, ready: &Ready) {
        let mut propose_time = None;
        let states = ready.read_states().iter().map(|state| {
            let read_index_ctx = ReadIndexContext::parse(state.request_ctx.as_slice()).unwrap();
            (read_index_ctx.id, read_index_ctx.locked, state.index)
        });
        // The follower may lost `ReadIndexResp`, so the pending_reads does not
        // guarantee the orders are consistent with read_states. `advance` will
        // update the `read_index` of read request that before this successful
        // `ready`.
        if !self.is_leader() {
            // NOTE: there could still be some pending reads proposed by the peer when it was
            // leader. They will be cleared in `clear_uncommitted_on_role_change` later in
            // the function.
            self.pending_reads.advance_replica_reads(states);
            self.post_pending_read_index_on_replica(ctx);
        } else {
            self.pending_reads.advance_leader_reads(states);
            propose_time = self.pending_reads.last_ready().map(|r| r.propose_time);
            if self.ready_to_handle_read() {
                while let Some(mut read) = self.pending_reads.pop_front() {
                    self.response_read(&mut read, ctx, false);
                }
            }
        }

        // Note that only after handle read_states can we identify what requests are
        // actually stale.
        if ready.ss().is_some() {
            let term = self.term();
            // all uncommitted reads will be dropped silently in raft.
            self.pending_reads.clear_uncommitted_on_role_change(term);
        }

        if let Some(propose_time) = propose_time {
            // `propose_time` is a placeholder, here cares about `Suspect` only,
            // and if it is in `Suspect` phase, the actual timestamp is useless.
            if self.leader_lease.inspect(Some(propose_time)) == LeaseState::Suspect {
                return;
            }
            self.maybe_renew_leader_lease(propose_time, ctx, None);
        }
    }

    pub fn post_apply<T>(
        &mut self,
        ctx: &mut PollContext<EK, ER, T>,
        apply_state: RaftApplyState,
        applied_index_term: u64,
        apply_metrics: &ApplyMetrics,
    ) -> bool {
        let mut has_ready = false;

        if self.is_applying_snapshot_strictly() {
            panic!("{} should not applying snapshot.", self.tag);
        }

        let applied_index = apply_state.get_applied_index();
        self.raft_group.advance_apply_to(applied_index);

        self.cmd_epoch_checker.advance_apply(
            applied_index,
            self.term(),
            self.raft_group.store().region(),
        );

        if !self.is_leader() {
            self.mut_store()
                .compact_cache_to(apply_state.applied_index + 1);
        }

        let progress_to_be_updated = self.mut_store().applied_index_term() != applied_index_term;
        self.mut_store().set_applied_state(apply_state);
        self.mut_store().set_applied_term(applied_index_term);

        self.peer_stat.written_keys += apply_metrics.written_keys;
        self.peer_stat.written_bytes += apply_metrics.written_bytes;
        self.peer_stat
            .written_query_stats
            .add_query_stats(&apply_metrics.written_query_stats.0);
        self.delete_keys_hint += apply_metrics.delete_keys_hint;
        let diff = self.size_diff_hint as i64 + apply_metrics.size_diff_hint;
        self.size_diff_hint = cmp::max(diff, 0) as u64;

        if self.has_pending_snapshot() && self.ready_to_handle_pending_snap() {
            has_ready = true;
        }
        if !self.is_leader() {
            self.post_pending_read_index_on_replica(ctx)
        } else if self.ready_to_handle_read() {
            while let Some(mut read) = self.pending_reads.pop_front() {
                self.response_read(&mut read, ctx, false);
            }
        }
        self.pending_reads.gc();

        self.read_progress.update_applied(applied_index);

        // Only leaders need to update applied_index_term.
        if progress_to_be_updated && self.is_leader() {
            if applied_index_term == self.term() {
                ctx.coprocessor_host
                    .on_applied_current_term(StateRole::Leader, self.region());
            }
            let progress = ReadProgress::applied_index_term(applied_index_term);
            let mut meta = ctx.store_meta.lock().unwrap();
            let reader = meta.readers.get_mut(&self.region_id).unwrap();
            self.maybe_update_read_progress(reader, progress);
        }
        has_ready
    }

    pub fn post_split(&mut self) {
        // Reset delete_keys_hint and size_diff_hint.
        self.delete_keys_hint = 0;
        self.size_diff_hint = 0;
    }

    /// Try to renew leader lease.
    fn maybe_renew_leader_lease<T>(
        &mut self,
        ts: Timespec,
        ctx: &mut PollContext<EK, ER, T>,
        progress: Option<ReadProgress>,
    ) {
        // A nonleader peer should never has leader lease.
        let read_progress = if !self.is_leader() {
            None
        } else if self.is_splitting() {
            // A splitting leader should not renew its lease.
            // Because we split regions asynchronous, the leader may read stale results
            // if splitting runs slow on the leader.
            debug!(
                "prevents renew lease while splitting";
                "region_id" => self.region_id,
                "peer_id" => self.peer.get_id(),
            );
            None
        } else if self.is_merging() {
            // A merging leader should not renew its lease.
            // Because we merge regions asynchronous, the leader may read stale results
            // if commit merge runs slow on sibling peers.
            debug!(
                "prevents renew lease while merging";
                "region_id" => self.region_id,
                "peer_id" => self.peer.get_id(),
            );
            None
        } else {
            self.leader_lease.renew(ts);
            let term = self.term();
            self.leader_lease
                .maybe_new_remote_lease(term)
                .map(ReadProgress::leader_lease)
        };
        if let Some(progress) = progress {
            let mut meta = ctx.store_meta.lock().unwrap();
            let reader = meta.readers.get_mut(&self.region_id).unwrap();
            self.maybe_update_read_progress(reader, progress);
        }
        if let Some(progress) = read_progress {
            let mut meta = ctx.store_meta.lock().unwrap();
            let reader = meta.readers.get_mut(&self.region_id).unwrap();
            self.maybe_update_read_progress(reader, progress);
        }
    }

    fn maybe_update_read_progress(&self, reader: &mut ReadDelegate, progress: ReadProgress) {
        if self.pending_remove {
            return;
        }
        debug!(
            "update read progress";
            "region_id" => self.region_id,
            "peer_id" => self.peer.get_id(),
            "progress" => ?progress,
        );
        reader.update(progress);
    }

    pub fn maybe_campaign(&mut self, parent_is_leader: bool) -> bool {
        if self.region().get_peers().len() <= 1 {
            // The peer campaigned when it was created, no need to do it again.
            return false;
        }

        if !parent_is_leader {
            return false;
        }

        // If last peer is the leader of the region before split, it's intuitional for
        // it to become the leader of new split region.
        let _ = self.raft_group.campaign();
        true
    }

    /// Propose a request.
    ///
    /// Return true means the request has been proposed successfully.
    pub fn propose<T: Transport>(
        &mut self,
        ctx: &mut PollContext<EK, ER, T>,
        mut cb: Callback<EK::Snapshot>,
        req: RaftCmdRequest,
        mut err_resp: RaftCmdResponse,
    ) -> bool {
        if self.pending_remove {
            return false;
        }

        ctx.raft_metrics.propose.all += 1;

        let req_admin_cmd_type = if !req.has_admin_request() {
            None
        } else {
            Some(req.get_admin_request().get_cmd_type())
        };
        let is_urgent = is_request_urgent(&req);

        let policy = self.inspect(&req);
        let res = match policy {
            Ok(RequestPolicy::ReadLocal) | Ok(RequestPolicy::StaleRead) => {
                self.read_local(ctx, req, cb);
                return false;
            }
            Ok(RequestPolicy::ReadIndex) => return self.read_index(ctx, req, err_resp, cb),
            Ok(RequestPolicy::ProposeNormal) => {
                let store_id = ctx.store_id();
                if disk::disk_full_precheck(store_id) || ctx.is_disk_full {
                    Err(Error::Timeout("disk full".to_owned()))
                } else {
                    self.propose_normal(ctx, req)
                }
            }
            Ok(RequestPolicy::ProposeTransferLeader) => {
                return self.propose_transfer_leader(ctx, req, cb);
            }
            Ok(RequestPolicy::ProposeConfChange) => self.propose_conf_change(ctx, &req),
            Err(e) => Err(e),
        };

        match res {
            Err(e) => {
                cmd_resp::bind_error(&mut err_resp, e);
                cb.invoke_with_response(err_resp);
                false
            }
            Ok(Either::Right(idx)) => {
                if !cb.is_none() {
                    self.cmd_epoch_checker.attach_to_conflict_cmd(idx, cb);
                }
                false
            }
            Ok(Either::Left(idx)) => {
                let has_applied_to_current_term = self.has_applied_to_current_term();
                if has_applied_to_current_term {
                    // After this peer has applied to current term and passed above checking including `cmd_epoch_checker`,
                    // we can safely guarantee that this proposal will be committed if there is no abnormal leader transfer
                    // in the near future. Thus proposed callback can be called.
                    cb.invoke_proposed();
                }
                if is_urgent {
                    self.last_urgent_proposal_idx = idx;
                    // Eager flush to make urgent proposal be applied on all nodes as soon as
                    // possible.
                    self.raft_group.skip_bcast_commit(false);
                }
                self.should_wake_up = true;
                let p = Proposal {
                    is_conf_change: req_admin_cmd_type == Some(AdminCmdType::ChangePeer)
                        || req_admin_cmd_type == Some(AdminCmdType::ChangePeerV2),
                    index: idx,
                    term: self.term(),
                    cb,
                    propose_time: None,
                    must_pass_epoch_check: has_applied_to_current_term,
                };
                if let Some(cmd_type) = req_admin_cmd_type {
                    self.cmd_epoch_checker
                        .post_propose(cmd_type, idx, self.term());
                }
                self.post_propose(ctx, p);
                true
            }
        }
    }

    fn post_propose<T>(
        &mut self,
        poll_ctx: &mut PollContext<EK, ER, T>,
        mut p: Proposal<EK::Snapshot>,
    ) {
        // Try to renew leader lease on every consistent read/write request.
        if poll_ctx.current_time.is_none() {
            poll_ctx.current_time = Some(monotonic_raw_now());
        }
        p.propose_time = poll_ctx.current_time;

        self.proposals.push(p);
    }

    // TODO: set higher election priority of voter/incoming voter than demoting voter
    /// Validate the `ConfChange` requests and check whether it's safe to
    /// propose these conf change requests.
    /// It's safe iff at least the quorum of the Raft group is still healthy
    /// right after all conf change is applied.
    /// If 'allow_remove_leader' is false then the peer to be removed should
    /// not be the leader.
    fn check_conf_change<T>(
        &mut self,
        ctx: &mut PollContext<EK, ER, T>,
        change_peers: &[ChangePeerRequest],
        cc: &impl ConfChangeI,
    ) -> Result<()> {
        // Check whether current joint state can handle this request
        let mut after_progress = self.check_joint_state(cc)?;
        let current_progress = self.raft_group.status().progress.unwrap().clone();
        let kind = ConfChangeKind::confchange_kind(change_peers.len());

        if kind == ConfChangeKind::LeaveJoint {
            if self.peer.get_role() == PeerRole::DemotingVoter {
                return Err(box_err!(
                    "{} ignore leave joint command that demoting leader",
                    self.tag
                ));
            }
            // Leaving joint state, skip check
            return Ok(());
        }

        // Check whether this request is valid
        let mut check_dup = HashSet::default();
        let mut only_learner_change = true;
        let current_voter = current_progress.conf().voters().ids();
        for cp in change_peers.iter() {
            let (change_type, peer) = (cp.get_change_type(), cp.get_peer());
            match (change_type, peer.get_role()) {
                (ConfChangeType::RemoveNode, PeerRole::Voter) if kind != ConfChangeKind::Simple => {
                    return Err(box_err!(
                        "{} invalid conf change request: {:?}, can not remove voter directly",
                        self.tag,
                        cp
                    ));
                }
                (ConfChangeType::RemoveNode, _)
                | (ConfChangeType::AddNode, PeerRole::Voter)
                | (ConfChangeType::AddLearnerNode, PeerRole::Learner) => {}
                _ => {
                    return Err(box_err!(
                        "{} invalid conf change request: {:?}",
                        self.tag,
                        cp
                    ));
                }
            }

            if !check_dup.insert(peer.get_id()) {
                return Err(box_err!(
                    "{} invalid conf change request, have multiple commands for the same peer {}",
                    self.tag,
                    peer.get_id()
                ));
            }

            if peer.get_id() == self.peer_id()
                && (change_type == ConfChangeType::RemoveNode
                    // In Joint confchange, the leader is allowed to be DemotingVoter
                    || (kind == ConfChangeKind::Simple
                        && change_type == ConfChangeType::AddLearnerNode))
                && !ctx.cfg.allow_remove_leader
            {
                return Err(box_err!(
                    "{} ignore remove leader or demote leader",
                    self.tag
                ));
            }

            if current_voter.contains(peer.get_id()) || change_type == ConfChangeType::AddNode {
                only_learner_change = false;
            }
        }

        // Multiple changes that only effect learner will not product `IncommingVoter` or `DemotingVoter`
        // after apply, but raftstore layer and PD rely on these roles to detect joint state
        if kind != ConfChangeKind::Simple && only_learner_change {
            return Err(box_err!(
                "{} invalid conf change request, multiple changes that only effect learner",
                self.tag
            ));
        }

        let promoted_commit_index = after_progress.maximal_committed_index().0;
        if current_progress.is_singleton() // It's always safe if there is only one node in the cluster.
            || promoted_commit_index >= self.get_store().truncated_index()
        {
            return Ok(());
        }

        PEER_ADMIN_CMD_COUNTER_VEC
            .with_label_values(&["conf_change", "reject_unsafe"])
            .inc();

        // Waking it up to replicate logs to candidate.
        self.should_wake_up = true;
        Err(box_err!(
            "{} unsafe to perform conf change {:?}, before: {:?}, after: {:?}, truncated index {}, promoted commit index {}",
            self.tag,
            change_peers,
            current_progress.conf().to_conf_state(),
            after_progress.conf().to_conf_state(),
            self.get_store().truncated_index(),
            promoted_commit_index
        ))
    }

    /// Check if current joint state can handle this confchange
    fn check_joint_state(&mut self, cc: &impl ConfChangeI) -> Result<ProgressTracker> {
        let cc = &cc.as_v2();
        let mut prs = self.raft_group.status().progress.unwrap().clone();
        let mut changer = Changer::new(&prs);
        let (cfg, changes) = if cc.leave_joint() {
            changer.leave_joint()?
        } else if let Some(auto_leave) = cc.enter_joint() {
            changer.enter_joint(auto_leave, &cc.changes)?
        } else {
            changer.simple(&cc.changes)?
        };
        prs.apply_conf(cfg, changes, self.raft_group.raft.raft_log.last_index());
        Ok(prs)
    }

    fn transfer_leader(&mut self, peer: &metapb::Peer) {
        info!(
            "transfer leader";
            "region_id" => self.region_id,
            "peer_id" => self.peer.get_id(),
            "peer" => ?peer,
        );

        self.raft_group.transfer_leader(peer.get_id());
    }

    fn pre_transfer_leader(&mut self, peer: &metapb::Peer) -> bool {
        // Checks if safe to transfer leader.
        if self.raft_group.raft.has_pending_conf() {
            info!(
                "reject transfer leader due to pending conf change";
                "region_id" => self.region_id,
                "peer_id" => self.peer.get_id(),
                "peer" => ?peer,
            );
            return false;
        }

        // Broadcast heartbeat to make sure followers commit the entries immediately.
        // It's only necessary to ping the target peer, but ping all for simplicity.
        self.raft_group.ping();
        let mut msg = eraftpb::Message::new();
        msg.set_to(peer.get_id());
        msg.set_msg_type(eraftpb::MessageType::MsgTransferLeader);
        msg.set_from(self.peer_id());
        // log term here represents the term of last log. For leader, the term of last
        // log is always its current term. Not just set term because raft library forbids
        // setting it for MsgTransferLeader messages.
        msg.set_log_term(self.term());
        self.raft_group.raft.msgs.push(msg);
        true
    }

    fn ready_to_transfer_leader<T>(
        &self,
        ctx: &mut PollContext<EK, ER, T>,
        mut index: u64,
        peer: &metapb::Peer,
    ) -> Option<&'static str> {
        let peer_id = peer.get_id();
        let status = self.raft_group.status();
        let progress = status.progress.unwrap();

        if !progress.conf().voters().contains(peer_id) {
            return Some("non voter");
        }

        for (id, pr) in progress.iter() {
            if pr.state == ProgressState::Snapshot {
                return Some("pending snapshot");
            }
            if *id == peer_id && index == 0 {
                // index will be zero if it's sent from an instance without
                // pre-transfer-leader feature. Set it to matched to make it
                // possible to transfer leader to an older version. It may be
                // useful during rolling restart.
                index = pr.matched;
            }
        }

        if self.raft_group.raft.has_pending_conf()
            || self.raft_group.raft.pending_conf_index > index
        {
            return Some("pending conf change");
        }

        let last_index = self.get_store().last_index();
        if last_index >= index + ctx.cfg.leader_transfer_max_log_lag {
            return Some("log gap");
        }
        None
    }

    fn read_local<T>(
        &mut self,
        ctx: &mut PollContext<EK, ER, T>,
        req: RaftCmdRequest,
        cb: Callback<EK::Snapshot>,
    ) {
        ctx.raft_metrics.propose.local_read += 1;
        cb.invoke_read(self.handle_read(ctx, req, false, Some(self.get_store().commit_index())))
    }

    fn pre_read_index(&self) -> Result<()> {
        fail_point!(
            "before_propose_readindex",
            |s| if s.map_or(true, |s| s.parse().unwrap_or(true)) {
                Ok(())
            } else {
                Err(box_err!(
                    "{} can not read due to injected failure",
                    self.tag
                ))
            }
        );

        // See more in ready_to_handle_read().
        if self.is_splitting() {
            return Err(Error::ReadIndexNotReady {
                reason: "can not read index due to split",
                region_id: self.region_id,
            });
        }
        if self.is_merging() {
            return Err(Error::ReadIndexNotReady {
                reason: "can not read index due to merge",
                region_id: self.region_id,
            });
        }
        Ok(())
    }

    pub fn has_unresolved_reads(&self) -> bool {
        self.pending_reads.has_unresolved()
    }

    /// `ReadIndex` requests could be lost in network, so on followers commands could queue in
    /// `pending_reads` forever. Sending a new `ReadIndex` periodically can resolve this.
    pub fn retry_pending_reads(&mut self, cfg: &Config) {
        if self.is_leader()
            || !self.pending_reads.check_needs_retry(cfg)
            || self.pre_read_index().is_err()
        {
            return;
        }

        let read = self.pending_reads.back_mut().unwrap();
        debug_assert!(read.read_index.is_none());
        self.raft_group
            .read_index(ReadIndexContext::fields_to_bytes(
                read.id,
                read.addition_request.as_deref(),
                None,
            ));
        debug!(
            "request to get a read index";
            "request_id" => ?read.id,
            "region_id" => self.region_id,
            "peer_id" => self.peer.get_id(),
        );
    }

    // Returns a boolean to indicate whether the `read` is proposed or not.
    // For these cases it won't be proposed:
    // 1. The region is in merging or splitting;
    // 2. The message is stale and dropped by the Raft group internally;
    // 3. There is already a read request proposed in the current lease;
    fn read_index<T: Transport>(
        &mut self,
        poll_ctx: &mut PollContext<EK, ER, T>,
        mut req: RaftCmdRequest,
        mut err_resp: RaftCmdResponse,
        cb: Callback<EK::Snapshot>,
    ) -> bool {
        if let Err(e) = self.pre_read_index() {
            debug!(
                "prevents unsafe read index";
                "region_id" => self.region_id,
                "peer_id" => self.peer.get_id(),
                "err" => ?e,
            );
            poll_ctx.raft_metrics.propose.unsafe_read_index += 1;
            cmd_resp::bind_error(&mut err_resp, e);
            cb.invoke_with_response(err_resp);
            self.should_wake_up = true;
            return false;
        }

        let now = monotonic_raw_now();
        if self.is_leader() {
            match self.inspect_lease() {
                // Here combine the new read request with the previous one even if the lease expired is
                // ok because in this case, the previous read index must be sent out with a valid
                // lease instead of a suspect lease. So there must no pending transfer-leader proposals
                // before or after the previous read index, and the lease can be renewed when get
                // heartbeat responses.
                LeaseState::Valid | LeaseState::Expired => {
                    // Must use the commit index of `PeerStorage` instead of the commit index
                    // in raft-rs which may be greater than the former one.
                    // For more details, see the annotations above `on_leader_commit_idx_changed`.
                    let commit_index = self.get_store().commit_index();
                    if let Some(read) = self.pending_reads.back_mut() {
                        let max_lease = poll_ctx.cfg.raft_store_max_leader_lease();
                        let is_read_index_request = req
                            .get_requests()
                            .get(0)
                            .map(|req| req.has_read_index())
                            .unwrap_or_default();
                        // A read index request or a read with addition request always needs the response of
                        // checking memory lock for async commit, so we cannot apply the optimization here
                        if !is_read_index_request
                            && read.addition_request.is_none()
                            && read.propose_time + max_lease > now
                        {
                            // A read request proposed in the current lease is found; combine the new
                            // read request to that previous one, so that no proposing needed.
                            read.push_command(req, cb, commit_index);
                            return false;
                        }
                    }
                }
                // If the current lease is suspect, new read requests can't be appended into
                // `pending_reads` because if the leader is transferred, the latest read could
                // be dirty.
                _ => {}
            }
        }

        // When a replica cannot detect any leader, `MsgReadIndex` will be dropped, which would
        // cause a long time waiting for a read response. Then we should return an error directly
        // in this situation.
        if !self.is_leader() && self.leader_id() == INVALID_ID {
            poll_ctx.raft_metrics.invalid_proposal.read_index_no_leader += 1;
            // The leader may be hibernated, send a message for trying to awaken the leader.
            if self.bcast_wake_up_time.is_none()
                || self.bcast_wake_up_time.as_ref().unwrap().elapsed()
                    >= Duration::from_millis(MIN_BCAST_WAKE_UP_INTERVAL)
            {
                self.bcast_wake_up_message(poll_ctx);
                self.bcast_wake_up_time = Some(UtilInstant::now_coarse());

                let task = PdTask::QueryRegionLeader {
                    region_id: self.region_id,
                };
                if let Err(e) = poll_ctx.pd_scheduler.schedule(task) {
                    error!(
                        "failed to notify pd";
                        "region_id" => self.region_id,
                        "peer_id" => self.peer_id(),
                        "err" => %e,
                    )
                }
            }
            self.should_wake_up = true;
            cmd_resp::bind_error(&mut err_resp, Error::NotLeader(self.region_id, None));
            cb.invoke_with_response(err_resp);
            return false;
        }

        // Should we call pre_propose here?
        let last_pending_read_count = self.raft_group.raft.pending_read_count();
        let last_ready_read_count = self.raft_group.raft.ready_read_count();

        poll_ctx.raft_metrics.propose.read_index += 1;

        self.bcast_wake_up_time = None;

        let id = Uuid::new_v4();
        let request = req
            .mut_requests()
            .get_mut(0)
            .filter(|req| req.has_read_index())
            .map(|req| req.take_read_index());
        self.raft_group
            .read_index(ReadIndexContext::fields_to_bytes(
                id,
                request.as_ref(),
                None,
            ));

        let pending_read_count = self.raft_group.raft.pending_read_count();
        let ready_read_count = self.raft_group.raft.ready_read_count();

        if pending_read_count == last_pending_read_count
            && ready_read_count == last_ready_read_count
            && self.is_leader()
        {
            // The message gets dropped silently, can't be handled anymore.
            apply::notify_stale_req(self.term(), cb);
            return false;
        }

        let mut read = ReadIndexRequest::with_command(id, req, cb, now);
        read.addition_request = request.map(Box::new);
        self.pending_reads.push_back(read, self.is_leader());
        self.should_wake_up = true;

        debug!(
            "request to get a read index";
            "request_id" => ?id,
            "region_id" => self.region_id,
            "peer_id" => self.peer.get_id(),
            "is_leader" => self.is_leader(),
        );

        // TimeoutNow has been sent out, so we need to propose explicitly to
        // update leader lease.
        if self.leader_lease.inspect(Some(now)) == LeaseState::Suspect {
            let req = RaftCmdRequest::default();
            if let Ok(Either::Left(index)) = self.propose_normal(poll_ctx, req) {
                let p = Proposal {
                    is_conf_change: false,
                    index,
                    term: self.term(),
                    cb: Callback::None,
                    propose_time: Some(now),
                    must_pass_epoch_check: false,
                };
                self.post_propose(poll_ctx, p);
            }
        }

        true
    }

    /// Returns (minimal matched, minimal committed_index)
    ///
    /// For now, it is only used in merge.
    pub fn get_min_progress(&self) -> Result<(u64, u64)> {
        let (mut min_m, mut min_c) = (None, None);
        if let Some(progress) = self.raft_group.status().progress {
            for (id, pr) in progress.iter() {
                // Reject merge if there is any pending request snapshot,
                // because a target region may merge a source region which is in
                // an invalid state.
                if pr.state == ProgressState::Snapshot
                    || pr.pending_request_snapshot != INVALID_INDEX
                {
                    return Err(box_err!(
                        "there is a pending snapshot peer {} [{:?}], skip merge",
                        id,
                        pr
                    ));
                }
                if min_m.unwrap_or(u64::MAX) > pr.matched {
                    min_m = Some(pr.matched);
                }
                if min_c.unwrap_or(u64::MAX) > pr.committed_index {
                    min_c = Some(pr.committed_index);
                }
            }
        }
        let (mut min_m, min_c) = (min_m.unwrap_or(0), min_c.unwrap_or(0));
        if min_m < min_c {
            warn!(
                "min_matched < min_committed, raft progress is inaccurate";
                "region_id" => self.region_id,
                "peer_id" => self.peer.get_id(),
                "min_matched" => min_m,
                "min_committed" => min_c,
            );
            // Reset `min_matched` to `min_committed`, since the raft log at `min_committed` is
            // known to be committed in all peers, all of the peers should also have replicated it
            min_m = min_c;
        }
        Ok((min_m, min_c))
    }

    fn pre_propose_prepare_merge<T>(
        &self,
        ctx: &mut PollContext<EK, ER, T>,
        req: &mut RaftCmdRequest,
    ) -> Result<()> {
        let last_index = self.raft_group.raft.raft_log.last_index();
        let (min_matched, min_committed) = self.get_min_progress()?;
        if min_matched == 0
            || min_committed == 0
            || last_index - min_matched > ctx.cfg.merge_max_log_gap
            || last_index - min_committed > ctx.cfg.merge_max_log_gap * 2
        {
            return Err(box_err!(
                "log gap from matched: {} or committed: {} to last index: {} is too large, skip merge",
                min_matched,
                min_committed,
                last_index
            ));
        }
        let mut entry_size = 0;
        for entry in self
            .raft_group
            .raft
            .raft_log
            .entries(min_committed + 1, NO_LIMIT)?
        {
            // commit merge only contains entries start from min_matched + 1
            if entry.index > min_matched {
                entry_size += entry.get_data().len();
            }
            if entry.get_entry_type() == EntryType::EntryConfChange
                || entry.get_entry_type() == EntryType::EntryConfChangeV2
            {
                return Err(box_err!(
                    "{} log gap contains conf change, skip merging.",
                    self.tag
                ));
            }
            if entry.get_data().is_empty() {
                continue;
            }
            let cmd: RaftCmdRequest =
                util::parse_data_at(entry.get_data(), entry.get_index(), &self.tag);
            if !cmd.has_admin_request() {
                continue;
            }
            let cmd_type = cmd.get_admin_request().get_cmd_type();
            match cmd_type {
                AdminCmdType::TransferLeader
                | AdminCmdType::ComputeHash
                | AdminCmdType::VerifyHash
                | AdminCmdType::InvalidAdmin => continue,
                _ => {}
            }
            // Any command that can change epoch or log gap should be rejected.
            return Err(box_err!(
                "log gap contains admin request {:?}, skip merging.",
                cmd_type
            ));
        }
        if entry_size as f64 > ctx.cfg.raft_entry_max_size.0 as f64 * 0.9 {
            return Err(box_err!(
                "log gap size exceed entry size limit, skip merging."
            ));
        }
        req.mut_admin_request()
            .mut_prepare_merge()
            .set_min_index(min_matched + 1);
        Ok(())
    }

    fn pre_propose<T>(
        &self,
        poll_ctx: &mut PollContext<EK, ER, T>,
        req: &mut RaftCmdRequest,
    ) -> Result<ProposalContext> {
        poll_ctx.coprocessor_host.pre_propose(self.region(), req)?;
        let mut ctx = ProposalContext::empty();

        if get_sync_log_from_request(req) {
            ctx.insert(ProposalContext::SYNC_LOG);
        }

        if !req.has_admin_request() {
            return Ok(ctx);
        }

        match req.get_admin_request().get_cmd_type() {
            AdminCmdType::Split | AdminCmdType::BatchSplit => ctx.insert(ProposalContext::SPLIT),
            AdminCmdType::PrepareMerge => {
                self.pre_propose_prepare_merge(poll_ctx, req)?;
                ctx.insert(ProposalContext::PREPARE_MERGE);
            }
            _ => {}
        }

        Ok(ctx)
    }

    /// Propose normal request to raft
    ///
    /// Returns Ok(Either::Left(index)) means the proposal is proposed successfully and is located on `index` position.
    /// Ok(Either::Right(index)) means the proposal is rejected by `CmdEpochChecker` and the `index` is the position of
    /// the last conflict admin cmd.
    fn propose_normal<T>(
        &mut self,
        poll_ctx: &mut PollContext<EK, ER, T>,
        mut req: RaftCmdRequest,
    ) -> Result<Either<u64, u64>> {
        if self.pending_merge_state.is_some()
            && req.get_admin_request().get_cmd_type() != AdminCmdType::RollbackMerge
        {
            return Err(Error::ProposalInMergingMode(self.region_id));
        }

        poll_ctx.raft_metrics.propose.normal += 1;

        if self.has_applied_to_current_term() {
            // Only when applied index's term is equal to current leader's term, the information
            // in epoch checker is up to date and can be used to check epoch.
            if let Some(index) = self
                .cmd_epoch_checker
                .propose_check_epoch(&req, self.term())
            {
                return Ok(Either::Right(index));
            }
        } else if req.has_admin_request() {
            // The admin request is rejected because it may need to update epoch checker which
            // introduces an uncertainty and may breaks the correctness of epoch checker.
            return Err(box_err!(
                "{} peer has not applied to current term, applied_term {}, current_term {}",
                self.tag,
                self.get_store().applied_index_term(),
                self.term()
            ));
        }

        // TODO: validate request for unexpected changes.
        let ctx = match self.pre_propose(poll_ctx, &mut req) {
            Ok(ctx) => ctx,
            Err(e) => {
                warn!(
                    "skip proposal";
                    "region_id" => self.region_id,
                    "peer_id" => self.peer.get_id(),
                    "err" => ?e,
                    "error_code" => %e.error_code(),
                );
                return Err(e);
            }
        };

        let data = req.write_to_bytes()?;

        // TODO: use local histogram metrics
        PEER_PROPOSE_LOG_SIZE_HISTOGRAM.observe(data.len() as f64);

        if data.len() as u64 > poll_ctx.cfg.raft_entry_max_size.0 {
            error!(
                "entry is too large";
                "region_id" => self.region_id,
                "peer_id" => self.peer.get_id(),
                "size" => data.len(),
            );
            return Err(Error::RaftEntryTooLarge {
                region_id: self.region_id,
                entry_size: data.len() as u64,
            });
        }

        let propose_index = self.next_proposal_index();
        self.raft_group.propose(ctx.to_vec(), data)?;
        if self.next_proposal_index() == propose_index {
            // The message is dropped silently, this usually due to leader absence
            // or transferring leader. Both cases can be considered as NotLeader error.
            return Err(Error::NotLeader(self.region_id, None));
        }

        if ctx.contains(ProposalContext::PREPARE_MERGE) {
            self.last_proposed_prepare_merge_idx = propose_index;
        }

        Ok(Either::Left(propose_index))
    }

    fn execute_transfer_leader<T>(
        &mut self,
        ctx: &mut PollContext<EK, ER, T>,
        msg: &eraftpb::Message,
    ) {
        // log_term is set by original leader, represents the term last log is written
        // in, which should be equal to the original leader's term.
        if msg.get_log_term() != self.term() {
            return;
        }

        if self.is_leader() {
            let from = match self.get_peer_from_cache(msg.get_from()) {
                Some(p) => p,
                None => return,
            };
            match self.ready_to_transfer_leader(ctx, msg.get_index(), &from) {
                Some(reason) => {
                    info!(
                        "reject to transfer leader";
                        "region_id" => self.region_id,
                        "peer_id" => self.peer.get_id(),
                        "to" => ?from,
                        "reason" => reason,
                        "index" => msg.get_index(),
                        "last_index" => self.get_store().last_index(),
                    );
                }
                None => {
                    self.transfer_leader(&from);
                    self.should_wake_up = true;
                }
            }
            return;
        }

        #[allow(clippy::suspicious_operation_groupings)]
        if self.is_applying_snapshot_strictly()
            || self.has_pending_snapshot()
            || msg.get_from() != self.leader_id()
            // For followers whose disk is full.
            || disk::disk_full_precheck(ctx.store_id()) || ctx.is_disk_full
        {
            info!(
                "reject transferring leader";
                "region_id" => self.region_id,
                "peer_id" => self.peer.get_id(),
                "from" => msg.get_from(),
            );
            return;
        }

        let mut msg = eraftpb::Message::new();
        msg.set_from(self.peer_id());
        msg.set_to(self.leader_id());
        msg.set_msg_type(eraftpb::MessageType::MsgTransferLeader);
        msg.set_index(self.get_store().applied_index());
        msg.set_log_term(self.term());
        self.raft_group.raft.msgs.push(msg);
    }

    /// Return true to if the transfer leader request is accepted.
    ///
    /// When transferring leadership begins, leader sends a pre-transfer
    /// to target follower first to ensures it's ready to become leader.
    /// After that the real transfer leader process begin.
    ///
    /// 1. pre_transfer_leader on leader:
    ///     Leader will send a MsgTransferLeader to follower.
    /// 2. execute_transfer_leader on follower
    ///     If follower passes all necessary checks, it will reply an
    ///     ACK with type MsgTransferLeader and its promised persistent index.
    /// 3. execute_transfer_leader on leader:
    ///     Leader checks if it's appropriate to transfer leadership. If it
    ///     does, it calls raft transfer_leader API to do the remaining work.
    ///
    /// See also: tikv/rfcs#37.
    fn propose_transfer_leader<T>(
        &mut self,
        ctx: &mut PollContext<EK, ER, T>,
        req: RaftCmdRequest,
        cb: Callback<EK::Snapshot>,
    ) -> bool {
        ctx.raft_metrics.propose.transfer_leader += 1;

        let transfer_leader = get_transfer_leader_cmd(&req).unwrap();
        let peer = transfer_leader.get_peer();

        let transferred = self.pre_transfer_leader(peer);

        // transfer leader command doesn't need to replicate log and apply, so we
        // return immediately. Note that this command may fail, we can view it just as an advice
        cb.invoke_with_response(make_transfer_leader_response());

        transferred
    }

    // Fails in such cases:
    // 1. A pending conf change has not been applied yet;
    // 2. Removing the leader is not allowed in the configuration;
    // 3. The conf change makes the raft group not healthy;
    // 4. The conf change is dropped by raft group internally.
    /// Returns Ok(Either::Left(index)) means the proposal is proposed successfully and is located on `index` position.
    /// Ok(Either::Right(index)) means the proposal is rejected by `CmdEpochChecker` and the `index` is the position of
    /// the last conflict admin cmd.
    fn propose_conf_change<T>(
        &mut self,
        ctx: &mut PollContext<EK, ER, T>,
        req: &RaftCmdRequest,
    ) -> Result<Either<u64, u64>> {
        if self.pending_merge_state.is_some() {
            return Err(Error::ProposalInMergingMode(self.region_id));
        }
        if self.raft_group.raft.pending_conf_index > self.get_store().applied_index() {
            info!(
                "there is a pending conf change, try later";
                "region_id" => self.region_id,
                "peer_id" => self.peer.get_id(),
            );
            return Err(box_err!(
                "{} there is a pending conf change, try later",
                self.tag
            ));
        }
        // Actually, according to the implementation of conf change in raft-rs, this check must be
        // passed if the previous check that `pending_conf_index` should be less than or equal to
        // `self.get_store().applied_index()` is passed.
        if self.get_store().applied_index_term() != self.term() {
            return Err(box_err!(
                "{} peer has not applied to current term, applied_term {}, current_term {}",
                self.tag,
                self.get_store().applied_index_term(),
                self.term()
            ));
        }
        if let Some(index) = self
            .cmd_epoch_checker
            .propose_check_epoch(&req, self.term())
        {
            return Ok(Either::Right(index));
        }

        let data = req.write_to_bytes()?;
        let admin = req.get_admin_request();
        let res = if admin.has_change_peer() {
            self.propose_conf_change_internal(ctx, admin.get_change_peer(), data)
        } else if admin.has_change_peer_v2() {
            self.propose_conf_change_internal(ctx, admin.get_change_peer_v2(), data)
        } else {
            unreachable!()
        };
        if let Err(ref e) = res {
            warn!("failed to propose confchange"; "error" => ?e);
        }
        res.map(Either::Left)
    }

    // Fails in such cases:
    // 1. A pending conf change has not been applied yet;
    // 2. Removing the leader is not allowed in the configuration;
    // 3. The conf change makes the raft group not healthy;
    // 4. The conf change is dropped by raft group internally.
    fn propose_conf_change_internal<T, CP: ChangePeerI>(
        &mut self,
        ctx: &mut PollContext<EK, ER, T>,
        change_peer: CP,
        data: Vec<u8>,
    ) -> Result<u64> {
        let data_size = data.len();
        let cc = change_peer.to_confchange(data);
        let changes = change_peer.get_change_peers();

        self.check_conf_change(ctx, changes.as_ref(), &cc)?;

        ctx.raft_metrics.propose.conf_change += 1;
        // TODO: use local histogram metrics
        PEER_PROPOSE_LOG_SIZE_HISTOGRAM.observe(data_size as f64);
        info!(
            "propose conf change peer";
            "region_id" => self.region_id,
            "peer_id" => self.peer.get_id(),
            "changes" => ?changes.as_ref(),
            "kind" => ?ConfChangeKind::confchange_kind(changes.as_ref().len()),
        );

        let propose_index = self.next_proposal_index();
        self.raft_group
            .propose_conf_change(ProposalContext::SYNC_LOG.to_vec(), cc)?;
        if self.next_proposal_index() == propose_index {
            // The message is dropped silently, this usually due to leader absence
            // or transferring leader. Both cases can be considered as NotLeader error.
            return Err(Error::NotLeader(self.region_id, None));
        }

        Ok(propose_index)
    }

    fn handle_read<T>(
        &self,
        ctx: &mut PollContext<EK, ER, T>,
        req: RaftCmdRequest,
        check_epoch: bool,
        read_index: Option<u64>,
    ) -> ReadResponse<EK::Snapshot> {
        let region = self.region().clone();
        if check_epoch {
            if let Err(e) = check_region_epoch(&req, &region, true) {
                debug!("epoch not match"; "region_id" => region.get_id(), "err" => ?e);
                let mut response = cmd_resp::new_error(e);
                cmd_resp::bind_term(&mut response, self.term());
                return ReadResponse {
                    response,
                    snapshot: None,
                    txn_extra_op: TxnExtraOp::Noop,
                };
            }
        }
        let flags = WriteBatchFlags::from_bits_check(req.get_header().get_flags());
        if flags.contains(WriteBatchFlags::STALE_READ) {
            let read_ts = decode_u64(&mut req.get_header().get_flag_data()).unwrap();
            let safe_ts = self.read_progress.safe_ts();
            if safe_ts < read_ts {
                warn!(
                    "read rejected by safe timestamp";
                    "safe ts" => safe_ts,
                    "read ts" => read_ts,
                    "tag" => &self.tag
                );
                let mut response = cmd_resp::new_error(Error::DataIsNotReady {
                    region_id: region.get_id(),
                    peer_id: self.peer_id(),
                    safe_ts,
                });
                cmd_resp::bind_term(&mut response, self.term());
                return ReadResponse {
                    response,
                    snapshot: None,
                    txn_extra_op: TxnExtraOp::Noop,
                };
            }
        }

        let mut resp = ctx.execute(&req, &Arc::new(region), read_index, None);
        if let Some(snap) = resp.snapshot.as_mut() {
            snap.max_ts_sync_status = Some(self.max_ts_sync_status.clone());
        }
        resp.txn_extra_op = self.txn_extra_op.load();
        cmd_resp::bind_term(&mut resp.response, self.term());
        resp
    }

    pub fn term(&self) -> u64 {
        self.raft_group.raft.term
    }

    pub fn stop(&mut self) {
        self.mut_store().cancel_applying_snap();
        self.pending_reads.clear_all(None);
    }

    pub fn maybe_add_want_rollback_merge_peer(&mut self, peer_id: u64, extra_msg: &ExtraMessage) {
        if !self.is_leader() {
            return;
        }
        if let Some(ref state) = self.pending_merge_state {
            if state.get_commit() == extra_msg.get_premerge_commit() {
                self.add_want_rollback_merge_peer(peer_id);
            }
        }
    }

    pub fn add_want_rollback_merge_peer(&mut self, peer_id: u64) {
        assert!(self.pending_merge_state.is_some());
        self.want_rollback_merge_peers.insert(peer_id);
    }
}

impl<EK, ER> Peer<EK, ER>
where
    EK: KvEngine,
    ER: RaftEngine,
{
    pub fn insert_peer_cache(&mut self, peer: metapb::Peer) {
        self.peer_cache.borrow_mut().insert(peer.get_id(), peer);
    }

    pub fn remove_peer_from_cache(&mut self, peer_id: u64) {
        self.peer_cache.borrow_mut().remove(&peer_id);
    }

    pub fn get_peer_from_cache(&self, peer_id: u64) -> Option<metapb::Peer> {
        if peer_id == 0 {
            return None;
        }
        fail_point!("stale_peer_cache_2", peer_id == 2, |_| None);
        if let Some(peer) = self.peer_cache.borrow().get(&peer_id) {
            return Some(peer.clone());
        }

        // Try to find in region, if found, set in cache.
        for peer in self.region().get_peers() {
            if peer.get_id() == peer_id {
                self.peer_cache.borrow_mut().insert(peer_id, peer.clone());
                return Some(peer.clone());
            }
        }

        None
    }

    fn region_replication_status(&mut self) -> Option<RegionReplicationStatus> {
        if self.replication_mode_version == 0 {
            return None;
        }
        let mut status = RegionReplicationStatus {
            state_id: self.replication_mode_version,
            ..Default::default()
        };
        let state = if !self.replication_sync {
            if self.dr_auto_sync_state != DrAutoSyncState::Async {
                let res = self.raft_group.raft.check_group_commit_consistent();
                if Some(true) != res {
                    let mut buffer: SmallVec<[(u64, u64, u64); 5]> = SmallVec::new();
                    if self.get_store().applied_index_term() >= self.term() {
                        let progress = self.raft_group.raft.prs();
                        for (id, p) in progress.iter() {
                            if !progress.conf().voters().contains(*id) {
                                continue;
                            }
                            buffer.push((*id, p.commit_group_id, p.matched));
                        }
                    };
                    info!(
                        "still not reach integrity over label";
                        "status" => ?res,
                        "region_id" => self.region_id,
                        "peer_id" => self.peer.id,
                        "progress" => ?buffer
                    );
                } else {
                    self.replication_sync = true;
                }
                match res {
                    Some(true) => RegionReplicationState::IntegrityOverLabel,
                    Some(false) => RegionReplicationState::SimpleMajority,
                    None => RegionReplicationState::Unknown,
                }
            } else {
                RegionReplicationState::SimpleMajority
            }
        } else {
            RegionReplicationState::IntegrityOverLabel
        };
        status.set_state(state);
        Some(status)
    }

    pub fn heartbeat_pd<T>(&mut self, ctx: &PollContext<EK, ER, T>) {
        let task = PdTask::Heartbeat(HeartbeatTask {
            term: self.term(),
            region: self.region().clone(),
            peer: self.peer.clone(),
            down_peers: self.collect_down_peers(ctx.cfg.max_peer_down_duration.0),
            pending_peers: self.collect_pending_peers(ctx),
            written_bytes: self.peer_stat.written_bytes,
            written_keys: self.peer_stat.written_keys,
            written_query_stats: self.peer_stat.written_query_stats.clone(),
            approximate_size: self.approximate_size,
            approximate_keys: self.approximate_keys,
            replication_status: self.region_replication_status(),
        });
        if let Err(e) = ctx.pd_scheduler.schedule(task) {
            error!(
                "failed to notify pd";
                "region_id" => self.region_id,
                "peer_id" => self.peer.get_id(),
                "err" => ?e,
            );
            return;
        }
        fail_point!("schedule_check_split");
    }

    fn prepare_raft_message(&self) -> RaftMessage {
        let mut send_msg = RaftMessage::default();
        send_msg.set_region_id(self.region_id);
        // set current epoch
        send_msg.set_region_epoch(self.region().get_region_epoch().clone());
        send_msg.set_from_peer(self.peer.clone());
        send_msg
    }

    pub fn send_extra_message<T: Transport>(
        &self,
        msg: ExtraMessage,
        trans: &mut T,
        to: &metapb::Peer,
    ) {
        let mut send_msg = self.prepare_raft_message();
        let ty = msg.get_type();
        debug!("send extra msg";
        "region_id" => self.region_id,
        "peer_id" => self.peer.get_id(),
        "msg_type" => ?ty,
        "to" => to.get_id());
        send_msg.set_extra_msg(msg);
        send_msg.set_to_peer(to.clone());
        if let Err(e) = trans.send(send_msg) {
            error!(?e;
                "failed to send extra message";
                "type" => ?ty,
                "region_id" => self.region_id,
                "peer_id" => self.peer.get_id(),
                "target" => ?to,
            );
        }
    }

    fn fill_raft_message(&mut self, msg: eraftpb::Message) -> Option<RaftMessage> {
        let mut send_msg = self.prepare_raft_message();

        let to_peer = match self.get_peer_from_cache(msg.get_to()) {
            Some(p) => p,
            None => {
                warn!(
                    "failed to look up recipient peer";
                    "region_id" => self.region_id,
                    "peer_id" => self.peer.get_id(),
                    "to_peer" => msg.get_to(),
                );
                return None;
            }
        };

        let to_peer_id = to_peer.get_id();
        let msg_type = msg.get_msg_type();
        debug!(
            "send raft msg";
            "region_id" => self.region_id,
            "peer_id" => self.peer.get_id(),
            "msg_type" => ?msg_type,
            "msg_size" => msg.compute_size(),
            "to" => to_peer_id,
        );

        send_msg.set_to_peer(to_peer);

        // There could be two cases:
        // 1. Target peer already exists but has not established communication with leader yet
        // 2. Target peer is added newly due to member change or region split, but it's not
        //    created yet
        // For both cases the region start key and end key are attached in RequestVote and
        // Heartbeat message for the store of that peer to check whether to create a new peer
        // when receiving these messages, or just to wait for a pending region split to perform
        // later.
        if self.get_store().is_initialized() && is_initial_msg(&msg) {
            let region = self.region();
            send_msg.set_start_key(region.get_start_key().to_vec());
            send_msg.set_end_key(region.get_end_key().to_vec());
        }

        send_msg.set_message(msg);

        Some(send_msg)
    }

    pub fn bcast_wake_up_message<T: Transport>(&self, ctx: &mut PollContext<EK, ER, T>) {
        for peer in self.region().get_peers() {
            if peer.get_id() == self.peer_id() {
                continue;
            }
            self.send_wake_up_message(ctx, peer);
        }
    }

    pub fn send_wake_up_message<T: Transport>(
        &self,
        ctx: &mut PollContext<EK, ER, T>,
        peer: &metapb::Peer,
    ) {
        let mut msg = ExtraMessage::default();
        msg.set_type(ExtraMessageType::MsgRegionWakeUp);
        self.send_extra_message(msg, &mut ctx.trans, peer);
    }

    pub fn bcast_check_stale_peer_message<T: Transport>(
        &mut self,
        ctx: &mut PollContext<EK, ER, T>,
    ) {
        if self.check_stale_conf_ver < self.region().get_region_epoch().get_conf_ver() {
            self.check_stale_conf_ver = self.region().get_region_epoch().get_conf_ver();
            self.check_stale_peers = self.region().get_peers().to_vec();
        }
        for peer in &self.check_stale_peers {
            if peer.get_id() == self.peer_id() {
                continue;
            }
            let mut extra_msg = ExtraMessage::default();
            extra_msg.set_type(ExtraMessageType::MsgCheckStalePeer);
            self.send_extra_message(extra_msg, &mut ctx.trans, peer);
        }
    }

    pub fn on_check_stale_peer_response(
        &mut self,
        check_conf_ver: u64,
        check_peers: Vec<metapb::Peer>,
    ) {
        if self.check_stale_conf_ver < check_conf_ver {
            self.check_stale_conf_ver = check_conf_ver;
            self.check_stale_peers = check_peers;
        }
    }

    pub fn send_want_rollback_merge<T: Transport>(
        &self,
        premerge_commit: u64,
        ctx: &mut PollContext<EK, ER, T>,
    ) {
        let to_peer = match self.get_peer_from_cache(self.leader_id()) {
            Some(p) => p,
            None => {
                warn!(
                    "failed to look up recipient peer";
                    "region_id" => self.region_id,
                    "peer_id" => self.peer.get_id(),
                    "to_peer" => self.leader_id(),
                );
                return;
            }
        };
        let mut extra_msg = ExtraMessage::default();
        extra_msg.set_type(ExtraMessageType::MsgWantRollbackMerge);
        extra_msg.set_premerge_commit(premerge_commit);
        self.send_extra_message(extra_msg, &mut ctx.trans, &to_peer);
    }

    pub fn require_updating_max_ts(&self, pd_scheduler: &FutureScheduler<PdTask<EK>>) {
        let epoch = self.region().get_region_epoch();
        let term_low_bits = self.term() & ((1 << 32) - 1); // 32 bits
        let version_lot_bits = epoch.get_version() & ((1 << 31) - 1); // 31 bits
        let initial_status = (term_low_bits << 32) | (version_lot_bits << 1);
        self.max_ts_sync_status
            .store(initial_status, Ordering::SeqCst);
        info!(
            "require updating max ts";
            "region_id" => self.region_id,
            "initial_status" => initial_status,
        );
        if let Err(e) = pd_scheduler.schedule(PdTask::UpdateMaxTimestamp {
            region_id: self.region_id,
            initial_status,
            max_ts_sync_status: self.max_ts_sync_status.clone(),
        }) {
            error!(
                "failed to update max ts";
                "err" => ?e,
            );
        }
    }
}

/// `RequestPolicy` decides how we handle a request.
#[derive(Clone, PartialEq, Debug)]
pub enum RequestPolicy {
    // Handle the read request directly without dispatch.
    ReadLocal,
    StaleRead,
    // Handle the read request via raft's SafeReadIndex mechanism.
    ReadIndex,
    ProposeNormal,
    ProposeTransferLeader,
    ProposeConfChange,
}

/// `RequestInspector` makes `RequestPolicy` for requests.
pub trait RequestInspector {
    /// Has the current term been applied?
    fn has_applied_to_current_term(&mut self) -> bool;
    /// Inspects its lease.
    fn inspect_lease(&mut self) -> LeaseState;

    /// Inspect a request, return a policy that tells us how to
    /// handle the request.
    fn inspect(&mut self, req: &RaftCmdRequest) -> Result<RequestPolicy> {
        if req.has_admin_request() {
            if apply::is_conf_change_cmd(req) {
                return Ok(RequestPolicy::ProposeConfChange);
            }
            if get_transfer_leader_cmd(req).is_some() {
                return Ok(RequestPolicy::ProposeTransferLeader);
            }
            return Ok(RequestPolicy::ProposeNormal);
        }

        let mut has_read = false;
        let mut has_write = false;
        for r in req.get_requests() {
            match r.get_cmd_type() {
                CmdType::Get | CmdType::Snap | CmdType::ReadIndex => has_read = true,
                CmdType::Delete | CmdType::Put | CmdType::DeleteRange | CmdType::IngestSst => {
                    has_write = true
                }
                CmdType::Prewrite | CmdType::Invalid => {
                    return Err(box_err!(
                        "invalid cmd type {:?}, message maybe corrupted",
                        r.get_cmd_type()
                    ));
                }
            }

            if has_read && has_write {
                return Err(box_err!("read and write can't be mixed in one batch"));
            }
        }

        if has_write {
            return Ok(RequestPolicy::ProposeNormal);
        }

        let flags = WriteBatchFlags::from_bits_check(req.get_header().get_flags());
        if flags.contains(WriteBatchFlags::STALE_READ) {
            return Ok(RequestPolicy::StaleRead);
        }

        if req.get_header().get_read_quorum() {
            return Ok(RequestPolicy::ReadIndex);
        }

        // If applied index's term is differ from current raft's term, leader transfer
        // must happened, if read locally, we may read old value.
        if !self.has_applied_to_current_term() {
            return Ok(RequestPolicy::ReadIndex);
        }

        // Local read should be performed, if and only if leader is in lease.
        // None for now.
        match self.inspect_lease() {
            LeaseState::Valid => Ok(RequestPolicy::ReadLocal),
            LeaseState::Expired | LeaseState::Suspect => {
                // Perform a consistent read to Raft quorum and try to renew the leader lease.
                Ok(RequestPolicy::ReadIndex)
            }
        }
    }
}

impl<EK, ER> RequestInspector for Peer<EK, ER>
where
    EK: KvEngine,
    ER: RaftEngine,
{
    fn has_applied_to_current_term(&mut self) -> bool {
        self.get_store().applied_index_term() == self.term()
    }

    fn inspect_lease(&mut self) -> LeaseState {
        if !self.raft_group.raft.in_lease() {
            return LeaseState::Suspect;
        }
        // None means now.
        let state = self.leader_lease.inspect(None);
        if LeaseState::Expired == state {
            debug!(
                "leader lease is expired";
                "region_id" => self.region_id,
                "peer_id" => self.peer.get_id(),
                "lease" => ?self.leader_lease,
            );
            // The lease is expired, call `expire` explicitly.
            self.leader_lease.expire();
        }
        state
    }
}

impl<EK, ER, T> ReadExecutor<EK> for PollContext<EK, ER, T>
where
    EK: KvEngine,
    ER: RaftEngine,
{
    fn get_engine(&self) -> &EK {
        &self.engines.kv
    }

    fn get_snapshot(&mut self, _: Option<ThreadReadId>) -> Arc<EK::Snapshot> {
        Arc::new(self.engines.kv.snapshot())
    }
}

fn get_transfer_leader_cmd(msg: &RaftCmdRequest) -> Option<&TransferLeaderRequest> {
    if !msg.has_admin_request() {
        return None;
    }
    let req = msg.get_admin_request();
    if !req.has_transfer_leader() {
        return None;
    }

    Some(req.get_transfer_leader())
}

fn get_sync_log_from_request(msg: &RaftCmdRequest) -> bool {
    if msg.has_admin_request() {
        let req = msg.get_admin_request();
        return matches!(
            req.get_cmd_type(),
            AdminCmdType::ChangePeer
                | AdminCmdType::ChangePeerV2
                | AdminCmdType::Split
                | AdminCmdType::BatchSplit
                | AdminCmdType::PrepareMerge
                | AdminCmdType::CommitMerge
                | AdminCmdType::RollbackMerge
        );
    }

    msg.get_header().get_sync_log()
}

/// We enable follower lazy commit to get a better performance.
/// But it may not be appropriate for some requests. This function
/// checks whether the request should be committed on all followers
/// as soon as possible.
fn is_request_urgent(req: &RaftCmdRequest) -> bool {
    if !req.has_admin_request() {
        return false;
    }

    matches!(
        req.get_admin_request().get_cmd_type(),
        AdminCmdType::Split
            | AdminCmdType::BatchSplit
            | AdminCmdType::ChangePeer
            | AdminCmdType::ChangePeerV2
            | AdminCmdType::ComputeHash
            | AdminCmdType::VerifyHash
            | AdminCmdType::PrepareMerge
            | AdminCmdType::CommitMerge
            | AdminCmdType::RollbackMerge
    )
}

fn make_transfer_leader_response() -> RaftCmdResponse {
    let mut response = AdminResponse::default();
    response.set_cmd_type(AdminCmdType::TransferLeader);
    response.set_transfer_leader(TransferLeaderResponse::default());
    let mut resp = RaftCmdResponse::default();
    resp.set_admin_response(response);
    resp
}

/// A poor version of `Peer` to avoid port generic variables everywhere.
pub trait AbstractPeer {
    fn meta_peer(&self) -> &metapb::Peer;
    fn group_state(&self) -> GroupState;
    fn region(&self) -> &metapb::Region;
    fn apply_state(&self) -> &RaftApplyState;
    fn raft_status(&self) -> raft::Status;
    fn raft_commit_index(&self) -> u64;
    fn raft_request_snapshot(&mut self, index: u64);
    fn pending_merge_state(&self) -> Option<&MergeState>;
}

mod memtrace {
    use super::*;
    use std::mem;
    use tikv_util::memory::HeapSize;

    impl<EK, ER> Peer<EK, ER>
    where
        EK: KvEngine,
        ER: RaftEngine,
    {
        pub fn proposal_size(&self) -> usize {
            let mut heap_size = self.pending_reads.heap_size();
            for prop in &self.proposals.queue {
                heap_size += prop.heap_size();
            }
            heap_size
        }

        pub fn rest_size(&self) -> usize {
            // 2 words for every item in `peer_heartbeats`.
            16 * self.peer_heartbeats.capacity()
            // 2 words for every item in `peers_start_pending_time`.
            + 16 * self.peers_start_pending_time.capacity()
            // 1 word for every item in `down_peer_ids`
            + 8 * self.down_peer_ids.capacity()
            + mem::size_of::<metapb::Peer>() * self.check_stale_peers.capacity()
            // 1 word for every item in `want_rollback_merge_peers`
            + 8 * self.want_rollback_merge_peers.capacity()
            // Ignore more heap content in `raft::eraftpb::Message`.
            + self.pending_messages.len() * mem::size_of::<raft::eraftpb::Message>()
        }
    }
}

#[cfg(test)]
mod tests {
    use super::*;
    use crate::store::msg::ExtCallback;
    use crate::store::util::u64_to_timespec;
    use kvproto::raft_cmdpb;
    #[cfg(feature = "protobuf-codec")]
    use protobuf::ProtobufEnum;

    #[test]
    fn test_sync_log() {
        let white_list = [
            AdminCmdType::InvalidAdmin,
            AdminCmdType::CompactLog,
            AdminCmdType::TransferLeader,
            AdminCmdType::ComputeHash,
            AdminCmdType::VerifyHash,
        ];
        for tp in AdminCmdType::values() {
            let mut msg = RaftCmdRequest::default();
            msg.mut_admin_request().set_cmd_type(*tp);
            assert_eq!(
                get_sync_log_from_request(&msg),
                !white_list.contains(tp),
                "{:?}",
                tp
            );
        }
    }

    #[test]
    fn test_urgent() {
        let urgent_types = [
            AdminCmdType::Split,
            AdminCmdType::BatchSplit,
            AdminCmdType::ChangePeer,
            AdminCmdType::ChangePeerV2,
            AdminCmdType::ComputeHash,
            AdminCmdType::VerifyHash,
            AdminCmdType::PrepareMerge,
            AdminCmdType::CommitMerge,
            AdminCmdType::RollbackMerge,
        ];
        for tp in AdminCmdType::values() {
            let mut req = RaftCmdRequest::default();
            req.mut_admin_request().set_cmd_type(*tp);
            assert_eq!(
                is_request_urgent(&req),
                urgent_types.contains(tp),
                "{:?}",
                tp
            );
        }
        assert!(!is_request_urgent(&RaftCmdRequest::default()));
    }

    #[test]
    fn test_entry_context() {
        let tbl: Vec<&[ProposalContext]> = vec![
            &[ProposalContext::SPLIT],
            &[ProposalContext::SYNC_LOG],
            &[ProposalContext::PREPARE_MERGE],
            &[ProposalContext::SPLIT, ProposalContext::SYNC_LOG],
            &[ProposalContext::PREPARE_MERGE, ProposalContext::SYNC_LOG],
        ];

        for flags in tbl {
            let mut ctx = ProposalContext::empty();
            for f in flags {
                ctx.insert(*f);
            }

            let ser = ctx.to_vec();
            let de = ProposalContext::from_bytes(&ser);

            for f in flags {
                assert!(de.contains(*f), "{:?}", de);
            }
        }
    }

    #[test]
    fn test_request_inspector() {
        struct DummyInspector {
            applied_to_index_term: bool,
            lease_state: LeaseState,
        }
        impl RequestInspector for DummyInspector {
            fn has_applied_to_current_term(&mut self) -> bool {
                self.applied_to_index_term
            }
            fn inspect_lease(&mut self) -> LeaseState {
                self.lease_state
            }
        }

        let mut table = vec![];

        // Ok(_)
        let mut req = RaftCmdRequest::default();
        let mut admin_req = raft_cmdpb::AdminRequest::default();

        req.set_admin_request(admin_req.clone());
        table.push((req.clone(), RequestPolicy::ProposeNormal));

        admin_req.set_change_peer(raft_cmdpb::ChangePeerRequest::default());
        req.set_admin_request(admin_req.clone());
        table.push((req.clone(), RequestPolicy::ProposeConfChange));
        admin_req.clear_change_peer();

        admin_req.set_change_peer_v2(raft_cmdpb::ChangePeerV2Request::default());
        req.set_admin_request(admin_req.clone());
        table.push((req.clone(), RequestPolicy::ProposeConfChange));
        admin_req.clear_change_peer_v2();

        admin_req.set_transfer_leader(raft_cmdpb::TransferLeaderRequest::default());
        req.set_admin_request(admin_req.clone());
        table.push((req.clone(), RequestPolicy::ProposeTransferLeader));
        admin_req.clear_transfer_leader();
        req.clear_admin_request();

        for (op, policy) in vec![
            (CmdType::Get, RequestPolicy::ReadLocal),
            (CmdType::Snap, RequestPolicy::ReadLocal),
            (CmdType::Put, RequestPolicy::ProposeNormal),
            (CmdType::Delete, RequestPolicy::ProposeNormal),
            (CmdType::DeleteRange, RequestPolicy::ProposeNormal),
            (CmdType::IngestSst, RequestPolicy::ProposeNormal),
        ] {
            let mut request = raft_cmdpb::Request::default();
            request.set_cmd_type(op);
            req.set_requests(vec![request].into());
            table.push((req.clone(), policy));
        }

        // Stale read
        for op in &[CmdType::Get, CmdType::Snap] {
            let mut req = req.clone();
            let mut request = raft_cmdpb::Request::default();
            request.set_cmd_type(*op);
            req.set_requests(vec![request].into());
            req.mut_header()
                .set_flags(txn_types::WriteBatchFlags::STALE_READ.bits());
            table.push((req, RequestPolicy::StaleRead));
        }

        for &applied_to_index_term in &[true, false] {
            for &lease_state in &[LeaseState::Expired, LeaseState::Suspect, LeaseState::Valid] {
                for (req, mut policy) in table.clone() {
                    let mut inspector = DummyInspector {
                        applied_to_index_term,
                        lease_state,
                    };
                    // Leader can not read local as long as
                    // it has not applied to its term or it does has a valid lease.
                    if policy == RequestPolicy::ReadLocal
                        && (!applied_to_index_term || LeaseState::Valid != inspector.lease_state)
                    {
                        policy = RequestPolicy::ReadIndex;
                    }
                    assert_eq!(inspector.inspect(&req).unwrap(), policy);
                }
            }
        }

        // Read quorum.
        let mut request = raft_cmdpb::Request::default();
        request.set_cmd_type(CmdType::Snap);
        req.set_requests(vec![request].into());
        req.mut_header().set_read_quorum(true);
        let mut inspector = DummyInspector {
            applied_to_index_term: true,
            lease_state: LeaseState::Valid,
        };
        assert_eq!(inspector.inspect(&req).unwrap(), RequestPolicy::ReadIndex);
        req.clear_header();

        // Err(_)
        let mut err_table = vec![];
        for &op in &[CmdType::Prewrite, CmdType::Invalid] {
            let mut request = raft_cmdpb::Request::default();
            request.set_cmd_type(op);
            req.set_requests(vec![request].into());
            err_table.push(req.clone());
        }
        let mut snap = raft_cmdpb::Request::default();
        snap.set_cmd_type(CmdType::Snap);
        let mut put = raft_cmdpb::Request::default();
        put.set_cmd_type(CmdType::Put);
        req.set_requests(vec![snap, put].into());
        err_table.push(req);

        for req in err_table {
            let mut inspector = DummyInspector {
                applied_to_index_term: true,
                lease_state: LeaseState::Valid,
            };
            assert!(inspector.inspect(&req).is_err());
        }
    }

    #[test]
    fn test_propose_queue_find_proposal() {
        let mut pq: ProposalQueue<engine_panic::PanicSnapshot> =
            ProposalQueue::new("tag".to_owned());
        let gen_term = |index: u64| (index / 10) + 1;
        let push_proposal = |pq: &mut ProposalQueue<_>, index: u64| {
            pq.push(Proposal {
                is_conf_change: false,
                index,
                term: gen_term(index),
                cb: Callback::write(Box::new(|_| {})),
                propose_time: Some(u64_to_timespec(index)),
                must_pass_epoch_check: false,
            });
        };
        for index in 1..=100 {
            push_proposal(&mut pq, index);
        }
        let mut pre_remove = 0;
        for remove_i in 1..=100 {
            let index = remove_i + 100;
            // Push more proposal
            push_proposal(&mut pq, index);
            // Find propose time
            for i in 1..=index {
                let pt = pq.find_propose_time(gen_term(i), i);
                if i <= pre_remove {
                    assert!(pt.is_none())
                } else {
                    assert_eq!(pt.unwrap(), u64_to_timespec(i))
                };
            }
            // Find a proposal and remove all previous proposals
            for i in 1..=remove_i {
                let p = pq.find_proposal(gen_term(i), i, 0);
                let must_found_proposal = p.is_some() && (i > pre_remove);
                let proposal_removed_previous = p.is_none() && (i <= pre_remove);
                assert!(must_found_proposal || proposal_removed_previous);
                // `find_proposal` will remove proposal so `pop` must return None
                assert!(pq.pop(gen_term(i), i).is_none());
                assert!(pq.find_propose_time(gen_term(i), i).is_none());
            }
            pre_remove = remove_i;
        }
    }

    #[test]
    fn test_uncommitted_proposals() {
        struct DropPanic(bool);
        impl Drop for DropPanic {
            fn drop(&mut self) {
                if self.0 {
                    unreachable!()
                }
            }
        }
        fn must_call() -> ExtCallback {
            let mut d = DropPanic(true);
            Box::new(move || {
                d.0 = false;
            })
        }
        fn must_not_call() -> ExtCallback {
            Box::new(move || unreachable!())
        }
        let mut pq: ProposalQueue<engine_panic::PanicSnapshot> =
            ProposalQueue::new("tag".to_owned());

        // (1, 4) and (1, 5) is not committed
        let entries = vec![(1, 1), (1, 2), (1, 3), (1, 4), (1, 5), (2, 6), (2, 7)];
        let committed = vec![(1, 1), (1, 2), (1, 3), (2, 6), (2, 7)];
        for (index, term) in entries.clone() {
            if term != 1 {
                continue;
            }
            let cb = if committed.contains(&(index, term)) {
                Callback::write_ext(Box::new(|_| {}), None, Some(must_call()))
            } else {
                Callback::write_ext(Box::new(|_| {}), None, Some(must_not_call()))
            };
            pq.push(Proposal {
                index,
                term,
                cb,
                is_conf_change: false,
                propose_time: None,
                must_pass_epoch_check: false,
            });
        }
        for (index, term) in entries {
            if let Some(mut p) = pq.find_proposal(term, index, 0) {
                p.cb.invoke_committed();
            }
        }
    }

    #[test]
    fn test_cmd_epoch_checker() {
        use engine_test::kv::KvTestSnapshot;
        use std::sync::mpsc;
        fn new_admin_request(cmd_type: AdminCmdType) -> RaftCmdRequest {
            let mut request = RaftCmdRequest::default();
            request.mut_admin_request().set_cmd_type(cmd_type);
            request
        }
        fn new_cb() -> (Callback<KvTestSnapshot>, mpsc::Receiver<()>) {
            let (tx, rx) = mpsc::channel();
            (Callback::write(Box::new(move |_| tx.send(()).unwrap())), rx)
        }

        let region = metapb::Region::default();
        let normal_cmd = RaftCmdRequest::default();
        let split_admin = new_admin_request(AdminCmdType::BatchSplit);
        let prepare_merge_admin = new_admin_request(AdminCmdType::PrepareMerge);
        let change_peer_admin = new_admin_request(AdminCmdType::ChangePeer);

        let mut epoch_checker = CmdEpochChecker::<KvTestSnapshot>::default();

        assert_eq!(epoch_checker.propose_check_epoch(&split_admin, 10), None);
        assert_eq!(epoch_checker.term, 10);
        epoch_checker.post_propose(AdminCmdType::BatchSplit, 5, 10);
        assert_eq!(epoch_checker.proposed_admin_cmd.len(), 1);

        // Both conflict with the split admin cmd
        assert_eq!(epoch_checker.propose_check_epoch(&normal_cmd, 10), Some(5));
        assert_eq!(
            epoch_checker.propose_check_epoch(&prepare_merge_admin, 10),
            Some(5)
        );

        assert_eq!(
            epoch_checker.propose_check_epoch(&change_peer_admin, 10),
            None
        );
        epoch_checker.post_propose(AdminCmdType::ChangePeer, 6, 10);
        assert_eq!(epoch_checker.proposed_admin_cmd.len(), 2);

        assert_eq!(
            epoch_checker.last_cmd_index(AdminCmdType::BatchSplit),
            Some(5)
        );
        assert_eq!(
            epoch_checker.last_cmd_index(AdminCmdType::ChangePeer),
            Some(6)
        );
        assert_eq!(
            epoch_checker.last_cmd_index(AdminCmdType::PrepareMerge),
            None
        );

        // Conflict with the change peer admin cmd
        assert_eq!(
            epoch_checker.propose_check_epoch(&change_peer_admin, 10),
            Some(6)
        );
        // Conflict with the split admin cmd
        assert_eq!(epoch_checker.propose_check_epoch(&normal_cmd, 10), Some(5));
        // Conflict with the change peer admin cmd
        assert_eq!(
            epoch_checker.propose_check_epoch(&prepare_merge_admin, 10),
            Some(6)
        );

        epoch_checker.advance_apply(4, 10, &region);
        // Have no effect on `proposed_admin_cmd`
        assert_eq!(epoch_checker.proposed_admin_cmd.len(), 2);

        epoch_checker.advance_apply(5, 10, &region);
        // Left one change peer admin cmd
        assert_eq!(epoch_checker.proposed_admin_cmd.len(), 1);

        assert_eq!(epoch_checker.propose_check_epoch(&normal_cmd, 10), None);

        assert_eq!(epoch_checker.propose_check_epoch(&split_admin, 10), Some(6));
        // Change term to 11
        assert_eq!(epoch_checker.propose_check_epoch(&split_admin, 11), None);
        assert_eq!(epoch_checker.term, 11);
        // Should be empty
        assert_eq!(epoch_checker.proposed_admin_cmd.len(), 0);

        // Test attaching multiple callbacks.
        epoch_checker.post_propose(AdminCmdType::BatchSplit, 7, 12);
        let mut rxs = vec![];
        for _ in 0..3 {
            let conflict_idx = epoch_checker.propose_check_epoch(&normal_cmd, 12).unwrap();
            let (cb, rx) = new_cb();
            epoch_checker.attach_to_conflict_cmd(conflict_idx, cb);
            rxs.push(rx);
        }
        epoch_checker.advance_apply(7, 12, &region);
        for rx in rxs {
            rx.try_recv().unwrap();
        }

        // Should invoke callbacks when term is increased.
        epoch_checker.post_propose(AdminCmdType::BatchSplit, 8, 12);
        let (cb, rx) = new_cb();
        epoch_checker.attach_to_conflict_cmd(8, cb);
        assert_eq!(epoch_checker.propose_check_epoch(&normal_cmd, 13), None);
        rx.try_recv().unwrap();

        // Should invoke callbacks when it's dropped.
        epoch_checker.post_propose(AdminCmdType::BatchSplit, 9, 13);
        let (cb, rx) = new_cb();
        epoch_checker.attach_to_conflict_cmd(9, cb);
        drop(epoch_checker);
        rx.try_recv().unwrap();
    }
}<|MERGE_RESOLUTION|>--- conflicted
+++ resolved
@@ -1084,28 +1084,6 @@
         self.raft_group.snap()
     }
 
-<<<<<<< HEAD
-    #[inline]
-    pub fn proposal_size(&self) -> usize {
-        self.proposals.queue.heap_size() + self.pending_reads.heap_size()
-    }
-
-    #[inline]
-    pub fn rest_size(&self) -> usize {
-        self.peer_cache.borrow().heap_size()
-            + self.peer_heartbeats.heap_size()
-            + self.peers_start_pending_time.heap_size()
-            + self.down_peer_ids.heap_size()
-            + self.check_stale_peers.heap_size()
-            + self.want_rollback_merge_peers.heap_size()
-            + (self.unpersisted_message_count
-                + self.snap_ctx.as_ref().map_or(0, |ctx| ctx.msgs.len()))
-                * mem::size_of::<RaftMessage>()
-            + mem::size_of_val(self.pending_request_snapshot_count.as_ref())
-    }
-
-=======
->>>>>>> 47c4dbdf
     fn add_ready_metric(&self, ready: &Ready, metrics: &mut RaftReadyMetrics) {
         metrics.message += ready.messages().len() as u64;
         metrics.commit += ready.committed_entries().len() as u64;
@@ -2207,11 +2185,8 @@
                 committed_entries,
                 cbs,
             );
-<<<<<<< HEAD
             apply.on_schedule();
-=======
             self.mut_store().trace_cached_entries(apply.entries.clone());
->>>>>>> 47c4dbdf
             if needs_evict_entry_cache() {
                 // Compact all cached entries instead of half evict.
                 self.mut_store().evict_cache(false);
@@ -4167,7 +4142,10 @@
             // 1 word for every item in `want_rollback_merge_peers`
             + 8 * self.want_rollback_merge_peers.capacity()
             // Ignore more heap content in `raft::eraftpb::Message`.
-            + self.pending_messages.len() * mem::size_of::<raft::eraftpb::Message>()
+            + (self.unpersisted_message_count
+                + self.snap_ctx.as_ref().map_or(0, |ctx| ctx.msgs.len()))
+                * mem::size_of::<RaftMessage>()
+            + mem::size_of_val(self.pending_request_snapshot_count.as_ref())
         }
     }
 }
