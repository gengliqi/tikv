// Copyright 2016 TiKV Project Authors. Licensed under Apache-2.0.

use seahash::SeaHasher;
use std::cell::RefCell;
use std::collections::VecDeque;
use std::hash::Hasher;
use std::sync::atomic::{AtomicU64, AtomicUsize, Ordering};
use std::sync::{Arc, Mutex};
use std::time::{Duration, Instant};
use std::{cmp, mem, u64, usize};

use bitflags::bitflags;
use crossbeam::atomic::AtomicCell;
use crossbeam::channel::TrySendError;
use engine_traits::{Engines, KvEngine, RaftEngine, Snapshot, WriteBatch, WriteOptions};
use error_code::ErrorCodeExt;
use fail::fail_point;
use kvproto::errorpb;
use kvproto::kvrpcpb::ExtraOp as TxnExtraOp;
use kvproto::metapb::{self, PeerRole};
use kvproto::pdpb::PeerStats;
use kvproto::raft_cmdpb::{
    self, AdminCmdType, AdminResponse, ChangePeerRequest, CmdType, CommitMergeRequest,
    RaftCmdRequest, RaftCmdResponse, TransferLeaderRequest, TransferLeaderResponse,
};
use kvproto::raft_serverpb::{
    ExtraMessage, ExtraMessageType, MergeState, PeerState, RaftApplyState, RaftMessage,
};
use kvproto::replication_modepb::{
    DrAutoSyncState, RegionReplicationState, RegionReplicationStatus, ReplicationMode,
};
use protobuf::Message;
use raft::eraftpb::{self, ConfChangeType, Entry, EntryType, MessageType};
use raft::{
    self, Changer, ProgressState, ProgressTracker, RawNode, Ready, SnapshotStatus, StateRole,
    INVALID_INDEX, NO_LIMIT,
};
use raft_proto::ConfChangeI;
use smallvec::SmallVec;
use tikv_util::memory::HeapSize;
use time::Timespec;
use uuid::Uuid;

use crate::coprocessor::{CoprocessorHost, RegionChangeEvent};
use crate::errors::RAFTSTORE_IS_BUSY;
use crate::store::fsm::apply::CatchUpLogs;
use crate::store::fsm::store::PollContext;
use crate::store::fsm::{apply, Apply, ApplyMetrics, ApplyTask, CollectedReady, Proposal};
use crate::store::hibernate_state::GroupState;
use crate::store::msg::RaftCommand;
use crate::store::util::{admin_cmd_epoch_lookup, RegionReadProgress};
use crate::store::worker::{HeartbeatTask, ReadDelegate, ReadExecutor, ReadProgress, RegionTask};
use crate::store::{
    Callback, Config, GlobalReplicationState, PdTask, ReadIndexContext, ReadResponse,
};
use crate::{Error, Result};
use collections::{HashMap, HashSet};
use pd_client::INVALID_ID;
use tikv_util::codec::number::decode_u64;
use tikv_util::time::{duration_to_sec, monotonic_raw_now};
use tikv_util::time::{Instant as UtilInstant, ThreadReadId};
use tikv_util::worker::{FutureScheduler, Scheduler};
use tikv_util::Either;
use tikv_util::{box_err, debug, error, info, warn};
use txn_types::WriteBatchFlags;

use super::cmd_resp;
use super::local_metrics::{RaftMetrics, RaftReadyMetrics, RaftSendMessageMetrics};
use super::metrics::*;
use super::peer_storage::{
    write_peer_state, CheckApplyingSnapStatus, HandleReadyResult, PeerStorage,
};
use super::read_queue::{ReadIndexQueue, ReadIndexRequest};
use super::transport::Transport;
use super::util::{
    self, check_region_epoch, is_initial_msg, AdminCmdEpochState, ChangePeerI, ConfChangeKind,
    Lease, LeaseState, NORMAL_REQ_CHECK_CONF_VER, NORMAL_REQ_CHECK_VER,
};
use super::DestroyPeerJob;

const SHRINK_CACHE_CAPACITY: usize = 64;
const MIN_BCAST_WAKE_UP_INTERVAL: u64 = 1_000; // 1s
const REGION_READ_PROGRESS_CAP: usize = 128;

/// The returned states of the peer after checking whether it is stale
#[derive(Debug, PartialEq, Eq)]
pub enum StaleState {
    Valid,
    ToValidate,
    LeaderMissing,
}

#[derive(Debug)]
struct ProposalQueue<S>
where
    S: Snapshot,
{
    tag: String,
    queue: VecDeque<Proposal<S>>,
}

impl<S: Snapshot> ProposalQueue<S> {
    fn new(tag: String) -> ProposalQueue<S> {
        ProposalQueue {
            tag,
            queue: VecDeque::new(),
        }
    }

    fn find_scheduled_ts(&self, index: u64) -> Option<(u64, Instant)> {
        let map = |p: &Proposal<_>| (p.index);
        let idx = self.queue.binary_search_by_key(&index, map);
        if let Ok(i) = idx {
            self.queue[i]
                .cb
                .get_scheduled_ts()
                .map(|ts| (self.queue[i].term, ts))
        } else {
            None
        }
    }

    fn find_propose_time(&self, term: u64, index: u64) -> Option<Timespec> {
        self.queue
            .binary_search_by_key(&(term, index), |p: &Proposal<_>| (p.term, p.index))
            .ok()
            .map(|i| self.queue[i].propose_time)
            .flatten()
    }

    // Find proposal in front or at the given term and index
    fn pop(&mut self, term: u64, index: u64) -> Option<Proposal<S>> {
        self.queue.pop_front().and_then(|p| {
            // Comparing the term first then the index, because the term is
            // increasing among all log entries and the index is increasing
            // inside a given term
            if (p.term, p.index) > (term, index) {
                self.queue.push_front(p);
                return None;
            }
            Some(p)
        })
    }

    /// Find proposal at the given term and index and notify stale proposals
    /// in front that term and index
    fn find_proposal(&mut self, term: u64, index: u64, current_term: u64) -> Option<Proposal<S>> {
        while let Some(p) = self.pop(term, index) {
            if p.term == term {
                if p.index == index {
                    return if p.cb.is_none() { None } else { Some(p) };
                } else {
                    panic!(
                        "{} unexpected callback at term {}, found index {}, expected {}",
                        self.tag, term, p.index, index
                    );
                }
            } else {
                apply::notify_stale_req(current_term, p.cb);
            }
        }
        None
    }

    fn push(&mut self, p: Proposal<S>) {
        if let Some(f) = self.queue.back() {
            // The term must be increasing among all log entries and the index
            // must be increasing inside a given term
            assert!((p.term, p.index) > (f.term, f.index));
        }
        self.queue.push_back(p);
    }

    fn is_empty(&self) -> bool {
        self.queue.is_empty()
    }

    fn gc(&mut self) {
        if self.queue.capacity() > SHRINK_CACHE_CAPACITY && self.queue.len() < SHRINK_CACHE_CAPACITY
        {
            self.queue.shrink_to_fit();
        }
    }
}

bitflags! {
    // TODO: maybe declare it as protobuf struct is better.
    /// A bitmap contains some useful flags when dealing with `eraftpb::Entry`.
    pub struct ProposalContext: u8 {
        const SYNC_LOG       = 0b0000_0001;
        const SPLIT          = 0b0000_0010;
        const PREPARE_MERGE  = 0b0000_0100;
    }
}

impl ProposalContext {
    /// Converts itself to a vector.
    pub fn to_vec(self) -> Vec<u8> {
        if self.is_empty() {
            return vec![];
        }
        let ctx = self.bits();
        vec![ctx]
    }

    /// Initializes a `ProposalContext` from a byte slice.
    pub fn from_bytes(ctx: &[u8]) -> ProposalContext {
        if ctx.is_empty() {
            ProposalContext::empty()
        } else if ctx.len() == 1 {
            ProposalContext::from_bits_truncate(ctx[0])
        } else {
            panic!("invalid ProposalContext {:?}", ctx);
        }
    }
}

/// `ConsistencyState` is used for consistency check.
pub struct ConsistencyState {
    pub last_check_time: Instant,
    // (computed_result_or_to_be_verified, index, hash)
    pub index: u64,
    pub context: Vec<u8>,
    pub hash: Vec<u8>,
}

/// Statistics about raft peer.
#[derive(Default, Clone)]
pub struct PeerStat {
    pub written_bytes: u64,
    pub written_keys: u64,
}

#[derive(Default, Debug, Clone, Copy)]
pub struct CheckTickResult {
    leader: bool,
    up_to_date: bool,
    reason: &'static str,
}

pub struct ProposedAdminCmd<S: Snapshot> {
    cmd_type: AdminCmdType,
    epoch_state: AdminCmdEpochState,
    index: u64,
    cbs: Vec<Callback<S>>,
}

impl<S: Snapshot> ProposedAdminCmd<S> {
    fn new(
        cmd_type: AdminCmdType,
        epoch_state: AdminCmdEpochState,
        index: u64,
    ) -> ProposedAdminCmd<S> {
        ProposedAdminCmd {
            cmd_type,
            epoch_state,
            index,
            cbs: Vec::new(),
        }
    }
}

struct CmdEpochChecker<S: Snapshot> {
    // Although it's a deque, because of the characteristics of the settings from `admin_cmd_epoch_lookup`,
    // the max size of admin cmd is 2, i.e. split/merge and change peer.
    proposed_admin_cmd: VecDeque<ProposedAdminCmd<S>>,
    term: u64,
}

impl<S: Snapshot> Default for CmdEpochChecker<S> {
    fn default() -> CmdEpochChecker<S> {
        CmdEpochChecker {
            proposed_admin_cmd: VecDeque::new(),
            term: 0,
        }
    }
}

impl<S: Snapshot> CmdEpochChecker<S> {
    fn maybe_update_term(&mut self, term: u64) {
        assert!(term >= self.term);
        if term > self.term {
            self.term = term;
            for cmd in self.proposed_admin_cmd.drain(..) {
                for cb in cmd.cbs {
                    apply::notify_stale_req(term, cb);
                }
            }
        }
    }

    /// Check if the proposal can be proposed on the basis of its epoch and previous proposed admin cmds.
    ///
    /// Returns None if passing the epoch check, otherwise returns a index which is the last
    /// admin cmd index conflicted with this proposal.
    pub fn propose_check_epoch(&mut self, req: &RaftCmdRequest, term: u64) -> Option<u64> {
        self.maybe_update_term(term);
        let (check_ver, check_conf_ver) = if !req.has_admin_request() {
            (NORMAL_REQ_CHECK_VER, NORMAL_REQ_CHECK_CONF_VER)
        } else {
            let cmd_type = req.get_admin_request().get_cmd_type();
            let epoch_state = admin_cmd_epoch_lookup(cmd_type);
            (epoch_state.check_ver, epoch_state.check_conf_ver)
        };
        self.last_conflict_index(check_ver, check_conf_ver)
    }

    pub fn post_propose(&mut self, cmd_type: AdminCmdType, index: u64, term: u64) {
        self.maybe_update_term(term);
        let epoch_state = admin_cmd_epoch_lookup(cmd_type);
        assert!(
            self.last_conflict_index(epoch_state.check_ver, epoch_state.check_conf_ver)
                .is_none()
        );

        if epoch_state.change_conf_ver || epoch_state.change_ver {
            if let Some(cmd) = self.proposed_admin_cmd.back() {
                assert!(cmd.index < index);
            }
            self.proposed_admin_cmd
                .push_back(ProposedAdminCmd::new(cmd_type, epoch_state, index));
        }
    }

    fn last_conflict_index(&self, check_ver: bool, check_conf_ver: bool) -> Option<u64> {
        self.proposed_admin_cmd
            .iter()
            .rev()
            .find(|cmd| {
                (check_ver && cmd.epoch_state.change_ver)
                    || (check_conf_ver && cmd.epoch_state.change_conf_ver)
            })
            .map(|cmd| cmd.index)
    }

    /// Returns the last proposed admin cmd index.
    ///
    /// Note that the cmd of this type must change epoch otherwise it can not be
    /// recorded to `proposed_admin_cmd`.
    pub fn last_cmd_index(&mut self, cmd_type: AdminCmdType) -> Option<u64> {
        self.proposed_admin_cmd
            .iter()
            .rev()
            .find(|cmd| cmd.cmd_type == cmd_type)
            .map(|cmd| cmd.index)
    }

    pub fn advance_apply(&mut self, index: u64, term: u64, region: &metapb::Region) {
        self.maybe_update_term(term);
        while !self.proposed_admin_cmd.is_empty() {
            let cmd = self.proposed_admin_cmd.front_mut().unwrap();
            if cmd.index <= index {
                for cb in cmd.cbs.drain(..) {
                    let mut resp = cmd_resp::new_error(Error::EpochNotMatch(
                        format!(
                            "current epoch of region {} is {:?}",
                            region.get_id(),
                            region.get_region_epoch(),
                        ),
                        vec![region.to_owned()],
                    ));
                    cmd_resp::bind_term(&mut resp, term);
                    cb.invoke_with_response(resp);
                }
            } else {
                break;
            }
            self.proposed_admin_cmd.pop_front();
        }
    }

    pub fn attach_to_conflict_cmd(&mut self, index: u64, cb: Callback<S>) {
        if let Some(cmd) = self
            .proposed_admin_cmd
            .iter_mut()
            .rev()
            .find(|cmd| cmd.index == index)
        {
            cmd.cbs.push(cb);
        } else {
            panic!(
                "index {} can not found in proposed_admin_cmd, callback {:?}",
                index, cb
            );
        }
    }
}

impl<S: Snapshot> Drop for CmdEpochChecker<S> {
    fn drop(&mut self) {
        for state in self.proposed_admin_cmd.drain(..) {
            for cb in state.cbs {
                apply::notify_stale_req(self.term, cb);
            }
        }
    }
}

#[derive(PartialEq, Debug)]
pub struct SnapshotContext {
    /// (The number of ready which has a snapshot, Whether this snapshot is scheduled)
    pub ready_status: (u64, bool),
    /// The message should be sent after snapshot is applied.
    pub msgs: Vec<RaftMessage>,
    pub persist_res: Option<PersistSnapshotResult>,
}

#[derive(PartialEq, Debug)]
pub struct PersistSnapshotResult {
    /// prev_region is the region before snapshot applied.
    pub prev_region: metapb::Region,
    pub region: metapb::Region,
    pub destroy_regions: Vec<metapb::Region>,
}

pub struct Peer<EK, ER>
where
    EK: KvEngine,
    ER: RaftEngine,
{
    /// The ID of the Region which this Peer belongs to.
    region_id: u64,
    // TODO: remove it once panic!() support slog fields.
    /// Peer_tag, "[region <region_id>] <peer_id>"
    pub tag: String,
    /// The Peer meta information.
    pub peer: metapb::Peer,

    /// The Raft state machine of this Peer.
    pub raft_group: RawNode<PeerStorage<EK, ER>>,
    /// The cache of meta information for Region's other Peers.
    peer_cache: RefCell<HashMap<u64, metapb::Peer>>,
    /// Record the last instant of each peer's heartbeat response.
    pub peer_heartbeats: HashMap<u64, Instant>,

    proposals: ProposalQueue<EK::Snapshot>,
    leader_missing_time: Option<Instant>,
    leader_lease: Lease,
    pending_reads: ReadIndexQueue<EK::Snapshot>,

    /// If it fails to send messages to leader.
    pub leader_unreachable: bool,
    /// Indicates whether the peer should be woken up.
    pub should_wake_up: bool,
    /// Whether this peer is destroyed asynchronously.
    /// If it's true,
    /// 1. when merging, its data in storeMeta will be removed early by the target peer.
    /// 2. all read requests must be rejected.
    pub pending_remove: bool,

    /// Record the instants of peers being added into the configuration.
    /// Remove them after they are not pending any more.
    pub peers_start_pending_time: Vec<(u64, Instant)>,
    /// A inaccurate cache about which peer is marked as down.
    down_peer_ids: Vec<u64>,

    /// An inaccurate difference in region size since last reset.
    /// It is used to decide whether split check is needed.
    pub size_diff_hint: u64,
    /// The count of deleted keys since last reset.
    delete_keys_hint: u64,
    /// An inaccurate difference in region size after compaction.
    /// It is used to trigger check split to update approximate size and keys after space reclamation
    /// of deleted entries.
    pub compaction_declined_bytes: u64,
    /// Approximate size of the region.
    pub approximate_size: u64,
    /// Approximate keys of the region.
    pub approximate_keys: u64,
    /// Whether this region has calculated region size by split-check thread. If we just splitted
    ///  the region or ingested one file which may be overlapped with the existed data, the
    /// `approximate_size` is not very accurate.
    pub has_calculated_region_size: bool,

    /// The state for consistency check.
    pub consistency_state: ConsistencyState,

    /// The counter records pending snapshot requests.
    pub pending_request_snapshot_count: Arc<AtomicUsize>,
    /// The index of last scheduled committed raft log.
    pub last_applying_idx: u64,
    /// The index of last compacted raft log. It is used for the next compact log task.
    pub last_compacted_idx: u64,
    /// The index of the latest urgent proposal index.
    last_urgent_proposal_idx: u64,
    /// The index of the latest committed split command.
    last_committed_split_idx: u64,
    /// Approximate size of logs that is applied but not compacted yet.
    pub raft_log_size_hint: u64,

    /// The index of the latest proposed prepare merge command.
    last_proposed_prepare_merge_idx: u64,
    /// The index of the latest committed prepare merge command.
    last_committed_prepare_merge_idx: u64,
    /// The merge related state. It indicates this Peer is in merging.
    pub pending_merge_state: Option<MergeState>,
    /// The rollback merge proposal can be proposed only when the number
    /// of peers is greater than the majority of all peers.
    /// There are more details in the annotation above
    /// `test_node_merge_write_data_to_source_region_after_merging`
    /// The peers who want to rollback merge.
    pub want_rollback_merge_peers: HashSet<u64>,
    /// Source region is catching up logs for merge.
    pub catch_up_logs: Option<CatchUpLogs>,

    /// Write Statistics for PD to schedule hot spot.
    pub peer_stat: PeerStat,

    /// Time of the last attempt to wake up inactive leader.
    pub bcast_wake_up_time: Option<UtilInstant>,
    /// Current replication mode version.
    pub replication_mode_version: u64,
    /// The required replication state at current version.
    pub dr_auto_sync_state: DrAutoSyncState,
    /// A flag that caches sync state. It's set to true when required replication
    /// state is reached for current region.
    pub replication_sync: bool,

    /// The known newest conf version and its corresponding peer list
    /// Send to these peers to check whether itself is stale.
    pub check_stale_conf_ver: u64,
    pub check_stale_peers: Vec<metapb::Peer>,
    /// Whether this peer is created by replication and is the first
    /// one of this region on local store.
    pub local_first_replicate: bool,

    pub txn_extra_op: Arc<AtomicCell<TxnExtraOp>>,

    /// The max timestamp recorded in the concurrency manager is only updated at leader.
    /// So if a peer becomes leader from a follower, the max timestamp can be outdated.
    /// We need to update the max timestamp with a latest timestamp from PD before this
    /// peer can work.
    /// From the least significant to the most, 1 bit marks whether the timestamp is
    /// updated, 31 bits for the current epoch version, 32 bits for the current term.
    /// The version and term are stored to prevent stale UpdateMaxTimestamp task from
    /// marking the lowest bit.
    pub max_ts_sync_status: Arc<AtomicU64>,

    /// Check whether this proposal can be proposed based on its epoch.
    cmd_epoch_checker: CmdEpochChecker<EK::Snapshot>,

    pub read_progress: Arc<RegionReadProgress>,

    /// unpersisted readies: (ready number, the max number of following ready
    /// whose data to be persisted is empty, msgs).
    unpersisted_readies: VecDeque<(u64, u64, Vec<Vec<RaftMessage>>)>,
    /// The message count in `unpersisted_readies` for memory caculation.
    unpersisted_message_count: usize,
    persisted_number: u64,
    snap_ctx: Option<SnapshotContext>,
    /// The choose id of async writer thread.
    async_writer_id: usize,
}

impl<EK, ER> Peer<EK, ER>
where
    EK: KvEngine,
    ER: RaftEngine,
{
    pub fn new(
        store_id: u64,
        cfg: &Config,
        sched: Scheduler<RegionTask<EK::Snapshot>>,
        engines: Engines<EK, ER>,
        region: &metapb::Region,
        peer: metapb::Peer,
    ) -> Result<Peer<EK, ER>> {
        if peer.get_id() == raft::INVALID_ID {
            return Err(box_err!("invalid peer id"));
        }

        let tag = format!("[region {}] {}", region.get_id(), peer.get_id());

        let ps = PeerStorage::new(engines, region, sched, peer.get_id(), tag.clone())?;

        let applied_index = ps.applied_index();

        let raft_cfg = raft::Config {
            id: peer.get_id(),
            election_tick: cfg.raft_election_timeout_ticks,
            heartbeat_tick: cfg.raft_heartbeat_ticks,
            min_election_tick: cfg.raft_min_election_timeout_ticks,
            max_election_tick: cfg.raft_max_election_timeout_ticks,
            max_size_per_msg: cfg.raft_max_size_per_msg.0,
            max_inflight_msgs: cfg.raft_max_inflight_msgs,
            applied: applied_index,
            check_quorum: true,
            skip_bcast_commit: true,
            pre_vote: cfg.prevote,
            ..Default::default()
        };

        let logger = slog_global::get_global().new(slog::o!("region_id" => region.get_id()));
        let raft_group = RawNode::new(&raft_cfg, ps, &logger)?;
        let async_writer_id = {
            let mut hasher = SeaHasher::new();
            hasher.write_u64(region.get_id());
            hasher.finish() as usize % cfg.store_io_pool_size
        };
        let mut peer = Peer {
            peer,
            region_id: region.get_id(),
            raft_group,
            proposals: ProposalQueue::new(tag.clone()),
            pending_reads: Default::default(),
            peer_cache: RefCell::new(HashMap::default()),
            peer_heartbeats: HashMap::default(),
            peers_start_pending_time: vec![],
            down_peer_ids: vec![],
            size_diff_hint: 0,
            delete_keys_hint: 0,
            approximate_size: 0,
            approximate_keys: 0,
            has_calculated_region_size: false,
            compaction_declined_bytes: 0,
            leader_unreachable: false,
            pending_remove: false,
            should_wake_up: false,
            pending_merge_state: None,
            want_rollback_merge_peers: HashSet::default(),
            pending_request_snapshot_count: Arc::new(AtomicUsize::new(0)),
            last_proposed_prepare_merge_idx: 0,
            last_committed_prepare_merge_idx: 0,
            leader_missing_time: Some(Instant::now()),
            tag: tag.clone(),
            last_applying_idx: applied_index,
            last_compacted_idx: 0,
            last_urgent_proposal_idx: u64::MAX,
            last_committed_split_idx: 0,
            consistency_state: ConsistencyState {
                last_check_time: Instant::now(),
                index: INVALID_INDEX,
                context: vec![],
                hash: vec![],
            },
            raft_log_size_hint: 0,
            leader_lease: Lease::new(cfg.raft_store_max_leader_lease()),
            peer_stat: PeerStat::default(),
            catch_up_logs: None,
            bcast_wake_up_time: None,
            replication_mode_version: 0,
            dr_auto_sync_state: DrAutoSyncState::Async,
            replication_sync: false,
            check_stale_conf_ver: 0,
            check_stale_peers: vec![],
            local_first_replicate: false,
            txn_extra_op: Arc::new(AtomicCell::new(TxnExtraOp::Noop)),
            max_ts_sync_status: Arc::new(AtomicU64::new(0)),
            cmd_epoch_checker: Default::default(),
            read_progress: Arc::new(RegionReadProgress::new(
                applied_index,
                REGION_READ_PROGRESS_CAP,
                tag,
            )),
            unpersisted_readies: VecDeque::default(),
            unpersisted_message_count: 0,
            persisted_number: 0,
            snap_ctx: None,
            async_writer_id,
        };

        // If this region has only one peer and I am the one, campaign directly.
        if region.get_peers().len() == 1 && region.get_peers()[0].get_store_id() == store_id {
            peer.raft_group.campaign()?;
        }

        Ok(peer)
    }

    /// Sets commit group to the peer.
    pub fn init_replication_mode(&mut self, state: &mut GlobalReplicationState) {
        debug!("init commit group"; "state" => ?state, "region_id" => self.region_id, "peer_id" => self.peer.id);
        if self.is_initialized() {
            let version = state.status().get_dr_auto_sync().state_id;
            let gb = state.calculate_commit_group(version, self.get_store().region().get_peers());
            self.raft_group.raft.assign_commit_groups(gb);
        }
        self.replication_sync = false;
        if state.status().get_mode() == ReplicationMode::Majority {
            self.raft_group.raft.enable_group_commit(false);
            self.replication_mode_version = 0;
            self.dr_auto_sync_state = DrAutoSyncState::Async;
            return;
        }
        self.replication_mode_version = state.status().get_dr_auto_sync().state_id;
        let enable = state.status().get_dr_auto_sync().get_state() != DrAutoSyncState::Async;
        self.raft_group.raft.enable_group_commit(enable);
        self.dr_auto_sync_state = state.status().get_dr_auto_sync().get_state();
    }

    /// Updates replication mode.
    pub fn switch_replication_mode(&mut self, state: &Mutex<GlobalReplicationState>) {
        self.replication_sync = false;
        let mut guard = state.lock().unwrap();
        let enable_group_commit = if guard.status().get_mode() == ReplicationMode::Majority {
            self.replication_mode_version = 0;
            self.dr_auto_sync_state = DrAutoSyncState::Async;
            false
        } else {
            self.dr_auto_sync_state = guard.status().get_dr_auto_sync().get_state();
            self.replication_mode_version = guard.status().get_dr_auto_sync().state_id;
            guard.status().get_dr_auto_sync().get_state() != DrAutoSyncState::Async
        };
        if enable_group_commit {
            let ids = mem::replace(
                guard.calculate_commit_group(
                    self.replication_mode_version,
                    self.region().get_peers(),
                ),
                Vec::with_capacity(self.region().get_peers().len()),
            );
            drop(guard);
            self.raft_group.raft.clear_commit_group();
            self.raft_group.raft.assign_commit_groups(&ids);
        } else {
            drop(guard);
        }
        self.raft_group
            .raft
            .enable_group_commit(enable_group_commit);
        info!("switch replication mode"; "version" => self.replication_mode_version, "region_id" => self.region_id, "peer_id" => self.peer.id);
    }

    /// Register self to apply_scheduler so that the peer is then usable.
    /// Also trigger `RegionChangeEvent::Create` here.
    pub fn activate<T>(&self, ctx: &PollContext<EK, ER, T>) {
        ctx.apply_router
            .schedule_task(self.region_id, ApplyTask::register(self));

        ctx.coprocessor_host.on_region_changed(
            self.region(),
            RegionChangeEvent::Create,
            self.get_role(),
        );
    }

    #[inline]
    fn next_proposal_index(&self) -> u64 {
        self.raft_group.raft.raft_log.last_index() + 1
    }

    #[inline]
    pub fn get_index_term(&self, idx: u64) -> u64 {
        match self.raft_group.raft.raft_log.term(idx) {
            Ok(t) => t,
            Err(e) => panic!("{} fail to load term for {}: {:?}", self.tag, idx, e),
        }
    }

    pub fn maybe_append_merge_entries(&mut self, merge: &CommitMergeRequest) -> Option<u64> {
        let mut entries = merge.get_entries();
        if entries.is_empty() {
            // Though the entries is empty, it is possible that one source peer has caught up the logs
            // but commit index is not updated. If other source peers are already destroyed, so the raft
            // group will not make any progress, namely the source peer can not get the latest commit index anymore.
            // Here update the commit index to let source apply rest uncommitted entries.
            return if merge.get_commit() > self.raft_group.raft.raft_log.committed {
                self.raft_group.raft.raft_log.commit_to(merge.get_commit());
                Some(merge.get_commit())
            } else {
                None
            };
        }
        let first = entries.first().unwrap();
        // make sure message should be with index not smaller than committed
        let mut log_idx = first.get_index() - 1;
        debug!(
            "append merge entries";
            "log_index" => log_idx,
            "merge_commit" => merge.get_commit(),
            "commit_index" => self.raft_group.raft.raft_log.committed,
        );
        if log_idx < self.raft_group.raft.raft_log.committed {
            // There are maybe some logs not included in CommitMergeRequest's entries, like CompactLog,
            // so the commit index may exceed the last index of the entires from CommitMergeRequest.
            // If that, no need to append
            if self.raft_group.raft.raft_log.committed - log_idx > entries.len() as u64 {
                return None;
            }
            entries = &entries[(self.raft_group.raft.raft_log.committed - log_idx) as usize..];
            log_idx = self.raft_group.raft.raft_log.committed;
        }
        let log_term = self.get_index_term(log_idx);

        self.raft_group
            .raft
            .raft_log
            .maybe_append(log_idx, log_term, merge.get_commit(), entries)
            .map(|(_, last_index)| last_index)
    }

    /// Tries to destroy itself. Returns a job (if needed) to do more cleaning tasks.
    pub fn maybe_destroy<T>(&mut self, ctx: &PollContext<EK, ER, T>) -> Option<DestroyPeerJob> {
        if self.pending_remove {
            info!(
                "is being destroyed, skip";
                "region_id" => self.region_id,
                "peer_id" => self.peer.get_id(),
            );
            return None;
        }
        {
            let meta = ctx.store_meta.lock().unwrap();
            if meta.atomic_snap_regions.contains_key(&self.region_id) {
                info!(
                    "stale peer is applying atomic snapshot, will destroy next time";
                    "region_id" => self.region_id,
                    "peer_id" => self.peer.get_id(),
                );
                return None;
            }
        }

        if self.is_applying_snapshot() && !self.mut_store().cancel_applying_snap() {
            info!(
                "stale peer is applying snapshot, will destroy next time";
                "region_id" => self.region_id,
                "peer_id" => self.peer.get_id(),
            );
            return None;
        }

        self.pending_remove = true;

        Some(DestroyPeerJob {
            initialized: self.get_store().is_initialized(),
            region_id: self.region_id,
            peer: self.peer.clone(),
        })
    }

    /// Does the real destroy task which includes:
    /// 1. Set the region to tombstone;
    /// 2. Clear data;
    /// 3. Notify all pending requests.
    pub fn destroy<T>(&mut self, ctx: &PollContext<EK, ER, T>, keep_data: bool) -> Result<()> {
        fail_point!("raft_store_skip_destroy_peer", |_| Ok(()));
        let t = Instant::now();

        let region = self.region().clone();
        info!(
            "begin to destroy";
            "region_id" => self.region_id,
            "peer_id" => self.peer.get_id(),
        );

        // Set Tombstone state explicitly
        let mut kv_wb = ctx.engines.kv.write_batch();
        let mut raft_wb = ctx.engines.raft.log_batch(1024);
        self.mut_store().clear_meta(&mut kv_wb, &mut raft_wb)?;
        write_peer_state(
            &mut kv_wb,
            &region,
            PeerState::Tombstone,
            self.pending_merge_state.clone(),
        )?;
        // write kv rocksdb first in case of restart happen between two write
        let mut write_opts = WriteOptions::new();
        write_opts.set_sync(true);
        kv_wb.write_opt(&write_opts)?;
        ctx.engines.raft.consume(&mut raft_wb, true)?;

        if self.get_store().is_initialized() && !keep_data {
            // If we meet panic when deleting data and raft log, the dirty data
            // will be cleared by a newer snapshot applying or restart.
            if let Err(e) = self.get_store().clear_data() {
                error!(?e;
                    "failed to schedule clear data task";
                    "region_id" => self.region_id,
                    "peer_id" => self.peer.get_id(),
                );
            }
        }

        self.pending_reads.clear_all(Some(region.get_id()));

        for Proposal { cb, .. } in self.proposals.queue.drain(..) {
            apply::notify_req_region_removed(region.get_id(), cb);
        }

        info!(
            "peer destroy itself";
            "region_id" => self.region_id,
            "peer_id" => self.peer.get_id(),
            "takes" => ?t.elapsed(),
        );

        Ok(())
    }

    #[inline]
    pub fn is_initialized(&self) -> bool {
        self.get_store().is_initialized()
    }

    #[inline]
    pub fn region(&self) -> &metapb::Region {
        self.get_store().region()
    }

    /// Check whether the peer can be hibernated.
    ///
    /// This should be used with `check_after_tick` to get a correct conclusion.
    pub fn check_before_tick(&self, cfg: &Config) -> CheckTickResult {
        let mut res = CheckTickResult::default();
        if !self.is_leader() {
            return res;
        }
        res.leader = true;
        if self.raft_group.raft.election_elapsed + 1 < cfg.raft_election_timeout_ticks {
            return res;
        }
        let status = self.raft_group.status();
        let last_index = self.raft_group.raft.raft_log.last_index();
        for (id, pr) in status.progress.unwrap().iter() {
            // Even a recent inactive node is also considered. If we put leader into sleep,
            // followers or learners may not sync its logs for a long time and become unavailable.
            // We choose availability instead of performance in this case.
            if *id == self.peer.get_id() {
                continue;
            }
            if pr.matched != last_index {
                res.reason = "replication";
                return res;
            }
        }
        if self.raft_group.raft.pending_read_count() > 0 {
            res.reason = "pending read";
            return res;
        }
        if self.raft_group.raft.lead_transferee.is_some() {
            res.reason = "transfer leader";
            return res;
        }
        // Unapplied entries can change the configuration of the group.
        if self.get_store().applied_index() < last_index {
            res.reason = "unapplied";
            return res;
        }
        if self.replication_mode_need_catch_up() {
            res.reason = "replication mode";
            return res;
        }
        res.up_to_date = true;
        res
    }

    pub fn check_after_tick(&self, state: GroupState, res: CheckTickResult) -> bool {
        if res.leader {
            if res.up_to_date {
                self.is_leader()
            } else {
                if !res.reason.is_empty() {
                    debug!("rejecting sleeping"; "reason" => res.reason, "region_id" => self.region_id, "peer_id" => self.peer_id());
                }
                false
            }
        } else {
            // If follower keeps receiving data from leader, then it's safe to stop
            // ticking, as leader will make sure it has the latest logs.
            // Checking term to make sure campaign has finished and the leader starts
            // doing its job, it's not required but a safe options.
            state != GroupState::Chaos
                && self.has_valid_leader()
                && self.raft_group.raft.raft_log.last_term() == self.raft_group.raft.term
                && !self.has_unresolved_reads()
                // If it becomes leader, the stats is not valid anymore.
                && !self.is_leader()
        }
    }

    #[inline]
    pub fn has_valid_leader(&self) -> bool {
        if self.raft_group.raft.leader_id == raft::INVALID_ID {
            return false;
        }
        for p in self.region().get_peers() {
            if p.get_id() == self.raft_group.raft.leader_id && p.get_role() != PeerRole::Learner {
                return true;
            }
        }
        false
    }

    /// Pings if followers are still connected.
    ///
    /// Leader needs to know exact progress of followers, and
    /// followers just need to know whether leader is still alive.
    pub fn ping(&mut self) {
        if self.is_leader() {
            self.raft_group.ping();
        }
    }

    pub fn has_uncommitted_log(&self) -> bool {
        self.raft_group.raft.raft_log.committed < self.raft_group.raft.raft_log.last_index()
    }

    /// Set the region of a peer.
    ///
    /// This will update the region of the peer, caller must ensure the region
    /// has been preserved in a durable device.
    pub fn set_region(
        &mut self,
        host: &CoprocessorHost<impl KvEngine>,
        reader: &mut ReadDelegate,
        region: metapb::Region,
    ) {
        if self.region().get_region_epoch().get_version() < region.get_region_epoch().get_version()
        {
            // Epoch version changed, disable read on the localreader for this region.
            self.leader_lease.expire_remote_lease();
        }
        self.mut_store().set_region(region.clone());
        let progress = ReadProgress::region(region);
        // Always update read delegate's region to avoid stale region info after a follower
        // becoming a leader.
        self.maybe_update_read_progress(reader, progress);

        if !self.pending_remove {
            host.on_region_changed(self.region(), RegionChangeEvent::Update, self.get_role());
        }
    }

    #[inline]
    pub fn peer_id(&self) -> u64 {
        self.peer.get_id()
    }

    #[inline]
    pub fn leader_id(&self) -> u64 {
        self.raft_group.raft.leader_id
    }

    #[inline]
    pub fn is_leader(&self) -> bool {
        self.raft_group.raft.state == StateRole::Leader
    }

    #[inline]
    pub fn get_role(&self) -> StateRole {
        self.raft_group.raft.state
    }

    #[inline]
    pub fn get_store(&self) -> &PeerStorage<EK, ER> {
        self.raft_group.store()
    }

    #[inline]
    pub fn mut_store(&mut self) -> &mut PeerStorage<EK, ER> {
        self.raft_group.mut_store()
    }

    #[inline]
    pub fn is_applying_snapshot(&self) -> bool {
        self.get_store().is_applying_snapshot()
    }

    #[inline]
    pub fn is_applying_snapshot_strictly(&self) -> bool {
        self.snap_ctx.is_some() || self.get_store().is_applying_snapshot()
    }

    /// Returns `true` if the raft group has replicated a snapshot but not committed it yet.
    #[inline]
    pub fn has_pending_snapshot(&self) -> bool {
        self.get_pending_snapshot().is_some()
    }

    #[inline]
    pub fn get_pending_snapshot(&self) -> Option<&eraftpb::Snapshot> {
        self.raft_group.snap()
    }

    #[inline]
    pub fn proposal_size(&self) -> usize {
        self.proposals.queue.heap_size() + self.pending_reads.heap_size()
    }

    #[inline]
    pub fn rest_size(&self) -> usize {
        self.peer_cache.borrow().heap_size()
            + self.peer_heartbeats.heap_size()
            + self.peers_start_pending_time.heap_size()
            + self.down_peer_ids.heap_size()
            + self.check_stale_peers.heap_size()
            + self.want_rollback_merge_peers.heap_size()
            + (self.unpersisted_message_count
                + self.snap_ctx.as_ref().map_or(0, |ctx| ctx.msgs.len()))
                * mem::size_of::<RaftMessage>()
            + mem::size_of_val(self.pending_request_snapshot_count.as_ref())
    }

    fn add_ready_metric(&self, ready: &Ready, metrics: &mut RaftReadyMetrics) {
        metrics.message += ready.messages().len() as u64;
        metrics.commit += ready.committed_entries().len() as u64;
        metrics.append += ready.entries().len() as u64;

        if !ready.snapshot().is_empty() {
            metrics.snapshot += 1;
        }
    }

    #[inline]
    pub fn in_joint_state(&self) -> bool {
        self.region().get_peers().iter().any(|p| {
            p.get_role() == PeerRole::IncomingVoter || p.get_role() == PeerRole::DemotingVoter
        })
    }

    #[inline]
    fn send_raft_msg<T: Transport>(
        &mut self,
        trans: &mut T,
        msgs: Vec<RaftMessage>,
        metrics: &mut RaftSendMessageMetrics,
    ) {
        for msg in msgs {
            let msg_type = msg.get_message().get_msg_type();
            if msg_type == MessageType::MsgTimeoutNow && self.is_leader() {
                // After a leader transfer procedure is triggered, the lease for
                // the old leader may be expired earlier than usual, since a new leader
                // may be elected and the old leader doesn't step down due to
                // network partition from the new leader.
                // For lease safety during leader transfer, transit `leader_lease`
                // to suspect.
                self.leader_lease.suspect(monotonic_raw_now());
            }

            let to_peer_id = msg.get_to_peer().get_id();
            let to_store_id = msg.get_to_peer().get_store_id();
            if let Err(e) = trans.send(msg) {
                // We use metrics to observe failure on production.
                debug!(
                    "failed to send msg to other peer";
                    "region_id" => self.region_id,
                    "peer_id" => self.peer.get_id(),
                    "target_peer_id" => to_peer_id,
                    "target_store_id" => to_store_id,
                    "err" => ?e,
                    "error_code" => %e.error_code(),
                );
                if to_peer_id == self.leader_id() {
                    self.leader_unreachable = true;
                }
                // unreachable store
                self.raft_group.report_unreachable(to_peer_id);
                if msg_type == eraftpb::MessageType::MsgSnapshot {
                    self.raft_group
                        .report_snapshot(to_peer_id, SnapshotStatus::Failure);
                }
                metrics.add(msg_type, false);
            } else {
                metrics.add(msg_type, true);
            }
        }
    }

    #[inline]
    fn switch_to_raft_msg(&mut self, msgs: Vec<eraftpb::Message>) -> Vec<RaftMessage> {
        let mut raft_msgs = Vec::with_capacity(msgs.len());
        for msg in msgs {
            if let Some(m) = self.fill_raft_message(msg) {
                raft_msgs.push(m);
            }
        }
        raft_msgs
    }

    /// Steps the raft message.
    pub fn step<T>(
        &mut self,
        ctx: &mut PollContext<EK, ER, T>,
        mut m: eraftpb::Message,
    ) -> Result<()> {
        fail_point!(
            "step_message_3_1",
            self.peer.get_store_id() == 3 && self.region_id == 1,
            |_| Ok(())
        );
        if self.is_leader() && m.get_from() != INVALID_ID {
            self.peer_heartbeats.insert(m.get_from(), Instant::now());
            // As the leader we know we are not missing.
            self.leader_missing_time.take();
        } else if m.get_from() == self.leader_id() {
            // As another role know we're not missing.
            self.leader_missing_time.take();
        }
        let msg_type = m.get_msg_type();
        if msg_type == MessageType::MsgReadIndex {
            fail_point!("on_step_read_index_msg");
            ctx.coprocessor_host.on_step_read_index(&mut m);
            // Must use the commit index of `PeerStorage` instead of the commit index
            // in raft-rs which may be greater than the former one.
            // For more details, see the annotations above `on_leader_commit_idx_changed`.
            let index = self.get_store().commit_index();
            // Check if the log term of this index is equal to current term, if so,
            // this index can be used to reply the read index request if the leader holds
            // the lease. Please also take a look at raft-rs.
            if self.get_store().term(index).unwrap() == self.term() {
                let state = self.inspect_lease();
                if let LeaseState::Valid = state {
                    // If current peer has valid lease, then we could handle the
                    // request directly, rather than send a heartbeat to check quorum.
                    let mut resp = eraftpb::Message::default();
                    resp.set_msg_type(MessageType::MsgReadIndexResp);
                    resp.term = self.term();
                    resp.to = m.from;

                    resp.index = index;
                    resp.set_entries(m.take_entries());

                    self.raft_group.raft.msgs.push(resp);
                    return Ok(());
                }
                self.should_wake_up = state == LeaseState::Expired;
            }
        } else if msg_type == MessageType::MsgTransferLeader {
            self.execute_transfer_leader(ctx, &m);
            return Ok(());
        }

        let from_id = m.get_from();
        let has_snap_task = self.get_store().has_gen_snap_task();
        let pre_commit_index = self.raft_group.raft.raft_log.committed;
        self.raft_group.step(m)?;
        self.report_know_commit_duration(pre_commit_index, &mut ctx.raft_metrics);

        let mut for_balance = false;
        if !has_snap_task && self.get_store().has_gen_snap_task() {
            if let Some(progress) = self.raft_group.status().progress {
                if let Some(pr) = progress.get(from_id) {
                    // When a peer is uninitialized (e.g. created by load balance),
                    // the last index of the peer is 0 which makes the matched index to be 0.
                    if pr.matched == 0 {
                        for_balance = true;
                    }
                }
            }
        }
        if for_balance {
            if let Some(gen_task) = self.mut_store().mut_gen_snap_task() {
                gen_task.set_for_balance();
            }
        }
        Ok(())
    }

    fn report_know_persist_duration(&self, pre_persist_index: u64, metrics: &mut RaftMetrics) {
        if !metrics.waterfall_metrics {
            return;
        }
        let mut now = None;
        for index in pre_persist_index + 1..=self.raft_group.raft.raft_log.persisted {
            if let Some((term, scheduled_ts)) = self.proposals.find_scheduled_ts(index) {
                if self
                    .get_store()
                    .term(index)
                    .map(|t| t == term)
                    .unwrap_or(false)
                {
                    if now.is_none() {
                        now = Some(Instant::now());
                    }
                    metrics
                        .know_persist
                        .observe(duration_to_sec(now.unwrap() - scheduled_ts));
                }
            }
        }
    }

    fn report_know_commit_duration(&self, pre_commit_index: u64, metrics: &mut RaftMetrics) {
        if !metrics.waterfall_metrics {
            return;
        }
        let mut now = None;
        for index in pre_commit_index + 1..=self.raft_group.raft.raft_log.committed {
            if let Some((term, scheduled_ts)) = self.proposals.find_scheduled_ts(index) {
                if self
                    .get_store()
                    .term(index)
                    .map(|t| t == term)
                    .unwrap_or(false)
                {
                    if now.is_none() {
                        now = Some(Instant::now());
                    }
                    if index <= self.raft_group.raft.raft_log.persisted {
                        metrics
                            .know_commit
                            .observe(duration_to_sec(now.unwrap() - scheduled_ts));
                    } else {
                        metrics
                            .know_commit_not_persist
                            .observe(duration_to_sec(now.unwrap() - scheduled_ts));
                    }
                }
            }
        }
    }

    /// Checks and updates `peer_heartbeats` for the peer.
    pub fn check_peers(&mut self) {
        if !self.is_leader() {
            self.peer_heartbeats.clear();
            self.peers_start_pending_time.clear();
            return;
        }

        if self.peer_heartbeats.len() == self.region().get_peers().len() {
            return;
        }

        // Insert heartbeats in case that some peers never response heartbeats.
        let region = self.raft_group.store().region();
        for peer in region.get_peers() {
            self.peer_heartbeats
                .entry(peer.get_id())
                .or_insert_with(Instant::now);
        }
    }

    /// Collects all down peers.
    pub fn collect_down_peers(&mut self, max_duration: Duration) -> Vec<PeerStats> {
        let mut down_peers = Vec::new();
        let mut down_peer_ids = Vec::new();
        for p in self.region().get_peers() {
            if p.get_id() == self.peer.get_id() {
                continue;
            }
            if let Some(instant) = self.peer_heartbeats.get(&p.get_id()) {
                if instant.elapsed() >= max_duration {
                    let mut stats = PeerStats::default();
                    stats.set_peer(p.clone());
                    stats.set_down_seconds(instant.elapsed().as_secs());
                    down_peers.push(stats);
                    down_peer_ids.push(p.get_id());
                }
            }
        }
        self.down_peer_ids = down_peer_ids;
        down_peers
    }

    /// Collects all pending peers and update `peers_start_pending_time`.
    pub fn collect_pending_peers<T>(&mut self, ctx: &PollContext<EK, ER, T>) -> Vec<metapb::Peer> {
        let mut pending_peers = Vec::with_capacity(self.region().get_peers().len());
        let status = self.raft_group.status();
        let truncated_idx = self.get_store().truncated_index();

        if status.progress.is_none() {
            return pending_peers;
        }

        for i in 0..self.peers_start_pending_time.len() {
            let (_, pending_after) = self.peers_start_pending_time[i];
            let elapsed = duration_to_sec(pending_after.elapsed());
            RAFT_PEER_PENDING_DURATION.observe(elapsed);
        }

        let progresses = status.progress.unwrap().iter();
        for (&id, progress) in progresses {
            if id == self.peer.get_id() {
                continue;
            }
            // The `matched` is 0 only in these two cases:
            // 1. Current leader hasn't communicated with this peer.
            // 2. This peer does not exist yet(maybe it is created but not initialized)
            //
            // The correctness of region merge depends on the fact that all target peers must exist during merging.
            // (PD rely on `pending_peers` to check whether all target peers exist)
            //
            // So if the `matched` is 0, it must be a pending peer.
            // It can be ensured because `truncated_index` must be greater than `RAFT_INIT_LOG_INDEX`(5).
            if progress.matched < truncated_idx {
                if let Some(p) = self.get_peer_from_cache(id) {
                    pending_peers.push(p);
                    if !self
                        .peers_start_pending_time
                        .iter()
                        .any(|&(pid, _)| pid == id)
                    {
                        let now = Instant::now();
                        self.peers_start_pending_time.push((id, now));
                        debug!(
                            "peer start pending";
                            "region_id" => self.region_id,
                            "peer_id" => self.peer.get_id(),
                            "time" => ?now,
                        );
                    }
                } else {
                    if ctx.cfg.dev_assert {
                        panic!("{} failed to get peer {} from cache", self.tag, id);
                    }
                    error!(
                        "failed to get peer from cache";
                        "region_id" => self.region_id,
                        "peer_id" => self.peer.get_id(),
                        "get_peer_id" => id,
                    );
                }
            }
        }
        pending_peers
    }

    /// Returns `true` if any peer recover from connectivity problem.
    ///
    /// A peer can become pending or down if it has not responded for a
    /// long time. If it becomes normal again, PD need to be notified.
    pub fn any_new_peer_catch_up(&mut self, peer_id: u64) -> bool {
        if self.peers_start_pending_time.is_empty() && self.down_peer_ids.is_empty() {
            return false;
        }
        if !self.is_leader() {
            self.down_peer_ids = vec![];
            self.peers_start_pending_time = vec![];
            return false;
        }
        for i in 0..self.peers_start_pending_time.len() {
            if self.peers_start_pending_time[i].0 != peer_id {
                continue;
            }
            let truncated_idx = self.raft_group.store().truncated_index();
            if let Some(progress) = self.raft_group.raft.prs().get(peer_id) {
                if progress.matched >= truncated_idx {
                    let (_, pending_after) = self.peers_start_pending_time.swap_remove(i);
                    let elapsed = duration_to_sec(pending_after.elapsed());
                    RAFT_PEER_PENDING_DURATION.observe(elapsed);
                    debug!(
                        "peer has caught up logs";
                        "region_id" => self.region_id,
                        "peer_id" => self.peer.get_id(),
                        "takes" => elapsed,
                    );
                    return true;
                }
            }
        }
        if self.down_peer_ids.contains(&peer_id) {
            return true;
        }
        false
    }

    pub fn check_stale_state<T>(&mut self, ctx: &mut PollContext<EK, ER, T>) -> StaleState {
        if self.is_leader() {
            // Leaders always have valid state.
            //
            // We update the leader_missing_time in the `fn step`. However one peer region
            // does not send any raft messages, so we have to check and update it before
            // reporting stale states.
            self.leader_missing_time = None;
            return StaleState::Valid;
        }
        let naive_peer = !self.is_initialized() || !self.raft_group.raft.promotable();
        // Updates the `leader_missing_time` according to the current state.
        //
        // If we are checking this it means we suspect the leader might be missing.
        // Mark down the time when we are called, so we can check later if it's been longer than it
        // should be.
        match self.leader_missing_time {
            None => {
                self.leader_missing_time = Instant::now().into();
                StaleState::Valid
            }
            Some(instant) if instant.elapsed() >= ctx.cfg.max_leader_missing_duration.0 => {
                // Resets the `leader_missing_time` to avoid sending the same tasks to
                // PD worker continuously during the leader missing timeout.
                self.leader_missing_time = Instant::now().into();
                StaleState::ToValidate
            }
            Some(instant)
                if instant.elapsed() >= ctx.cfg.abnormal_leader_missing_duration.0
                    && !naive_peer =>
            {
                // A peer is considered as in the leader missing state
                // if it's initialized but is isolated from its leader or
                // something bad happens that the raft group can not elect a leader.
                StaleState::LeaderMissing
            }
            _ => StaleState::Valid,
        }
    }

    fn on_role_changed<T>(&mut self, ctx: &mut PollContext<EK, ER, T>, ready: &Ready) {
        // Update leader lease when the Raft state changes.
        if let Some(ss) = ready.ss() {
            match ss.raft_state {
                StateRole::Leader => {
                    // The local read can only be performed after a new leader has applied
                    // the first empty entry on its term. After that the lease expiring time
                    // should be updated to
                    //   send_to_quorum_ts + max_lease
                    // as the comments in `Lease` explain.
                    // It is recommended to update the lease expiring time right after
                    // this peer becomes leader because it's more convenient to do it here and
                    // it has no impact on the correctness.
                    let progress_term = ReadProgress::term(self.term());
                    self.maybe_renew_leader_lease(monotonic_raw_now(), ctx, Some(progress_term));
                    debug!(
                        "becomes leader with lease";
                        "region_id" => self.region_id,
                        "peer_id" => self.peer.get_id(),
                        "lease" => ?self.leader_lease,
                    );
                    // If the predecessor reads index during transferring leader and receives
                    // quorum's heartbeat response after that, it may wait for applying to
                    // current term to apply the read. So broadcast eagerly to avoid unexpected
                    // latency.
                    //
                    // TODO: Maybe the predecessor should just drop all the read requests directly?
                    // All the requests need to be redirected in the end anyway and executing
                    // prewrites or commits will be just a waste.
                    self.last_urgent_proposal_idx = self.raft_group.raft.raft_log.last_index();
                    self.raft_group.skip_bcast_commit(false);

                    // A more recent read may happen on the old leader. So max ts should
                    // be updated after a peer becomes leader.
                    self.require_updating_max_ts(&ctx.pd_scheduler);
                }
                StateRole::Follower => {
                    self.leader_lease.expire();
                    self.mut_store().cancel_generating_snap(None);
                }
                _ => {}
            }
            self.on_leader_changed(ctx, ss.leader_id, self.term());
            // TODO: it may possible that only the `leader_id` change and the role
            // didn't change
            ctx.coprocessor_host
                .on_role_change(self.region(), ss.raft_state);
            self.cmd_epoch_checker.maybe_update_term(self.term());
        } else if let Some(hs) = ready.hs() {
            if hs.get_term() != self.get_store().hard_state().get_term() {
                self.on_leader_changed(ctx, self.leader_id(), hs.get_term());
            }
        }
    }

    /// Correctness depends on the order between calling this function and notifying other peers
    /// the new commit index.
    /// It is due to the interaction between lease and split/merge.(details are decribed below)
    ///
    /// Note that in addition to the hearbeat/append msg, the read index response also can notify
    /// other peers the new commit index. There are three place where TiKV handles read index resquest.
    /// The first place is in raft-rs, so it's like hearbeat/append msg, call this function and
    /// then send the response. The second place is in `Step`, we should use the commit index
    /// of `PeerStorage` which is the greatest commit index that can be observed outside.
    /// The third place is in `read_index`, handle it like the second one.
    fn on_leader_commit_idx_changed(&mut self, pre_commit_index: u64, commit_index: u64) {
        if commit_index <= pre_commit_index || !self.is_leader() {
            return;
        }

        // The admin cmds in `CmdEpochChecker` are proposed by the current leader so we can
        // use it to get the split/prepare-merge cmds which was committed just now.

        // BatchSplit and Split cmd are mutually exclusive because they both change epoch's
        // version so only one of them can be proposed and the other one will be rejected
        // by `CmdEpochChecker`.
        let last_split_idx = self
            .cmd_epoch_checker
            .last_cmd_index(AdminCmdType::BatchSplit)
            .or_else(|| self.cmd_epoch_checker.last_cmd_index(AdminCmdType::Split));
        if let Some(idx) = last_split_idx {
            if idx > pre_commit_index && idx <= commit_index {
                // We don't need to suspect its lease because peers of new region that
                // in other store do not start election before theirs election timeout
                // which is longer than the max leader lease.
                // It's safe to read local within its current lease, however, it's not
                // safe to renew its lease.
                self.last_committed_split_idx = idx;
            }
        } else {
            // BatchSplit/Split and PrepareMerge cmd are mutually exclusive too.
            // So if there is no Split cmd, we should check PrepareMerge cmd.
            let last_prepare_merge_idx = self
                .cmd_epoch_checker
                .last_cmd_index(AdminCmdType::PrepareMerge);
            if let Some(idx) = last_prepare_merge_idx {
                if idx > pre_commit_index && idx <= commit_index {
                    // We committed prepare merge, to prevent unsafe read index,
                    // we must record its index.
                    self.last_committed_prepare_merge_idx = idx;
                    // After prepare_merge is committed and the leader broadcasts commit
                    // index to followers, the leader can not know when the target region
                    // merges majority of this region, also it can not know when the target
                    // region writes new values.
                    // To prevent unsafe local read, we suspect its leader lease.
                    self.leader_lease.suspect(monotonic_raw_now());
                    // Stop updating `safe_ts`
                    self.read_progress.discard();
                }
            }
        }
    }

    fn on_leader_changed<T>(
        &mut self,
        ctx: &mut PollContext<EK, ER, T>,
        leader_id: u64,
        term: u64,
    ) {
        debug!(
            "insert leader info to meta";
            "region_id" => self.region_id,
            "leader_id" => leader_id,
            "term" => term,
            "peer_id" => self.peer_id(),
        );
        let mut meta = ctx.store_meta.lock().unwrap();
        meta.leaders.insert(self.region_id, (term, leader_id));
    }

    #[inline]
    pub fn ready_to_handle_pending_snap(&self) -> bool {
        // If apply worker is still working, written apply state may be overwritten
        // by apply worker. So we have to wait here.
        // Please note that commit_index can't be used here. When applying a snapshot,
        // a stale heartbeat can make the leader think follower has already applied
        // the snapshot, and send remaining log entries, which may increase commit_index.
        // TODO: add more test
        self.last_applying_idx == self.get_store().applied_index()
            // Requesting snapshots also triggers apply workers to write
            // apply states even if there is no pending committed entry.
            // TODO: Instead of sharing the counter, we should apply snapshots
            //       in apply workers.
            && self.pending_request_snapshot_count.load(Ordering::SeqCst) == 0
    }

    #[inline]
    fn ready_to_handle_read(&self) -> bool {
        // TODO: It may cause read index to wait a long time.

        // There may be some values that are not applied by this leader yet but the old leader,
        // if applied_index_term isn't equal to current term.
        self.get_store().applied_index_term() == self.term()
            // There may be stale read if the old leader splits really slow,
            // the new region may already elected a new leader while
            // the old leader still think it owns the split range.
            && !self.is_splitting()
            // There may be stale read if a target leader is in another store and
            // applied commit merge, written new values, but the sibling peer in
            // this store does not apply commit merge, so the leader is not ready
            // to read, until the merge is rollbacked.
            && !self.is_merging()
    }

    fn ready_to_handle_unsafe_replica_read(&self, read_index: u64) -> bool {
        // Wait until the follower applies all values before the read. There is still a
        // problem if the leader applies fewer values than the follower, the follower read
        // could get a newer value, and after that, the leader may read a stale value,
        // which violates linearizability.
        self.get_store().applied_index() >= read_index
            // If it is in pending merge state(i.e. applied PrepareMerge), the data may be stale.
            // TODO: Add a test to cover this case
            && self.pending_merge_state.is_none()
            // a peer which is applying snapshot will clean up its data and ingest a snapshot file,
            // during between the two operations a replica read could read empty data.
            && !self.is_applying_snapshot_strictly()
    }

    #[inline]
    fn is_splitting(&self) -> bool {
        self.last_committed_split_idx > self.get_store().applied_index()
    }

    #[inline]
    fn is_merging(&self) -> bool {
        self.last_committed_prepare_merge_idx > self.get_store().applied_index()
            || self.pending_merge_state.is_some()
    }

    // Checks merge strictly, it checks whether there is any ongoing merge by
    // tracking last proposed prepare merge.
    // TODO: There is a false positives, proposed prepare merge may never be
    //       committed.
    fn is_merging_strict(&self) -> bool {
        self.last_proposed_prepare_merge_idx > self.get_store().applied_index() || self.is_merging()
    }

    // Check if this peer can handle request_snapshot.
    pub fn ready_to_handle_request_snapshot(&mut self, request_index: u64) -> bool {
        let reject_reason = if !self.is_leader() {
            // Only leader can handle request snapshot.
            "not_leader"
        } else if self.get_store().applied_index_term() != self.term()
            || self.get_store().applied_index() < request_index
        {
            // Reject if there are any unapplied raft log.
            // We don't want to handle request snapshot if there is any ongoing
            // merge, because it is going to be destroyed. This check prevents
            // handling request snapshot after leadership being transferred.
            "stale_apply"
        } else if self.is_merging_strict() || self.is_splitting() {
            // Reject if it is merging or splitting.
            // `is_merging_strict` also checks last proposed prepare merge, it
            // prevents handling request snapshot while a prepare merge going
            // to be committed.
            "split_merge"
        } else {
            return true;
        };

        info!("can not handle request snapshot";
            "reason" => reject_reason,
            "region_id" => self.region().get_id(),
            "peer_id" => self.peer_id(),
            "request_index" => request_index);
        false
    }

    /// Checks if leader needs to keep sending logs for follower.
    ///
    /// In DrAutoSync mode, if leader goes to sleep before the region is sync,
    /// PD may wait longer time to reach sync state.
    pub fn replication_mode_need_catch_up(&self) -> bool {
        self.replication_mode_version > 0
            && self.dr_auto_sync_state != DrAutoSyncState::Async
            && !self.replication_sync
    }

    /// Check the current snapshot status.
    /// Returns whether it's valid to handle raft ready.
    ///
    /// The snapshot process order would be:
    /// 1.  Get the snapshot from the ready
    /// 2.  Wait for the notify of persisting this ready through `check_new_persisted`
    /// 3.  Schedule the snapshot task to region worker through `schedule_applying_snapshot`
    /// 4.  Wait for applying snapshot to complete(`check_snap_status`)
    /// Then it's valid to handle the next ready.
    fn check_snap_status<T: Transport>(&mut self, ctx: &mut PollContext<EK, ER, T>) -> bool {
        if let Some(snap_ctx) = self.snap_ctx.as_ref() {
            if !snap_ctx.ready_status.1 {
                // There is a snapshot from ready but it is not scheduled because the ready has
                // not been persisted yet. We should wait for the notify of persisting ready and
                // do not get a new ready.
                return false;
            }
        }

        match self.mut_store().check_applying_snap() {
            CheckApplyingSnapStatus::Applying => {
                // If this peer is applying snapshot, we should not get a new ready.
                // There are two reasons in my opinion:
                //   1. If we handle a new ready and persist the data(e.g. entries),
                //      we can not tell raft-rs that this ready has been persisted because
                //      the ready need to be persisted one by one from raft-rs's view.
                //   2. When this peer is applying snapshot, the response msg should not
                //      be sent to leader, thus the leader will not send new entries to
                //      this peer. Although it's possible a new leader may send a AppendEntries
                //      msg to this peer, this possibility is very low. In most cases, there
                //      is no msg need to be handled.
                // So we choose to not get a new ready which makes the logic more clear.
                debug!(
                    "still applying snapshot, skip further handling";
                    "region_id" => self.region_id,
                    "peer_id" => self.peer.get_id(),
                );
                return false;
            }
            CheckApplyingSnapStatus::Success => {
                fail_point!("raft_before_applying_snap_finished");
                self.post_pending_read_index_on_replica(ctx);
                // Resume `read_progress`
                self.read_progress.resume();
                // Update apply index to `last_applying_idx`
                self.read_progress.update_applied(self.last_applying_idx);
                self.read_progress.update_applied(self.last_applying_idx);

                if self.snap_ctx.is_some() {
                    let snap_ctx = self.snap_ctx.as_mut().unwrap();
                    // This snapshot must be scheduled
                    assert!(snap_ctx.ready_status.1);

                    let raft_msgs = mem::take(&mut snap_ctx.msgs);
                    self.send_raft_msg(
                        &mut ctx.trans,
                        raft_msgs,
                        &mut ctx.raft_metrics.send_message,
                    );

                    self.snap_ctx = None;

                    // Snapshot's has been applied.
                    self.last_applying_idx = self.get_store().truncated_index();
                    self.raft_group.advance_apply_to(self.last_applying_idx);
                    self.cmd_epoch_checker.advance_apply(
                        self.last_applying_idx,
                        self.term(),
                        self.raft_group.store().region(),
                    );
                }
                // If `snap_ctx` is none, it means this snapshot does not
                // come from the ready but comes from the unfinished snapshot task
                // after restarting.
            }
            CheckApplyingSnapStatus::Idle => {
                // FIXME: It's possible that the snapshot applying task is canceled.
                // Although it only happens when shutting down the store or destroying
                // the peer, it's still dangerous if continue to handle ready for the
                // peer. So it's better to revoke `JOB_STATUS_CANCELLING` to ensure all
                // started tasks can get finished correctly.
            }
        }
        assert_eq!(self.snap_ctx, None);
        true
    }

    pub fn handle_raft_ready_append<T: Transport>(
        &mut self,
        ctx: &mut PollContext<EK, ER, T>,
    ) -> Option<CollectedReady> {
        if self.pending_remove {
            return None;
        }

        if !self.check_snap_status(ctx) {
            return None;
        }

        let mut destroy_regions = vec![];
        if self.has_pending_snapshot() {
            if !self.ready_to_handle_pending_snap() {
                let count = self.pending_request_snapshot_count.load(Ordering::SeqCst);
                debug!(
                    "not ready to apply snapshot";
                    "region_id" => self.region_id,
                    "peer_id" => self.peer.get_id(),
                    "applied_index" => self.get_store().applied_index(),
                    "last_applying_index" => self.last_applying_idx,
                    "pending_request_snapshot_count" => count,
                );
                return None;
            }

            if !self.unpersisted_readies.is_empty() {
                debug!(
                    "not ready to apply snapshot because some unpersisted readies have not persisted yet";
                    "region_id" => self.region_id,
                    "peer_id" => self.peer.get_id(),
                    "unpersisted_readies" => ?self.unpersisted_readies,
                );
                return None;
            }

            let meta = ctx.store_meta.lock().unwrap();
            // For merge process, the stale source peer is destroyed asynchronously when applying
            // snapshot or creating new peer. So here checks whether there is any overlap, if so,
            // wait and do not handle raft ready.
            if let Some(wait_destroy_regions) = meta.atomic_snap_regions.get(&self.region_id) {
                for (source_region_id, is_ready) in wait_destroy_regions {
                    if !is_ready {
                        info!(
                            "snapshot range overlaps, wait source destroy finish";
                            "region_id" => self.region_id,
                            "peer_id" => self.peer.get_id(),
                            "apply_index" => self.get_store().applied_index(),
                            "last_applying_index" => self.last_applying_idx,
                            "overlap_region_id" => source_region_id,
                        );
                        return None;
                    }
                    destroy_regions.push(meta.regions[source_region_id].clone());
                }
            }
        }

        if !self.raft_group.has_ready() {
            fail_point!("before_no_ready_gen_snap_task", |_| None);
            // Generating snapshot task won't set ready for raft group.
            if let Some(gen_task) = self.mut_store().take_gen_snap_task() {
                self.pending_request_snapshot_count
                    .fetch_add(1, Ordering::SeqCst);
                ctx.apply_router
                    .schedule_task(self.region_id, ApplyTask::Snapshot(gen_task));
            }
            return None;
        }

        fail_point!(
            "before_handle_raft_ready_1003",
            self.peer.get_id() == 1003 && self.is_leader(),
            |_| None
        );

        fail_point!(
            "before_handle_snapshot_ready_3",
            self.peer.get_id() == 3 && self.get_pending_snapshot().is_some(),
            |_| None
        );

        debug!(
            "handle raft ready";
            "region_id" => self.region_id,
            "peer_id" => self.peer.get_id(),
        );

        let mut ready = self.raft_group.ready();

        let mut proposal_times = vec![];

        if ctx.raft_metrics.waterfall_metrics {
            let mut now = None;
            for entry in ready.entries() {
                if let Some((term, scheduled_ts)) =
                    self.proposals.find_scheduled_ts(entry.get_index())
                {
                    if entry.term == term {
                        proposal_times.push(scheduled_ts);
                        if now.is_none() {
                            now = Some(Instant::now());
                        }
                        ctx.raft_metrics
                            .to_write_queue
                            .observe(duration_to_sec(now.unwrap() - scheduled_ts));
                    }
                }
            }
        }

        if !ready.must_sync() {
            // If this ready need not to sync, the term, vote must not be changed,
            // entries and snapshot must be empty.
            if let Some(hs) = ready.hs() {
                assert_eq!(hs.get_term(), self.get_store().hard_state().get_term());
                assert_eq!(hs.get_vote(), self.get_store().hard_state().get_vote());
            }
            assert!(ready.entries().is_empty());
            assert!(ready.snapshot().is_empty());
        }

        self.add_ready_metric(&ready, &mut ctx.raft_metrics.ready);

        self.on_role_changed(ctx, &ready);

        if let Some(hs) = ready.hs() {
            let pre_commit_index = self.get_store().commit_index();
            assert!(hs.get_commit() >= pre_commit_index);
            if self.is_leader() {
                self.on_leader_commit_idx_changed(pre_commit_index, hs.get_commit());
            }
        }

        if !ready.messages().is_empty() {
            assert!(self.is_leader());
            let raft_msgs = self.switch_to_raft_msg(ready.take_messages());
            self.send_raft_msg(
                &mut ctx.trans,
                raft_msgs,
                &mut ctx.raft_metrics.send_message,
            );
        }

        let persisted_msgs = if !ready.persisted_messages().is_empty() {
            assert!(!self.is_leader());
            self.switch_to_raft_msg(ready.take_persisted_messages())
        } else {
            Vec::new()
        };

        self.apply_reads(ctx, &ready);

        if !ready.committed_entries().is_empty() {
            self.handle_raft_committed_entries(ctx, ready.take_committed_entries());
        }
        // Check whether there is a pending generate snapshot task, the task
        // needs to be sent to the apply system.
        // Always sending snapshot task behind apply task, so it gets latest
        // snapshot.
        if let Some(gen_task) = self.mut_store().take_gen_snap_task() {
            self.pending_request_snapshot_count
                .fetch_add(1, Ordering::SeqCst);
            ctx.apply_router
                .schedule_task(self.region_id, ApplyTask::Snapshot(gen_task));
        }

        let has_new_entries = !ready.entries().is_empty();
        let async_write_sender = &ctx.async_write_senders[self.async_writer_id];
        let ready_res = match self.mut_store().handle_raft_ready(
            &mut ready,
            async_write_sender,
            destroy_regions,
            persisted_msgs,
            proposal_times,
        ) {
            Ok(r) => r,
            Err(e) => {
                // We may have written something to writebatch and it can't be reverted, so has
                // to panic here.
                panic!("{} failed to handle raft ready: {:?}", self.tag, e)
            }
        };

        Some(CollectedReady::new(ready_res, ready, has_new_entries))
    }

    pub fn post_raft_ready_append<T: Transport>(
        &mut self,
        ctx: &mut PollContext<EK, ER, T>,
<<<<<<< HEAD
        res: HandleReadyResult,
        ready: Ready,
    ) {
        match res {
            HandleReadyResult::SendIOTask => {
                self.unpersisted_readies
                    .push_back((ready.number(), ready.number(), vec![]));
                self.raft_group.advance_append_async(ready);
            }
            HandleReadyResult::Snapshot {
                msgs,
                snap_region,
                destroy_regions,
            } => {
                self.unpersisted_readies
                    .push_back((ready.number(), ready.number(), vec![]));
                self.snap_ctx = Some(SnapshotContext {
                    ready_status: (ready.number(), false),
                    msgs,
                    persist_res: Some(PersistSnapshotResult {
                        prev_region: self.region().clone(),
                        region: snap_region,
                        destroy_regions,
                    }),
                });
                // Snapshot will be scheduled after persisting this ready
                self.raft_group.advance_append_async(ready);
=======
        invoke_ctx: InvokeContext,
        ready: &mut Ready,
    ) -> Option<ApplySnapResult> {
        if invoke_ctx.has_snapshot() {
            // When apply snapshot, there is no log applied and not compacted yet.
            self.raft_log_size_hint = 0;
            // Pause `read_progress` to prevent serving stale read while applying snapshot
            self.read_progress.pause();
        }

        let apply_snap_result = self.mut_store().post_ready(invoke_ctx);
        let has_msg = !ready.persisted_messages().is_empty();

        if apply_snap_result.is_some() {
            self.pending_messages = ready.take_persisted_messages();

            // The peer may change from learner to voter after snapshot applied.
            let peer = self
                .region()
                .get_peers()
                .iter()
                .find(|p| p.get_id() == self.peer.get_id())
                .unwrap()
                .clone();
            if peer != self.peer {
                info!(
                    "meta changed in applying snapshot";
                    "region_id" => self.region_id,
                    "peer_id" => self.peer.get_id(),
                    "before" => ?self.peer,
                    "after" => ?peer,
                );
                self.peer = peer;
            };
>>>>>>> b4607a84

                // Stop `read_progress` to prevent serving stale read while applying snapshot
                self.read_progress.stop();
            }
            HandleReadyResult::NoIOTask { msgs } => {
                if let Some(last) = self.unpersisted_readies.back_mut() {
                    // Attach to the last unpersisted ready so that it can be considered to be
                    // persisted with the last ready at the same time.
                    assert!(ready.number() > last.1);
                    last.1 = ready.number();
                    self.unpersisted_message_count += msgs.len();
                    last.2.push(msgs);
                } else {
                    // If this ready don't need to be persisted and there is no previous unpersisted ready,
                    // we can safely consider it is persisted so the persisted msgs can be sent immediately.
                    self.persisted_number = ready.number();
                    self.send_raft_msg(&mut ctx.trans, msgs, &mut ctx.raft_metrics.send_message);
                    // The light ready don't need to be handled because no data needs to be persisted.
                    // On the other hand, if there are something need to be handled, they should be handled
                    // after getting this ready.
                    let _ = self.raft_group.advance_append(ready);
                }
            }
        }
    }

    pub fn on_persist_snapshot<T>(
        &mut self,
        ctx: &mut PollContext<EK, ER, T>,
        number: u64,
    ) -> PersistSnapshotResult {
        let snap_ctx = self.snap_ctx.as_mut().unwrap();
        assert_eq!(snap_ctx.ready_status, (number, false));
        // Schedule snapshot to apply
        snap_ctx.ready_status.1 = true;

        let persist_res = snap_ctx.persist_res.take().unwrap();
        self.mut_store().persist_snapshot(&persist_res);

        // When applying snapshot, there is no log applied and not compacted yet.
        self.raft_log_size_hint = 0;

        self.activate(ctx);

        // The peer may change from learner to voter after snapshot applied.
        let peer = self
            .region()
            .get_peers()
            .iter()
            .find(|p| p.get_id() == self.peer.get_id())
            .unwrap()
            .clone();
        if peer != self.peer {
            info!(
                "meta changed in applying snapshot";
                "region_id" => self.region_id,
                "peer_id" => self.peer.get_id(),
                "before" => ?self.peer,
                "after" => ?peer,
            );
            self.peer = peer;
        };

        persist_res
    }

    pub fn handle_raft_committed_entries<T>(
        &mut self,
        ctx: &mut PollContext<EK, ER, T>,
        committed_entries: Vec<Entry>,
    ) {
        assert!(
            !self.is_applying_snapshot_strictly(),
            "{} is applying snapshot when it is ready to handle committed entries",
            self.tag
        );
        if !committed_entries.is_empty() {
            // We must renew current_time because this value may be created a long time ago.
            // If we do not renew it, this time may be smaller than propose_time of a command,
            // which was proposed in another thread while this thread receives its AppendEntriesResponse
            // and is ready to calculate its commit-log-duration.
            ctx.current_time.replace(monotonic_raw_now());
        }
        // Leader needs to update lease.
        let mut lease_to_be_updated = self.is_leader();
        for entry in committed_entries.iter().rev() {
            // raft meta is very small, can be ignored.
            self.raft_log_size_hint += entry.get_data().len() as u64;
            if lease_to_be_updated {
                let propose_time = self
                    .proposals
                    .find_propose_time(entry.get_term(), entry.get_index());
                if let Some(propose_time) = propose_time {
                    ctx.raft_metrics.commit_log.observe(duration_to_sec(
                        (ctx.current_time.unwrap() - propose_time).to_std().unwrap(),
                    ));
                    self.maybe_renew_leader_lease(propose_time, ctx, None);
                    lease_to_be_updated = false;
                }
            }
            if let Some((term, scheduled_ts)) = self.proposals.find_scheduled_ts(entry.get_index())
            {
                if term == entry.get_term() {
                    STORE_SCHEDULE_COMMIT_DURATION_HISTOGRAM
                        .observe(duration_to_sec(scheduled_ts.elapsed()));
                }
            }

            fail_point!(
                "leader_commit_prepare_merge",
                {
                    let ctx = ProposalContext::from_bytes(&entry.context);
                    self.is_leader()
                        && entry.term == self.term()
                        && ctx.contains(ProposalContext::PREPARE_MERGE)
                },
                |_| {}
            );
        }
        if let Some(last_entry) = committed_entries.last() {
            self.last_applying_idx = last_entry.get_index();
            if self.last_applying_idx >= self.last_urgent_proposal_idx {
                // Urgent requests are flushed, make it lazy again.
                self.raft_group.skip_bcast_commit(true);
                self.last_urgent_proposal_idx = u64::MAX;
            }
            let cbs = if !self.proposals.is_empty() {
                let current_term = self.term();
                let cbs = committed_entries
                    .iter()
                    .filter_map(|e| {
                        self.proposals
                            .find_proposal(e.get_term(), e.get_index(), current_term)
                    })
                    .map(|mut p| {
                        if p.must_pass_epoch_check {
                            // In this case the apply can be guaranteed to be successful. Invoke the
                            // on_committed callback if necessary.
                            p.cb.invoke_committed();
                        }
                        p
                    })
                    .collect();
                self.proposals.gc();
                cbs
            } else {
                vec![]
            };
            let mut apply = Apply::new(
                self.peer_id(),
                self.region_id,
                self.term(),
                committed_entries,
                cbs,
            );
            apply.on_schedule();
            ctx.apply_router
                .schedule_task(self.region_id, ApplyTask::apply(apply));
        }
        fail_point!("after_send_to_apply_1003", self.peer_id() == 1003, |_| {});
    }

    /// Returns if there are new persisted readies.
    pub fn on_persist_ready<T: Transport>(
        &mut self,
        ctx: &mut PollContext<EK, ER, T>,
        number: u64,
    ) -> Option<PersistSnapshotResult> {
        if self.unpersisted_readies.is_empty() {
            return None;
        }
        if self.persisted_number >= number {
            return None;
        }
        if number < self.unpersisted_readies.front().unwrap().0 {
            return None;
        }
        let last_unpersisted_number = self.unpersisted_readies.back().unwrap().0;
        assert!(
            number <= last_unpersisted_number,
            "{} persisted number {} > last_unpersisted_number {}, unpersisted numbers {:?}",
            self.tag,
            number,
            last_unpersisted_number,
            self.unpersisted_readies
        );
        // There must be a match in `self.unpersisted_readies`
        let mut persisted_number = 0;
        while let Some(v) = self.unpersisted_readies.front() {
            if number < v.0 {
                break;
            }
            let v = self.unpersisted_readies.pop_front().unwrap();
            self.unpersisted_message_count -= v.2.len();
            for msgs in v.2 {
                self.send_raft_msg(&mut ctx.trans, msgs, &mut ctx.raft_metrics.send_message);
            }
            if number == v.0 {
                persisted_number = v.1;
                break;
            }
        }
        if persisted_number == 0 {
            panic!(
                "{} no match of persisted number {}, unpersisted numbers {:?}",
                self.tag, number, self.unpersisted_readies
            );
        }
        self.persisted_number = persisted_number;

        let pre_persist_index = self.raft_group.raft.raft_log.persisted;
        let pre_commit_index = self.raft_group.raft.raft_log.committed;
        self.raft_group.on_persist_ready(persisted_number);
        self.report_know_persist_duration(pre_persist_index, &mut ctx.raft_metrics);
        self.report_know_commit_duration(pre_commit_index, &mut ctx.raft_metrics);

        if self.snap_ctx.is_some() && self.unpersisted_readies.is_empty() {
            // Since the snapshot must belong to the last ready, so if `unpersisted_readies`
            // is empty, it means this persisted number is the last one.
            Some(self.on_persist_snapshot(ctx, number))
        } else {
            None
        }
    }

    pub fn has_unpersisted_ready(&self) -> bool {
        !self.unpersisted_readies.is_empty()
    }

    fn response_read<T>(
        &self,
        read: &mut ReadIndexRequest<EK::Snapshot>,
        ctx: &mut PollContext<EK, ER, T>,
        replica_read: bool,
    ) {
        debug!(
            "handle reads with a read index";
            "request_id" => ?read.id,
            "region_id" => self.region_id,
            "peer_id" => self.peer.get_id(),
        );
        RAFT_READ_INDEX_PENDING_COUNT.sub(read.cmds.len() as i64);
        for (req, cb, mut read_index) in read.cmds.drain(..) {
            // leader reports key is locked
            if let Some(locked) = read.locked.take() {
                let mut response = raft_cmdpb::Response::default();
                response.mut_read_index().set_locked(*locked);
                let mut cmd_resp = RaftCmdResponse::default();
                cmd_resp.mut_responses().push(response);
                cb.invoke_read(ReadResponse {
                    response: cmd_resp,
                    snapshot: None,
                    txn_extra_op: TxnExtraOp::Noop,
                });
                continue;
            }
            if !replica_read {
                if read_index.is_none() {
                    // Actually, the read_index is none if and only if it's the first one in read.cmds.
                    // Starting from the second, all the following ones' read_index is not none.
                    read_index = read.read_index;
                }
                cb.invoke_read(self.handle_read(ctx, req, true, read_index));
                continue;
            }
            if req.get_header().get_replica_read() {
                // We should check epoch since the range could be changed.
                cb.invoke_read(self.handle_read(ctx, req, true, read.read_index));
            } else {
                // The request could be proposed when the peer was leader.
                // TODO: figure out that it's necessary to notify stale or not.
                let term = self.term();
                apply::notify_stale_req(term, cb);
            }
        }
    }

    /// Responses to the ready read index request on the replica, the replica is not a leader.
    fn post_pending_read_index_on_replica<T>(&mut self, ctx: &mut PollContext<EK, ER, T>) {
        while let Some(mut read) = self.pending_reads.pop_front() {
            // The response of this read index request is lost, but we need it for
            // the memory lock checking result. Resend the request.
            if let Some(read_index) = read.addition_request.take() {
                assert_eq!(read.cmds.len(), 1);
                let (mut req, cb, _) = read.cmds.pop().unwrap();
                assert_eq!(req.requests.len(), 1);
                req.requests[0].set_read_index(*read_index);
                let read_cmd = RaftCommand::new(req, cb);
                info!(
                    "re-propose read index request because the response is lost";
                    "region_id" => self.region_id,
                    "peer_id" => self.peer.get_id(),
                );
                RAFT_READ_INDEX_PENDING_COUNT.sub(1);
                self.send_read_command(ctx, read_cmd);
                continue;
            }

            assert!(read.read_index.is_some());
            let is_read_index_request = read.cmds.len() == 1
                && read.cmds[0].0.get_requests().len() == 1
                && read.cmds[0].0.get_requests()[0].get_cmd_type() == CmdType::ReadIndex;

            if is_read_index_request {
                self.response_read(&mut read, ctx, false);
            } else if self.ready_to_handle_unsafe_replica_read(read.read_index.unwrap()) {
                self.response_read(&mut read, ctx, true);
            } else {
                // TODO: `ReadIndex` requests could be blocked.
                self.pending_reads.push_front(read);
                break;
            }
        }
    }

    fn send_read_command<T>(
        &self,
        ctx: &mut PollContext<EK, ER, T>,
        read_cmd: RaftCommand<EK::Snapshot>,
    ) {
        let mut err = errorpb::Error::default();
        let read_cb = match ctx.router.send_raft_command(read_cmd) {
            Ok(()) => return,
            Err(TrySendError::Full(cmd)) => {
                err.set_message(RAFTSTORE_IS_BUSY.to_owned());
                err.mut_server_is_busy()
                    .set_reason(RAFTSTORE_IS_BUSY.to_owned());
                cmd.callback
            }
            Err(TrySendError::Disconnected(cmd)) => {
                err.set_message(format!("region {} is missing", self.region_id));
                err.mut_region_not_found().set_region_id(self.region_id);
                cmd.callback
            }
        };
        let mut resp = RaftCmdResponse::default();
        resp.mut_header().set_error(err);
        let read_resp = ReadResponse {
            response: resp,
            snapshot: None,
            txn_extra_op: TxnExtraOp::Noop,
        };
        read_cb.invoke_read(read_resp);
    }

    fn apply_reads<T>(&mut self, ctx: &mut PollContext<EK, ER, T>, ready: &Ready) {
        let mut propose_time = None;
        let states = ready.read_states().iter().map(|state| {
            let read_index_ctx = ReadIndexContext::parse(state.request_ctx.as_slice()).unwrap();
            (read_index_ctx.id, read_index_ctx.locked, state.index)
        });
        // The follower may lost `ReadIndexResp`, so the pending_reads does not
        // guarantee the orders are consistent with read_states. `advance` will
        // update the `read_index` of read request that before this successful
        // `ready`.
        if !self.is_leader() {
            // NOTE: there could still be some pending reads proposed by the peer when it was
            // leader. They will be cleared in `clear_uncommitted_on_role_change` later in
            // the function.
            self.pending_reads.advance_replica_reads(states);
            self.post_pending_read_index_on_replica(ctx);
        } else {
            self.pending_reads.advance_leader_reads(states);
            propose_time = self.pending_reads.last_ready().map(|r| r.propose_time);
            if self.ready_to_handle_read() {
                while let Some(mut read) = self.pending_reads.pop_front() {
                    self.response_read(&mut read, ctx, false);
                }
            }
        }

        // Note that only after handle read_states can we identify what requests are
        // actually stale.
        if ready.ss().is_some() {
            let term = self.term();
            // all uncommitted reads will be dropped silently in raft.
            self.pending_reads.clear_uncommitted_on_role_change(term);
        }

        if let Some(propose_time) = propose_time {
            // `propose_time` is a placeholder, here cares about `Suspect` only,
            // and if it is in `Suspect` phase, the actual timestamp is useless.
            if self.leader_lease.inspect(Some(propose_time)) == LeaseState::Suspect {
                return;
            }
            self.maybe_renew_leader_lease(propose_time, ctx, None);
        }
    }

    pub fn post_apply<T>(
        &mut self,
        ctx: &mut PollContext<EK, ER, T>,
        apply_state: RaftApplyState,
        applied_index_term: u64,
        apply_metrics: &ApplyMetrics,
    ) -> bool {
        let mut has_ready = false;

        if self.is_applying_snapshot_strictly() {
            panic!("{} should not applying snapshot.", self.tag);
        }

        let applied_index = apply_state.get_applied_index();
        self.raft_group.advance_apply_to(applied_index);

        self.cmd_epoch_checker.advance_apply(
            applied_index,
            self.term(),
            self.raft_group.store().region(),
        );

        let progress_to_be_updated = self.mut_store().applied_index_term() != applied_index_term;
        self.mut_store().set_applied_state(apply_state);
        self.mut_store().set_applied_term(applied_index_term);

        self.peer_stat.written_keys += apply_metrics.written_keys;
        self.peer_stat.written_bytes += apply_metrics.written_bytes;
        self.delete_keys_hint += apply_metrics.delete_keys_hint;
        let diff = self.size_diff_hint as i64 + apply_metrics.size_diff_hint;
        self.size_diff_hint = cmp::max(diff, 0) as u64;

        if self.has_pending_snapshot() && self.ready_to_handle_pending_snap() {
            has_ready = true;
        }
        if !self.is_leader() {
            self.post_pending_read_index_on_replica(ctx)
        } else if self.ready_to_handle_read() {
            while let Some(mut read) = self.pending_reads.pop_front() {
                self.response_read(&mut read, ctx, false);
            }
        }
        self.pending_reads.gc();

        self.read_progress.update_applied(applied_index);

        // Only leaders need to update applied_index_term.
        if progress_to_be_updated && self.is_leader() {
            if applied_index_term == self.term() {
                ctx.coprocessor_host
                    .on_applied_current_term(StateRole::Leader, self.region());
            }
            let progress = ReadProgress::applied_index_term(applied_index_term);
            let mut meta = ctx.store_meta.lock().unwrap();
            let reader = meta.readers.get_mut(&self.region_id).unwrap();
            self.maybe_update_read_progress(reader, progress);
        }
        has_ready
    }

    pub fn post_split(&mut self) {
        // Reset delete_keys_hint and size_diff_hint.
        self.delete_keys_hint = 0;
        self.size_diff_hint = 0;
    }

    /// Try to renew leader lease.
    fn maybe_renew_leader_lease<T>(
        &mut self,
        ts: Timespec,
        ctx: &mut PollContext<EK, ER, T>,
        progress: Option<ReadProgress>,
    ) {
        // A nonleader peer should never has leader lease.
        let read_progress = if !self.is_leader() {
            None
        } else if self.is_splitting() {
            // A splitting leader should not renew its lease.
            // Because we split regions asynchronous, the leader may read stale results
            // if splitting runs slow on the leader.
            debug!(
                "prevents renew lease while splitting";
                "region_id" => self.region_id,
                "peer_id" => self.peer.get_id(),
            );
            None
        } else if self.is_merging() {
            // A merging leader should not renew its lease.
            // Because we merge regions asynchronous, the leader may read stale results
            // if commit merge runs slow on sibling peers.
            debug!(
                "prevents renew lease while merging";
                "region_id" => self.region_id,
                "peer_id" => self.peer.get_id(),
            );
            None
        } else {
            self.leader_lease.renew(ts);
            let term = self.term();
            self.leader_lease
                .maybe_new_remote_lease(term)
                .map(ReadProgress::leader_lease)
        };
        if let Some(progress) = progress {
            let mut meta = ctx.store_meta.lock().unwrap();
            let reader = meta.readers.get_mut(&self.region_id).unwrap();
            self.maybe_update_read_progress(reader, progress);
        }
        if let Some(progress) = read_progress {
            let mut meta = ctx.store_meta.lock().unwrap();
            let reader = meta.readers.get_mut(&self.region_id).unwrap();
            self.maybe_update_read_progress(reader, progress);
        }
    }

    fn maybe_update_read_progress(&self, reader: &mut ReadDelegate, progress: ReadProgress) {
        if self.pending_remove {
            return;
        }
        debug!(
            "update read progress";
            "region_id" => self.region_id,
            "peer_id" => self.peer.get_id(),
            "progress" => ?progress,
        );
        reader.update(progress);
    }

    pub fn maybe_campaign(&mut self, parent_is_leader: bool) -> bool {
        if self.region().get_peers().len() <= 1 {
            // The peer campaigned when it was created, no need to do it again.
            return false;
        }

        if !parent_is_leader {
            return false;
        }

        // If last peer is the leader of the region before split, it's intuitional for
        // it to become the leader of new split region.
        let _ = self.raft_group.campaign();
        true
    }

    /// Propose a request.
    ///
    /// Return true means the request has been proposed successfully.
    pub fn propose<T: Transport>(
        &mut self,
        ctx: &mut PollContext<EK, ER, T>,
        mut cb: Callback<EK::Snapshot>,
        req: RaftCmdRequest,
        mut err_resp: RaftCmdResponse,
    ) -> bool {
        if self.pending_remove {
            return false;
        }

        ctx.raft_metrics.propose.all += 1;

        let req_admin_cmd_type = if !req.has_admin_request() {
            None
        } else {
            Some(req.get_admin_request().get_cmd_type())
        };
        let is_urgent = is_request_urgent(&req);

        let policy = self.inspect(&req);
        let res = match policy {
            Ok(RequestPolicy::ReadLocal) | Ok(RequestPolicy::StaleRead) => {
                self.read_local(ctx, req, cb);
                return false;
            }
            Ok(RequestPolicy::ReadIndex) => return self.read_index(ctx, req, err_resp, cb),
            Ok(RequestPolicy::ProposeNormal) => self.propose_normal(ctx, req),
            Ok(RequestPolicy::ProposeTransferLeader) => {
                return self.propose_transfer_leader(ctx, req, cb);
            }
            Ok(RequestPolicy::ProposeConfChange) => self.propose_conf_change(ctx, &req),
            Err(e) => Err(e),
        };

        match res {
            Err(e) => {
                cmd_resp::bind_error(&mut err_resp, e);
                cb.invoke_with_response(err_resp);
                false
            }
            Ok(Either::Right(idx)) => {
                if !cb.is_none() {
                    self.cmd_epoch_checker.attach_to_conflict_cmd(idx, cb);
                }
                false
            }
            Ok(Either::Left(idx)) => {
                let has_applied_to_current_term = self.has_applied_to_current_term();
                if has_applied_to_current_term {
                    // After this peer has applied to current term and passed above checking including `cmd_epoch_checker`,
                    // we can safely guarantee that this proposal will be committed if there is no abnormal leader transfer
                    // in the near future. Thus proposed callback can be called.
                    cb.invoke_proposed();
                }
                if is_urgent {
                    self.last_urgent_proposal_idx = idx;
                    // Eager flush to make urgent proposal be applied on all nodes as soon as
                    // possible.
                    self.raft_group.skip_bcast_commit(false);
                }
                self.should_wake_up = true;
                let p = Proposal {
                    is_conf_change: req_admin_cmd_type == Some(AdminCmdType::ChangePeer)
                        || req_admin_cmd_type == Some(AdminCmdType::ChangePeerV2),
                    index: idx,
                    term: self.term(),
                    cb,
                    propose_time: None,
                    must_pass_epoch_check: has_applied_to_current_term,
                };
                if let Some(cmd_type) = req_admin_cmd_type {
                    self.cmd_epoch_checker
                        .post_propose(cmd_type, idx, self.term());
                }
                self.post_propose(ctx, p);
                true
            }
        }
    }

    fn post_propose<T>(
        &mut self,
        poll_ctx: &mut PollContext<EK, ER, T>,
        mut p: Proposal<EK::Snapshot>,
    ) {
        // Try to renew leader lease on every consistent read/write request.
        if poll_ctx.current_time.is_none() {
            poll_ctx.current_time = Some(monotonic_raw_now());
        }
        p.propose_time = poll_ctx.current_time;

        self.proposals.push(p);
    }

    // TODO: set higher election priority of voter/incoming voter than demoting voter
    /// Validate the `ConfChange` requests and check whether it's safe to
    /// propose these conf change requests.
    /// It's safe iff at least the quorum of the Raft group is still healthy
    /// right after all conf change is applied.
    /// If 'allow_remove_leader' is false then the peer to be removed should
    /// not be the leader.
    fn check_conf_change<T>(
        &mut self,
        ctx: &mut PollContext<EK, ER, T>,
        change_peers: &[ChangePeerRequest],
        cc: &impl ConfChangeI,
    ) -> Result<()> {
        // Check whether current joint state can handle this request
        let mut after_progress = self.check_joint_state(cc)?;
        let current_progress = self.raft_group.status().progress.unwrap().clone();
        let kind = ConfChangeKind::confchange_kind(change_peers.len());

        if kind == ConfChangeKind::LeaveJoint {
            if self.peer.get_role() == PeerRole::DemotingVoter {
                return Err(box_err!(
                    "{} ignore leave joint command that demoting leader",
                    self.tag
                ));
            }
            // Leaving joint state, skip check
            return Ok(());
        }

        // Check whether this request is valid
        let mut check_dup = HashSet::default();
        let mut only_learner_change = true;
        let current_voter = current_progress.conf().voters().ids();
        for cp in change_peers.iter() {
            let (change_type, peer) = (cp.get_change_type(), cp.get_peer());
            match (change_type, peer.get_role()) {
                (ConfChangeType::RemoveNode, PeerRole::Voter) if kind != ConfChangeKind::Simple => {
                    return Err(box_err!(
                        "{} invalid conf change request: {:?}, can not remove voter directly",
                        self.tag,
                        cp
                    ));
                }
                (ConfChangeType::RemoveNode, _)
                | (ConfChangeType::AddNode, PeerRole::Voter)
                | (ConfChangeType::AddLearnerNode, PeerRole::Learner) => {}
                _ => {
                    return Err(box_err!(
                        "{} invalid conf change request: {:?}",
                        self.tag,
                        cp
                    ));
                }
            }

            if !check_dup.insert(peer.get_id()) {
                return Err(box_err!(
                    "{} invalid conf change request, have multiple commands for the same peer {}",
                    self.tag,
                    peer.get_id()
                ));
            }

            if peer.get_id() == self.peer_id()
                && (change_type == ConfChangeType::RemoveNode
                    // In Joint confchange, the leader is allowed to be DemotingVoter
                    || (kind == ConfChangeKind::Simple
                        && change_type == ConfChangeType::AddLearnerNode))
                && !ctx.cfg.allow_remove_leader
            {
                return Err(box_err!(
                    "{} ignore remove leader or demote leader",
                    self.tag
                ));
            }

            if current_voter.contains(peer.get_id()) || change_type == ConfChangeType::AddNode {
                only_learner_change = false;
            }
        }

        // Multiple changes that only effect learner will not product `IncommingVoter` or `DemotingVoter`
        // after apply, but raftstore layer and PD rely on these roles to detect joint state
        if kind != ConfChangeKind::Simple && only_learner_change {
            return Err(box_err!(
                "{} invalid conf change request, multiple changes that only effect learner",
                self.tag
            ));
        }

        let promoted_commit_index = after_progress.maximal_committed_index().0;
        if current_progress.is_singleton() // It's always safe if there is only one node in the cluster.
            || promoted_commit_index >= self.get_store().truncated_index()
        {
            return Ok(());
        }

        PEER_ADMIN_CMD_COUNTER_VEC
            .with_label_values(&["conf_change", "reject_unsafe"])
            .inc();

        // Waking it up to replicate logs to candidate.
        self.should_wake_up = true;
        Err(box_err!(
            "{} unsafe to perform conf change {:?}, before: {:?}, after: {:?}, truncated index {}, promoted commit index {}",
            self.tag,
            change_peers,
            current_progress.conf().to_conf_state(),
            after_progress.conf().to_conf_state(),
            self.get_store().truncated_index(),
            promoted_commit_index
        ))
    }

    /// Check if current joint state can handle this confchange
    fn check_joint_state(&mut self, cc: &impl ConfChangeI) -> Result<ProgressTracker> {
        let cc = &cc.as_v2();
        let mut prs = self.raft_group.status().progress.unwrap().clone();
        let mut changer = Changer::new(&prs);
        let (cfg, changes) = if cc.leave_joint() {
            changer.leave_joint()?
        } else if let Some(auto_leave) = cc.enter_joint() {
            changer.enter_joint(auto_leave, &cc.changes)?
        } else {
            changer.simple(&cc.changes)?
        };
        prs.apply_conf(cfg, changes, self.raft_group.raft.raft_log.last_index());
        Ok(prs)
    }

    fn transfer_leader(&mut self, peer: &metapb::Peer) {
        info!(
            "transfer leader";
            "region_id" => self.region_id,
            "peer_id" => self.peer.get_id(),
            "peer" => ?peer,
        );

        self.raft_group.transfer_leader(peer.get_id());
    }

    fn pre_transfer_leader(&mut self, peer: &metapb::Peer) -> bool {
        // Checks if safe to transfer leader.
        if self.raft_group.raft.has_pending_conf() {
            info!(
                "reject transfer leader due to pending conf change";
                "region_id" => self.region_id,
                "peer_id" => self.peer.get_id(),
                "peer" => ?peer,
            );
            return false;
        }

        // Broadcast heartbeat to make sure followers commit the entries immediately.
        // It's only necessary to ping the target peer, but ping all for simplicity.
        self.raft_group.ping();
        let mut msg = eraftpb::Message::new();
        msg.set_to(peer.get_id());
        msg.set_msg_type(eraftpb::MessageType::MsgTransferLeader);
        msg.set_from(self.peer_id());
        // log term here represents the term of last log. For leader, the term of last
        // log is always its current term. Not just set term because raft library forbids
        // setting it for MsgTransferLeader messages.
        msg.set_log_term(self.term());
        self.raft_group.raft.msgs.push(msg);
        true
    }

    fn ready_to_transfer_leader<T>(
        &self,
        ctx: &mut PollContext<EK, ER, T>,
        mut index: u64,
        peer: &metapb::Peer,
    ) -> Option<&'static str> {
        let peer_id = peer.get_id();
        let status = self.raft_group.status();
        let progress = status.progress.unwrap();

        if !progress.conf().voters().contains(peer_id) {
            return Some("non voter");
        }

        for (id, pr) in progress.iter() {
            if pr.state == ProgressState::Snapshot {
                return Some("pending snapshot");
            }
            if *id == peer_id && index == 0 {
                // index will be zero if it's sent from an instance without
                // pre-transfer-leader feature. Set it to matched to make it
                // possible to transfer leader to an older version. It may be
                // useful during rolling restart.
                index = pr.matched;
            }
        }

        if self.raft_group.raft.has_pending_conf()
            || self.raft_group.raft.pending_conf_index > index
        {
            return Some("pending conf change");
        }

        let last_index = self.get_store().last_index();
        if last_index >= index + ctx.cfg.leader_transfer_max_log_lag {
            return Some("log gap");
        }
        None
    }

    fn read_local<T>(
        &mut self,
        ctx: &mut PollContext<EK, ER, T>,
        req: RaftCmdRequest,
        cb: Callback<EK::Snapshot>,
    ) {
        ctx.raft_metrics.propose.local_read += 1;
        cb.invoke_read(self.handle_read(ctx, req, false, Some(self.get_store().commit_index())))
    }

    fn pre_read_index(&self) -> Result<()> {
        fail_point!(
            "before_propose_readindex",
            |s| if s.map_or(true, |s| s.parse().unwrap_or(true)) {
                Ok(())
            } else {
                Err(box_err!(
                    "{} can not read due to injected failure",
                    self.tag
                ))
            }
        );

        // See more in ready_to_handle_read().
        if self.is_splitting() {
            return Err(Error::ReadIndexNotReady {
                reason: "can not read index due to split",
                region_id: self.region_id,
            });
        }
        if self.is_merging() {
            return Err(Error::ReadIndexNotReady {
                reason: "can not read index due to merge",
                region_id: self.region_id,
            });
        }
        Ok(())
    }

    pub fn has_unresolved_reads(&self) -> bool {
        self.pending_reads.has_unresolved()
    }

    /// `ReadIndex` requests could be lost in network, so on followers commands could queue in
    /// `pending_reads` forever. Sending a new `ReadIndex` periodically can resolve this.
    pub fn retry_pending_reads(&mut self, cfg: &Config) {
        if self.is_leader()
            || !self.pending_reads.check_needs_retry(cfg)
            || self.pre_read_index().is_err()
        {
            return;
        }

        let read = self.pending_reads.back_mut().unwrap();
        debug_assert!(read.read_index.is_none());
        self.raft_group
            .read_index(ReadIndexContext::fields_to_bytes(
                read.id,
                read.addition_request.as_deref(),
                None,
            ));
        debug!(
            "request to get a read index";
            "request_id" => ?read.id,
            "region_id" => self.region_id,
            "peer_id" => self.peer.get_id(),
        );
    }

    // Returns a boolean to indicate whether the `read` is proposed or not.
    // For these cases it won't be proposed:
    // 1. The region is in merging or splitting;
    // 2. The message is stale and dropped by the Raft group internally;
    // 3. There is already a read request proposed in the current lease;
    fn read_index<T: Transport>(
        &mut self,
        poll_ctx: &mut PollContext<EK, ER, T>,
        mut req: RaftCmdRequest,
        mut err_resp: RaftCmdResponse,
        cb: Callback<EK::Snapshot>,
    ) -> bool {
        if let Err(e) = self.pre_read_index() {
            debug!(
                "prevents unsafe read index";
                "region_id" => self.region_id,
                "peer_id" => self.peer.get_id(),
                "err" => ?e,
            );
            poll_ctx.raft_metrics.propose.unsafe_read_index += 1;
            cmd_resp::bind_error(&mut err_resp, e);
            cb.invoke_with_response(err_resp);
            self.should_wake_up = true;
            return false;
        }

        let now = monotonic_raw_now();
        if self.is_leader() {
            match self.inspect_lease() {
                // Here combine the new read request with the previous one even if the lease expired is
                // ok because in this case, the previous read index must be sent out with a valid
                // lease instead of a suspect lease. So there must no pending transfer-leader proposals
                // before or after the previous read index, and the lease can be renewed when get
                // heartbeat responses.
                LeaseState::Valid | LeaseState::Expired => {
                    // Must use the commit index of `PeerStorage` instead of the commit index
                    // in raft-rs which may be greater than the former one.
                    // For more details, see the annotations above `on_leader_commit_idx_changed`.
                    let commit_index = self.get_store().commit_index();
                    if let Some(read) = self.pending_reads.back_mut() {
                        let max_lease = poll_ctx.cfg.raft_store_max_leader_lease();
                        if read.propose_time + max_lease > now {
                            // A read request proposed in the current lease is found; combine the new
                            // read request to that previous one, so that no proposing needed.
                            read.push_command(req, cb, commit_index);
                            return false;
                        }
                    }
                }
                // If the current lease is suspect, new read requests can't be appended into
                // `pending_reads` because if the leader is transferred, the latest read could
                // be dirty.
                _ => {}
            }
        }

        // When a replica cannot detect any leader, `MsgReadIndex` will be dropped, which would
        // cause a long time waiting for a read response. Then we should return an error directly
        // in this situation.
        if !self.is_leader() && self.leader_id() == INVALID_ID {
            poll_ctx.raft_metrics.invalid_proposal.read_index_no_leader += 1;
            // The leader may be hibernated, send a message for trying to awaken the leader.
            if self.bcast_wake_up_time.is_none()
                || self.bcast_wake_up_time.as_ref().unwrap().elapsed()
                    >= Duration::from_millis(MIN_BCAST_WAKE_UP_INTERVAL)
            {
                self.bcast_wake_up_message(poll_ctx);
                self.bcast_wake_up_time = Some(UtilInstant::now_coarse());

                let task = PdTask::QueryRegionLeader {
                    region_id: self.region_id,
                };
                if let Err(e) = poll_ctx.pd_scheduler.schedule(task) {
                    error!(
                        "failed to notify pd";
                        "region_id" => self.region_id,
                        "peer_id" => self.peer_id(),
                        "err" => %e,
                    )
                }
            }
            self.should_wake_up = true;
            cmd_resp::bind_error(&mut err_resp, Error::NotLeader(self.region_id, None));
            cb.invoke_with_response(err_resp);
            return false;
        }

        // Should we call pre_propose here?
        let last_pending_read_count = self.raft_group.raft.pending_read_count();
        let last_ready_read_count = self.raft_group.raft.ready_read_count();

        poll_ctx.raft_metrics.propose.read_index += 1;

        self.bcast_wake_up_time = None;

        let id = Uuid::new_v4();
        let request = req
            .mut_requests()
            .get_mut(0)
            .filter(|req| req.has_read_index())
            .map(|req| req.take_read_index());
        self.raft_group
            .read_index(ReadIndexContext::fields_to_bytes(
                id,
                request.as_ref(),
                None,
            ));

        let pending_read_count = self.raft_group.raft.pending_read_count();
        let ready_read_count = self.raft_group.raft.ready_read_count();

        if pending_read_count == last_pending_read_count
            && ready_read_count == last_ready_read_count
            && self.is_leader()
        {
            // The message gets dropped silently, can't be handled anymore.
            apply::notify_stale_req(self.term(), cb);
            return false;
        }

        let mut read = ReadIndexRequest::with_command(id, req, cb, now);
        read.addition_request = request.map(Box::new);
        self.pending_reads.push_back(read, self.is_leader());
        self.should_wake_up = true;

        debug!(
            "request to get a read index";
            "request_id" => ?id,
            "region_id" => self.region_id,
            "peer_id" => self.peer.get_id(),
            "is_leader" => self.is_leader(),
        );

        // TimeoutNow has been sent out, so we need to propose explicitly to
        // update leader lease.
        if self.leader_lease.inspect(Some(now)) == LeaseState::Suspect {
            let req = RaftCmdRequest::default();
            if let Ok(Either::Left(index)) = self.propose_normal(poll_ctx, req) {
                let p = Proposal {
                    is_conf_change: false,
                    index,
                    term: self.term(),
                    cb: Callback::None,
                    propose_time: Some(now),
                    must_pass_epoch_check: false,
                };
                self.post_propose(poll_ctx, p);
            }
        }

        true
    }

    /// Returns (minimal matched, minimal committed_index)
    ///
    /// For now, it is only used in merge.
    pub fn get_min_progress(&self) -> Result<(u64, u64)> {
        let (mut min_m, mut min_c) = (None, None);
        if let Some(progress) = self.raft_group.status().progress {
            for (id, pr) in progress.iter() {
                // Reject merge if there is any pending request snapshot,
                // because a target region may merge a source region which is in
                // an invalid state.
                if pr.state == ProgressState::Snapshot
                    || pr.pending_request_snapshot != INVALID_INDEX
                {
                    return Err(box_err!(
                        "there is a pending snapshot peer {} [{:?}], skip merge",
                        id,
                        pr
                    ));
                }
                if min_m.unwrap_or(u64::MAX) > pr.matched {
                    min_m = Some(pr.matched);
                }
                if min_c.unwrap_or(u64::MAX) > pr.committed_index {
                    min_c = Some(pr.committed_index);
                }
            }
        }
        let (mut min_m, min_c) = (min_m.unwrap_or(0), min_c.unwrap_or(0));
        if min_m < min_c {
            warn!(
                "min_matched < min_committed, raft progress is inaccurate";
                "region_id" => self.region_id,
                "peer_id" => self.peer.get_id(),
                "min_matched" => min_m,
                "min_committed" => min_c,
            );
            // Reset `min_matched` to `min_committed`, since the raft log at `min_committed` is
            // known to be committed in all peers, all of the peers should also have replicated it
            min_m = min_c;
        }
        Ok((min_m, min_c))
    }

    fn pre_propose_prepare_merge<T>(
        &self,
        ctx: &mut PollContext<EK, ER, T>,
        req: &mut RaftCmdRequest,
    ) -> Result<()> {
        let last_index = self.raft_group.raft.raft_log.last_index();
        let (min_matched, min_committed) = self.get_min_progress()?;
        if min_matched == 0
            || min_committed == 0
            || last_index - min_matched > ctx.cfg.merge_max_log_gap
            || last_index - min_committed > ctx.cfg.merge_max_log_gap * 2
        {
            return Err(box_err!(
                "log gap from matched: {} or committed: {} to last index: {} is too large, skip merge",
                min_matched,
                min_committed,
                last_index
            ));
        }
        let mut entry_size = 0;
        for entry in self
            .raft_group
            .raft
            .raft_log
            .entries(min_committed + 1, NO_LIMIT)?
        {
            // commit merge only contains entries start from min_matched + 1
            if entry.index > min_matched {
                entry_size += entry.get_data().len();
            }
            if entry.get_entry_type() == EntryType::EntryConfChange
                || entry.get_entry_type() == EntryType::EntryConfChangeV2
            {
                return Err(box_err!(
                    "{} log gap contains conf change, skip merging.",
                    self.tag
                ));
            }
            if entry.get_data().is_empty() {
                continue;
            }
            let cmd: RaftCmdRequest =
                util::parse_data_at(entry.get_data(), entry.get_index(), &self.tag);
            if !cmd.has_admin_request() {
                continue;
            }
            let cmd_type = cmd.get_admin_request().get_cmd_type();
            match cmd_type {
                AdminCmdType::TransferLeader
                | AdminCmdType::ComputeHash
                | AdminCmdType::VerifyHash
                | AdminCmdType::InvalidAdmin => continue,
                _ => {}
            }
            // Any command that can change epoch or log gap should be rejected.
            return Err(box_err!(
                "log gap contains admin request {:?}, skip merging.",
                cmd_type
            ));
        }
        if entry_size as f64 > ctx.cfg.raft_entry_max_size.0 as f64 * 0.9 {
            return Err(box_err!(
                "log gap size exceed entry size limit, skip merging."
            ));
        }
        req.mut_admin_request()
            .mut_prepare_merge()
            .set_min_index(min_matched + 1);
        Ok(())
    }

    fn pre_propose<T>(
        &self,
        poll_ctx: &mut PollContext<EK, ER, T>,
        req: &mut RaftCmdRequest,
    ) -> Result<ProposalContext> {
        poll_ctx.coprocessor_host.pre_propose(self.region(), req)?;
        let mut ctx = ProposalContext::empty();

        if get_sync_log_from_request(req) {
            ctx.insert(ProposalContext::SYNC_LOG);
        }

        if !req.has_admin_request() {
            return Ok(ctx);
        }

        match req.get_admin_request().get_cmd_type() {
            AdminCmdType::Split | AdminCmdType::BatchSplit => ctx.insert(ProposalContext::SPLIT),
            AdminCmdType::PrepareMerge => {
                self.pre_propose_prepare_merge(poll_ctx, req)?;
                ctx.insert(ProposalContext::PREPARE_MERGE);
            }
            _ => {}
        }

        Ok(ctx)
    }

    /// Propose normal request to raft
    ///
    /// Returns Ok(Either::Left(index)) means the proposal is proposed successfully and is located on `index` position.
    /// Ok(Either::Right(index)) means the proposal is rejected by `CmdEpochChecker` and the `index` is the position of
    /// the last conflict admin cmd.
    fn propose_normal<T>(
        &mut self,
        poll_ctx: &mut PollContext<EK, ER, T>,
        mut req: RaftCmdRequest,
    ) -> Result<Either<u64, u64>> {
        if self.pending_merge_state.is_some()
            && req.get_admin_request().get_cmd_type() != AdminCmdType::RollbackMerge
        {
            return Err(Error::ProposalInMergingMode(self.region_id));
        }

        poll_ctx.raft_metrics.propose.normal += 1;

        if self.has_applied_to_current_term() {
            // Only when applied index's term is equal to current leader's term, the information
            // in epoch checker is up to date and can be used to check epoch.
            if let Some(index) = self
                .cmd_epoch_checker
                .propose_check_epoch(&req, self.term())
            {
                return Ok(Either::Right(index));
            }
        } else if req.has_admin_request() {
            // The admin request is rejected because it may need to update epoch checker which
            // introduces an uncertainty and may breaks the correctness of epoch checker.
            return Err(box_err!(
                "{} peer has not applied to current term, applied_term {}, current_term {}",
                self.tag,
                self.get_store().applied_index_term(),
                self.term()
            ));
        }

        // TODO: validate request for unexpected changes.
        let ctx = match self.pre_propose(poll_ctx, &mut req) {
            Ok(ctx) => ctx,
            Err(e) => {
                warn!(
                    "skip proposal";
                    "region_id" => self.region_id,
                    "peer_id" => self.peer.get_id(),
                    "err" => ?e,
                    "error_code" => %e.error_code(),
                );
                return Err(e);
            }
        };

        let data = req.write_to_bytes()?;

        // TODO: use local histogram metrics
        PEER_PROPOSE_LOG_SIZE_HISTOGRAM.observe(data.len() as f64);

        if data.len() as u64 > poll_ctx.cfg.raft_entry_max_size.0 {
            error!(
                "entry is too large";
                "region_id" => self.region_id,
                "peer_id" => self.peer.get_id(),
                "size" => data.len(),
            );
            return Err(Error::RaftEntryTooLarge {
                region_id: self.region_id,
                entry_size: data.len() as u64,
            });
        }

        let propose_index = self.next_proposal_index();
        self.raft_group.propose(ctx.to_vec(), data)?;
        if self.next_proposal_index() == propose_index {
            // The message is dropped silently, this usually due to leader absence
            // or transferring leader. Both cases can be considered as NotLeader error.
            return Err(Error::NotLeader(self.region_id, None));
        }

        if ctx.contains(ProposalContext::PREPARE_MERGE) {
            self.last_proposed_prepare_merge_idx = propose_index;
        }

        Ok(Either::Left(propose_index))
    }

    fn execute_transfer_leader<T>(
        &mut self,
        ctx: &mut PollContext<EK, ER, T>,
        msg: &eraftpb::Message,
    ) {
        // log_term is set by original leader, represents the term last log is written
        // in, which should be equal to the original leader's term.
        if msg.get_log_term() != self.term() {
            return;
        }

        if self.is_leader() {
            let from = match self.get_peer_from_cache(msg.get_from()) {
                Some(p) => p,
                None => return,
            };
            match self.ready_to_transfer_leader(ctx, msg.get_index(), &from) {
                Some(reason) => {
                    info!(
                        "reject to transfer leader";
                        "region_id" => self.region_id,
                        "peer_id" => self.peer.get_id(),
                        "to" => ?from,
                        "reason" => reason,
                        "index" => msg.get_index(),
                        "last_index" => self.get_store().last_index(),
                    );
                }
                None => {
                    self.transfer_leader(&from);
                    self.should_wake_up = true;
                }
            }
            return;
        }

        #[allow(clippy::suspicious_operation_groupings)]
        if self.is_applying_snapshot_strictly()
            || self.has_pending_snapshot()
            || msg.get_from() != self.leader_id()
        {
            info!(
                "reject transferring leader";
                "region_id" => self.region_id,
                "peer_id" => self.peer.get_id(),
                "from" => msg.get_from(),
            );
            return;
        }

        let mut msg = eraftpb::Message::new();
        msg.set_from(self.peer_id());
        msg.set_to(self.leader_id());
        msg.set_msg_type(eraftpb::MessageType::MsgTransferLeader);
        msg.set_index(self.get_store().applied_index());
        msg.set_log_term(self.term());
        self.raft_group.raft.msgs.push(msg);
    }

    /// Return true to if the transfer leader request is accepted.
    ///
    /// When transferring leadership begins, leader sends a pre-transfer
    /// to target follower first to ensures it's ready to become leader.
    /// After that the real transfer leader process begin.
    ///
    /// 1. pre_transfer_leader on leader:
    ///     Leader will send a MsgTransferLeader to follower.
    /// 2. execute_transfer_leader on follower
    ///     If follower passes all necessary checks, it will reply an
    ///     ACK with type MsgTransferLeader and its promised persistent index.
    /// 3. execute_transfer_leader on leader:
    ///     Leader checks if it's appropriate to transfer leadership. If it
    ///     does, it calls raft transfer_leader API to do the remaining work.
    ///
    /// See also: tikv/rfcs#37.
    fn propose_transfer_leader<T>(
        &mut self,
        ctx: &mut PollContext<EK, ER, T>,
        req: RaftCmdRequest,
        cb: Callback<EK::Snapshot>,
    ) -> bool {
        ctx.raft_metrics.propose.transfer_leader += 1;

        let transfer_leader = get_transfer_leader_cmd(&req).unwrap();
        let peer = transfer_leader.get_peer();

        let transferred = self.pre_transfer_leader(peer);

        // transfer leader command doesn't need to replicate log and apply, so we
        // return immediately. Note that this command may fail, we can view it just as an advice
        cb.invoke_with_response(make_transfer_leader_response());

        transferred
    }

    // Fails in such cases:
    // 1. A pending conf change has not been applied yet;
    // 2. Removing the leader is not allowed in the configuration;
    // 3. The conf change makes the raft group not healthy;
    // 4. The conf change is dropped by raft group internally.
    /// Returns Ok(Either::Left(index)) means the proposal is proposed successfully and is located on `index` position.
    /// Ok(Either::Right(index)) means the proposal is rejected by `CmdEpochChecker` and the `index` is the position of
    /// the last conflict admin cmd.
    fn propose_conf_change<T>(
        &mut self,
        ctx: &mut PollContext<EK, ER, T>,
        req: &RaftCmdRequest,
    ) -> Result<Either<u64, u64>> {
        if self.pending_merge_state.is_some() {
            return Err(Error::ProposalInMergingMode(self.region_id));
        }
        if self.raft_group.raft.pending_conf_index > self.get_store().applied_index() {
            info!(
                "there is a pending conf change, try later";
                "region_id" => self.region_id,
                "peer_id" => self.peer.get_id(),
            );
            return Err(box_err!(
                "{} there is a pending conf change, try later",
                self.tag
            ));
        }
        // Actually, according to the implementation of conf change in raft-rs, this check must be
        // passed if the previous check that `pending_conf_index` should be less than or equal to
        // `self.get_store().applied_index()` is passed.
        if self.get_store().applied_index_term() != self.term() {
            return Err(box_err!(
                "{} peer has not applied to current term, applied_term {}, current_term {}",
                self.tag,
                self.get_store().applied_index_term(),
                self.term()
            ));
        }
        if let Some(index) = self
            .cmd_epoch_checker
            .propose_check_epoch(&req, self.term())
        {
            return Ok(Either::Right(index));
        }

        let data = req.write_to_bytes()?;
        let admin = req.get_admin_request();
        let res = if admin.has_change_peer() {
            self.propose_conf_change_internal(ctx, admin.get_change_peer(), data)
        } else if admin.has_change_peer_v2() {
            self.propose_conf_change_internal(ctx, admin.get_change_peer_v2(), data)
        } else {
            unreachable!()
        };
        if let Err(ref e) = res {
            warn!("failed to propose confchange"; "error" => ?e);
        }
        res.map(Either::Left)
    }

    // Fails in such cases:
    // 1. A pending conf change has not been applied yet;
    // 2. Removing the leader is not allowed in the configuration;
    // 3. The conf change makes the raft group not healthy;
    // 4. The conf change is dropped by raft group internally.
    fn propose_conf_change_internal<T, CP: ChangePeerI>(
        &mut self,
        ctx: &mut PollContext<EK, ER, T>,
        change_peer: CP,
        data: Vec<u8>,
    ) -> Result<u64> {
        let data_size = data.len();
        let cc = change_peer.to_confchange(data);
        let changes = change_peer.get_change_peers();

        self.check_conf_change(ctx, changes.as_ref(), &cc)?;

        ctx.raft_metrics.propose.conf_change += 1;
        // TODO: use local histogram metrics
        PEER_PROPOSE_LOG_SIZE_HISTOGRAM.observe(data_size as f64);
        info!(
            "propose conf change peer";
            "region_id" => self.region_id,
            "peer_id" => self.peer.get_id(),
            "changes" => ?changes.as_ref(),
            "kind" => ?ConfChangeKind::confchange_kind(changes.as_ref().len()),
        );

        let propose_index = self.next_proposal_index();
        self.raft_group
            .propose_conf_change(ProposalContext::SYNC_LOG.to_vec(), cc)?;
        if self.next_proposal_index() == propose_index {
            // The message is dropped silently, this usually due to leader absence
            // or transferring leader. Both cases can be considered as NotLeader error.
            return Err(Error::NotLeader(self.region_id, None));
        }

        Ok(propose_index)
    }

    fn handle_read<T>(
        &self,
        ctx: &mut PollContext<EK, ER, T>,
        req: RaftCmdRequest,
        check_epoch: bool,
        read_index: Option<u64>,
    ) -> ReadResponse<EK::Snapshot> {
        let region = self.region().clone();
        if check_epoch {
            if let Err(e) = check_region_epoch(&req, &region, true) {
                debug!("epoch not match"; "region_id" => region.get_id(), "err" => ?e);
                let mut response = cmd_resp::new_error(e);
                cmd_resp::bind_term(&mut response, self.term());
                return ReadResponse {
                    response,
                    snapshot: None,
                    txn_extra_op: TxnExtraOp::Noop,
                };
            }
        }
        let flags = WriteBatchFlags::from_bits_check(req.get_header().get_flags());
        if flags.contains(WriteBatchFlags::STALE_READ) {
            let read_ts = decode_u64(&mut req.get_header().get_flag_data()).unwrap();
            let safe_ts = self.read_progress.safe_ts();
            if safe_ts < read_ts {
                warn!(
                    "read rejected by safe timestamp";
                    "safe ts" => safe_ts,
                    "read ts" => read_ts,
                    "tag" => &self.tag
                );
                let mut response = cmd_resp::new_error(Error::DataIsNotReady {
                    region_id: region.get_id(),
                    peer_id: self.peer_id(),
                    safe_ts,
                });
                cmd_resp::bind_term(&mut response, self.term());
                return ReadResponse {
                    response,
                    snapshot: None,
                    txn_extra_op: TxnExtraOp::Noop,
                };
            }
        }

        let mut resp = ctx.execute(&req, &Arc::new(region), read_index, None);
        if let Some(snap) = resp.snapshot.as_mut() {
            snap.max_ts_sync_status = Some(self.max_ts_sync_status.clone());
        }
        resp.txn_extra_op = self.txn_extra_op.load();
        cmd_resp::bind_term(&mut resp.response, self.term());
        resp
    }

    pub fn term(&self) -> u64 {
        self.raft_group.raft.term
    }

    pub fn stop(&mut self) {
        self.mut_store().cancel_applying_snap();
        self.pending_reads.clear_all(None);
    }

    pub fn maybe_add_want_rollback_merge_peer(&mut self, peer_id: u64, extra_msg: &ExtraMessage) {
        if !self.is_leader() {
            return;
        }
        if let Some(ref state) = self.pending_merge_state {
            if state.get_commit() == extra_msg.get_premerge_commit() {
                self.add_want_rollback_merge_peer(peer_id);
            }
        }
    }

    pub fn add_want_rollback_merge_peer(&mut self, peer_id: u64) {
        assert!(self.pending_merge_state.is_some());
        self.want_rollback_merge_peers.insert(peer_id);
    }
}

impl<EK, ER> Peer<EK, ER>
where
    EK: KvEngine,
    ER: RaftEngine,
{
    pub fn insert_peer_cache(&mut self, peer: metapb::Peer) {
        self.peer_cache.borrow_mut().insert(peer.get_id(), peer);
    }

    pub fn remove_peer_from_cache(&mut self, peer_id: u64) {
        self.peer_cache.borrow_mut().remove(&peer_id);
    }

    pub fn get_peer_from_cache(&self, peer_id: u64) -> Option<metapb::Peer> {
        if peer_id == 0 {
            return None;
        }
        fail_point!("stale_peer_cache_2", peer_id == 2, |_| None);
        if let Some(peer) = self.peer_cache.borrow().get(&peer_id) {
            return Some(peer.clone());
        }

        // Try to find in region, if found, set in cache.
        for peer in self.region().get_peers() {
            if peer.get_id() == peer_id {
                self.peer_cache.borrow_mut().insert(peer_id, peer.clone());
                return Some(peer.clone());
            }
        }

        None
    }

    fn region_replication_status(&mut self) -> Option<RegionReplicationStatus> {
        if self.replication_mode_version == 0 {
            return None;
        }
        let mut status = RegionReplicationStatus {
            state_id: self.replication_mode_version,
            ..Default::default()
        };
        let state = if !self.replication_sync {
            if self.dr_auto_sync_state != DrAutoSyncState::Async {
                let res = self.raft_group.raft.check_group_commit_consistent();
                if Some(true) != res {
                    let mut buffer: SmallVec<[(u64, u64, u64); 5]> = SmallVec::new();
                    if self.get_store().applied_index_term() >= self.term() {
                        let progress = self.raft_group.raft.prs();
                        for (id, p) in progress.iter() {
                            if !progress.conf().voters().contains(*id) {
                                continue;
                            }
                            buffer.push((*id, p.commit_group_id, p.matched));
                        }
                    };
                    info!(
                        "still not reach integrity over label";
                        "status" => ?res,
                        "region_id" => self.region_id,
                        "peer_id" => self.peer.id,
                        "progress" => ?buffer
                    );
                } else {
                    self.replication_sync = true;
                }
                match res {
                    Some(true) => RegionReplicationState::IntegrityOverLabel,
                    Some(false) => RegionReplicationState::SimpleMajority,
                    None => RegionReplicationState::Unknown,
                }
            } else {
                RegionReplicationState::SimpleMajority
            }
        } else {
            RegionReplicationState::IntegrityOverLabel
        };
        status.set_state(state);
        Some(status)
    }

    pub fn heartbeat_pd<T>(&mut self, ctx: &PollContext<EK, ER, T>) {
        let task = PdTask::Heartbeat(HeartbeatTask {
            term: self.term(),
            region: self.region().clone(),
            peer: self.peer.clone(),
            down_peers: self.collect_down_peers(ctx.cfg.max_peer_down_duration.0),
            pending_peers: self.collect_pending_peers(ctx),
            written_bytes: self.peer_stat.written_bytes,
            written_keys: self.peer_stat.written_keys,
            approximate_size: self.approximate_size,
            approximate_keys: self.approximate_keys,
            replication_status: self.region_replication_status(),
        });
        if let Err(e) = ctx.pd_scheduler.schedule(task) {
            error!(
                "failed to notify pd";
                "region_id" => self.region_id,
                "peer_id" => self.peer.get_id(),
                "err" => ?e,
            );
            return;
        }
        fail_point!("schedule_check_split");
    }

    fn prepare_raft_message(&self) -> RaftMessage {
        let mut send_msg = RaftMessage::default();
        send_msg.set_region_id(self.region_id);
        // set current epoch
        send_msg.set_region_epoch(self.region().get_region_epoch().clone());
        send_msg.set_from_peer(self.peer.clone());
        send_msg
    }

    pub fn send_extra_message<T: Transport>(
        &self,
        msg: ExtraMessage,
        trans: &mut T,
        to: &metapb::Peer,
    ) {
        let mut send_msg = self.prepare_raft_message();
        let ty = msg.get_type();
        debug!("send extra msg";
        "region_id" => self.region_id,
        "peer_id" => self.peer.get_id(),
        "msg_type" => ?ty,
        "to" => to.get_id());
        send_msg.set_extra_msg(msg);
        send_msg.set_to_peer(to.clone());
        if let Err(e) = trans.send(send_msg) {
            error!(?e;
                "failed to send extra message";
                "type" => ?ty,
                "region_id" => self.region_id,
                "peer_id" => self.peer.get_id(),
                "target" => ?to,
            );
        }
    }

    fn fill_raft_message(&mut self, msg: eraftpb::Message) -> Option<RaftMessage> {
        let mut send_msg = self.prepare_raft_message();

        let to_peer = match self.get_peer_from_cache(msg.get_to()) {
            Some(p) => p,
            None => {
                warn!(
                    "failed to look up recipient peer";
                    "region_id" => self.region_id,
                    "peer_id" => self.peer.get_id(),
                    "to_peer" => msg.get_to(),
                );
                return None;
            }
        };

        let to_peer_id = to_peer.get_id();
        let msg_type = msg.get_msg_type();
        debug!(
            "send raft msg";
            "region_id" => self.region_id,
            "peer_id" => self.peer.get_id(),
            "msg_type" => ?msg_type,
            "msg_size" => msg.compute_size(),
            "to" => to_peer_id,
        );

        send_msg.set_to_peer(to_peer);

        // There could be two cases:
        // 1. Target peer already exists but has not established communication with leader yet
        // 2. Target peer is added newly due to member change or region split, but it's not
        //    created yet
        // For both cases the region start key and end key are attached in RequestVote and
        // Heartbeat message for the store of that peer to check whether to create a new peer
        // when receiving these messages, or just to wait for a pending region split to perform
        // later.
        if self.get_store().is_initialized() && is_initial_msg(&msg) {
            let region = self.region();
            send_msg.set_start_key(region.get_start_key().to_vec());
            send_msg.set_end_key(region.get_end_key().to_vec());
        }

        send_msg.set_message(msg);

        Some(send_msg)
    }

    pub fn bcast_wake_up_message<T: Transport>(&self, ctx: &mut PollContext<EK, ER, T>) {
        for peer in self.region().get_peers() {
            if peer.get_id() == self.peer_id() {
                continue;
            }
            self.send_wake_up_message(ctx, peer);
        }
    }

    pub fn send_wake_up_message<T: Transport>(
        &self,
        ctx: &mut PollContext<EK, ER, T>,
        peer: &metapb::Peer,
    ) {
        let mut msg = ExtraMessage::default();
        msg.set_type(ExtraMessageType::MsgRegionWakeUp);
        self.send_extra_message(msg, &mut ctx.trans, peer);
    }

    pub fn bcast_check_stale_peer_message<T: Transport>(
        &mut self,
        ctx: &mut PollContext<EK, ER, T>,
    ) {
        if self.check_stale_conf_ver < self.region().get_region_epoch().get_conf_ver() {
            self.check_stale_conf_ver = self.region().get_region_epoch().get_conf_ver();
            self.check_stale_peers = self.region().get_peers().to_vec();
        }
        for peer in &self.check_stale_peers {
            if peer.get_id() == self.peer_id() {
                continue;
            }
            let mut extra_msg = ExtraMessage::default();
            extra_msg.set_type(ExtraMessageType::MsgCheckStalePeer);
            self.send_extra_message(extra_msg, &mut ctx.trans, peer);
        }
    }

    pub fn on_check_stale_peer_response(
        &mut self,
        check_conf_ver: u64,
        check_peers: Vec<metapb::Peer>,
    ) {
        if self.check_stale_conf_ver < check_conf_ver {
            self.check_stale_conf_ver = check_conf_ver;
            self.check_stale_peers = check_peers;
        }
    }

    pub fn send_want_rollback_merge<T: Transport>(
        &self,
        premerge_commit: u64,
        ctx: &mut PollContext<EK, ER, T>,
    ) {
        let to_peer = match self.get_peer_from_cache(self.leader_id()) {
            Some(p) => p,
            None => {
                warn!(
                    "failed to look up recipient peer";
                    "region_id" => self.region_id,
                    "peer_id" => self.peer.get_id(),
                    "to_peer" => self.leader_id(),
                );
                return;
            }
        };
        let mut extra_msg = ExtraMessage::default();
        extra_msg.set_type(ExtraMessageType::MsgWantRollbackMerge);
        extra_msg.set_premerge_commit(premerge_commit);
        self.send_extra_message(extra_msg, &mut ctx.trans, &to_peer);
    }

    pub fn require_updating_max_ts(&self, pd_scheduler: &FutureScheduler<PdTask<EK>>) {
        let epoch = self.region().get_region_epoch();
        let term_low_bits = self.term() & ((1 << 32) - 1); // 32 bits
        let version_lot_bits = epoch.get_version() & ((1 << 31) - 1); // 31 bits
        let initial_status = (term_low_bits << 32) | (version_lot_bits << 1);
        self.max_ts_sync_status
            .store(initial_status, Ordering::SeqCst);
        info!(
            "require updating max ts";
            "region_id" => self.region_id,
            "initial_status" => initial_status,
        );
        if let Err(e) = pd_scheduler.schedule(PdTask::UpdateMaxTimestamp {
            region_id: self.region_id,
            initial_status,
            max_ts_sync_status: self.max_ts_sync_status.clone(),
        }) {
            error!(
                "failed to update max ts";
                "err" => ?e,
            );
        }
    }
}

/// `RequestPolicy` decides how we handle a request.
#[derive(Clone, PartialEq, Debug)]
pub enum RequestPolicy {
    // Handle the read request directly without dispatch.
    ReadLocal,
    StaleRead,
    // Handle the read request via raft's SafeReadIndex mechanism.
    ReadIndex,
    ProposeNormal,
    ProposeTransferLeader,
    ProposeConfChange,
}

/// `RequestInspector` makes `RequestPolicy` for requests.
pub trait RequestInspector {
    /// Has the current term been applied?
    fn has_applied_to_current_term(&mut self) -> bool;
    /// Inspects its lease.
    fn inspect_lease(&mut self) -> LeaseState;

    /// Inspect a request, return a policy that tells us how to
    /// handle the request.
    fn inspect(&mut self, req: &RaftCmdRequest) -> Result<RequestPolicy> {
        if req.has_admin_request() {
            if apply::is_conf_change_cmd(req) {
                return Ok(RequestPolicy::ProposeConfChange);
            }
            if get_transfer_leader_cmd(req).is_some() {
                return Ok(RequestPolicy::ProposeTransferLeader);
            }
            return Ok(RequestPolicy::ProposeNormal);
        }

        let mut has_read = false;
        let mut has_write = false;
        for r in req.get_requests() {
            match r.get_cmd_type() {
                CmdType::Get | CmdType::Snap | CmdType::ReadIndex => has_read = true,
                CmdType::Delete | CmdType::Put | CmdType::DeleteRange | CmdType::IngestSst => {
                    has_write = true
                }
                CmdType::Prewrite | CmdType::Invalid => {
                    return Err(box_err!(
                        "invalid cmd type {:?}, message maybe corrupted",
                        r.get_cmd_type()
                    ));
                }
            }

            if has_read && has_write {
                return Err(box_err!("read and write can't be mixed in one batch"));
            }
        }

        if has_write {
            return Ok(RequestPolicy::ProposeNormal);
        }

        let flags = WriteBatchFlags::from_bits_check(req.get_header().get_flags());
        if flags.contains(WriteBatchFlags::STALE_READ) {
            return Ok(RequestPolicy::StaleRead);
        }

        if req.get_header().get_read_quorum() {
            return Ok(RequestPolicy::ReadIndex);
        }

        // If applied index's term is differ from current raft's term, leader transfer
        // must happened, if read locally, we may read old value.
        if !self.has_applied_to_current_term() {
            return Ok(RequestPolicy::ReadIndex);
        }

        // Local read should be performed, if and only if leader is in lease.
        // None for now.
        match self.inspect_lease() {
            LeaseState::Valid => Ok(RequestPolicy::ReadLocal),
            LeaseState::Expired | LeaseState::Suspect => {
                // Perform a consistent read to Raft quorum and try to renew the leader lease.
                Ok(RequestPolicy::ReadIndex)
            }
        }
    }
}

impl<EK, ER> RequestInspector for Peer<EK, ER>
where
    EK: KvEngine,
    ER: RaftEngine,
{
    fn has_applied_to_current_term(&mut self) -> bool {
        self.get_store().applied_index_term() == self.term()
    }

    fn inspect_lease(&mut self) -> LeaseState {
        if !self.raft_group.raft.in_lease() {
            return LeaseState::Suspect;
        }
        // None means now.
        let state = self.leader_lease.inspect(None);
        if LeaseState::Expired == state {
            debug!(
                "leader lease is expired";
                "region_id" => self.region_id,
                "peer_id" => self.peer.get_id(),
                "lease" => ?self.leader_lease,
            );
            // The lease is expired, call `expire` explicitly.
            self.leader_lease.expire();
        }
        state
    }
}

impl<EK, ER, T> ReadExecutor<EK> for PollContext<EK, ER, T>
where
    EK: KvEngine,
    ER: RaftEngine,
{
    fn get_engine(&self) -> &EK {
        &self.engines.kv
    }

    fn get_snapshot(&mut self, _: Option<ThreadReadId>) -> Arc<EK::Snapshot> {
        Arc::new(self.engines.kv.snapshot())
    }
}

fn get_transfer_leader_cmd(msg: &RaftCmdRequest) -> Option<&TransferLeaderRequest> {
    if !msg.has_admin_request() {
        return None;
    }
    let req = msg.get_admin_request();
    if !req.has_transfer_leader() {
        return None;
    }

    Some(req.get_transfer_leader())
}

fn get_sync_log_from_request(msg: &RaftCmdRequest) -> bool {
    if msg.has_admin_request() {
        let req = msg.get_admin_request();
        return matches!(
            req.get_cmd_type(),
            AdminCmdType::ChangePeer
                | AdminCmdType::ChangePeerV2
                | AdminCmdType::Split
                | AdminCmdType::BatchSplit
                | AdminCmdType::PrepareMerge
                | AdminCmdType::CommitMerge
                | AdminCmdType::RollbackMerge
        );
    }

    msg.get_header().get_sync_log()
}

/// We enable follower lazy commit to get a better performance.
/// But it may not be appropriate for some requests. This function
/// checks whether the request should be committed on all followers
/// as soon as possible.
fn is_request_urgent(req: &RaftCmdRequest) -> bool {
    if !req.has_admin_request() {
        return false;
    }

    matches!(
        req.get_admin_request().get_cmd_type(),
        AdminCmdType::Split
            | AdminCmdType::BatchSplit
            | AdminCmdType::ChangePeer
            | AdminCmdType::ChangePeerV2
            | AdminCmdType::ComputeHash
            | AdminCmdType::VerifyHash
            | AdminCmdType::PrepareMerge
            | AdminCmdType::CommitMerge
            | AdminCmdType::RollbackMerge
    )
}

fn make_transfer_leader_response() -> RaftCmdResponse {
    let mut response = AdminResponse::default();
    response.set_cmd_type(AdminCmdType::TransferLeader);
    response.set_transfer_leader(TransferLeaderResponse::default());
    let mut resp = RaftCmdResponse::default();
    resp.set_admin_response(response);
    resp
}

/// A poor version of `Peer` to avoid port generic variables everywhere.
pub trait AbstractPeer {
    fn meta_peer(&self) -> &metapb::Peer;
    fn group_state(&self) -> GroupState;
    fn region(&self) -> &metapb::Region;
    fn apply_state(&self) -> &RaftApplyState;
    fn raft_status(&self) -> raft::Status;
    fn raft_commit_index(&self) -> u64;
    fn raft_request_snapshot(&mut self, index: u64);
    fn pending_merge_state(&self) -> Option<&MergeState>;
}

#[cfg(test)]
mod tests {
    use super::*;
    use crate::store::msg::ExtCallback;
    use crate::store::util::u64_to_timespec;
    use kvproto::raft_cmdpb;
    #[cfg(feature = "protobuf-codec")]
    use protobuf::ProtobufEnum;

    #[test]
    fn test_sync_log() {
        let white_list = [
            AdminCmdType::InvalidAdmin,
            AdminCmdType::CompactLog,
            AdminCmdType::TransferLeader,
            AdminCmdType::ComputeHash,
            AdminCmdType::VerifyHash,
        ];
        for tp in AdminCmdType::values() {
            let mut msg = RaftCmdRequest::default();
            msg.mut_admin_request().set_cmd_type(*tp);
            assert_eq!(
                get_sync_log_from_request(&msg),
                !white_list.contains(tp),
                "{:?}",
                tp
            );
        }
    }

    #[test]
    fn test_urgent() {
        let urgent_types = [
            AdminCmdType::Split,
            AdminCmdType::BatchSplit,
            AdminCmdType::ChangePeer,
            AdminCmdType::ChangePeerV2,
            AdminCmdType::ComputeHash,
            AdminCmdType::VerifyHash,
            AdminCmdType::PrepareMerge,
            AdminCmdType::CommitMerge,
            AdminCmdType::RollbackMerge,
        ];
        for tp in AdminCmdType::values() {
            let mut req = RaftCmdRequest::default();
            req.mut_admin_request().set_cmd_type(*tp);
            assert_eq!(
                is_request_urgent(&req),
                urgent_types.contains(tp),
                "{:?}",
                tp
            );
        }
        assert!(!is_request_urgent(&RaftCmdRequest::default()));
    }

    #[test]
    fn test_entry_context() {
        let tbl: Vec<&[ProposalContext]> = vec![
            &[ProposalContext::SPLIT],
            &[ProposalContext::SYNC_LOG],
            &[ProposalContext::PREPARE_MERGE],
            &[ProposalContext::SPLIT, ProposalContext::SYNC_LOG],
            &[ProposalContext::PREPARE_MERGE, ProposalContext::SYNC_LOG],
        ];

        for flags in tbl {
            let mut ctx = ProposalContext::empty();
            for f in flags {
                ctx.insert(*f);
            }

            let ser = ctx.to_vec();
            let de = ProposalContext::from_bytes(&ser);

            for f in flags {
                assert!(de.contains(*f), "{:?}", de);
            }
        }
    }

    #[test]
    fn test_request_inspector() {
        struct DummyInspector {
            applied_to_index_term: bool,
            lease_state: LeaseState,
        }
        impl RequestInspector for DummyInspector {
            fn has_applied_to_current_term(&mut self) -> bool {
                self.applied_to_index_term
            }
            fn inspect_lease(&mut self) -> LeaseState {
                self.lease_state
            }
        }

        let mut table = vec![];

        // Ok(_)
        let mut req = RaftCmdRequest::default();
        let mut admin_req = raft_cmdpb::AdminRequest::default();

        req.set_admin_request(admin_req.clone());
        table.push((req.clone(), RequestPolicy::ProposeNormal));

        admin_req.set_change_peer(raft_cmdpb::ChangePeerRequest::default());
        req.set_admin_request(admin_req.clone());
        table.push((req.clone(), RequestPolicy::ProposeConfChange));
        admin_req.clear_change_peer();

        admin_req.set_change_peer_v2(raft_cmdpb::ChangePeerV2Request::default());
        req.set_admin_request(admin_req.clone());
        table.push((req.clone(), RequestPolicy::ProposeConfChange));
        admin_req.clear_change_peer_v2();

        admin_req.set_transfer_leader(raft_cmdpb::TransferLeaderRequest::default());
        req.set_admin_request(admin_req.clone());
        table.push((req.clone(), RequestPolicy::ProposeTransferLeader));
        admin_req.clear_transfer_leader();
        req.clear_admin_request();

        for (op, policy) in vec![
            (CmdType::Get, RequestPolicy::ReadLocal),
            (CmdType::Snap, RequestPolicy::ReadLocal),
            (CmdType::Put, RequestPolicy::ProposeNormal),
            (CmdType::Delete, RequestPolicy::ProposeNormal),
            (CmdType::DeleteRange, RequestPolicy::ProposeNormal),
            (CmdType::IngestSst, RequestPolicy::ProposeNormal),
        ] {
            let mut request = raft_cmdpb::Request::default();
            request.set_cmd_type(op);
            req.set_requests(vec![request].into());
            table.push((req.clone(), policy));
        }

        // Stale read
        for op in &[CmdType::Get, CmdType::Snap] {
            let mut req = req.clone();
            let mut request = raft_cmdpb::Request::default();
            request.set_cmd_type(*op);
            req.set_requests(vec![request].into());
            req.mut_header()
                .set_flags(txn_types::WriteBatchFlags::STALE_READ.bits());
            table.push((req, RequestPolicy::StaleRead));
        }

        for &applied_to_index_term in &[true, false] {
            for &lease_state in &[LeaseState::Expired, LeaseState::Suspect, LeaseState::Valid] {
                for (req, mut policy) in table.clone() {
                    let mut inspector = DummyInspector {
                        applied_to_index_term,
                        lease_state,
                    };
                    // Leader can not read local as long as
                    // it has not applied to its term or it does has a valid lease.
                    if policy == RequestPolicy::ReadLocal
                        && (!applied_to_index_term || LeaseState::Valid != inspector.lease_state)
                    {
                        policy = RequestPolicy::ReadIndex;
                    }
                    assert_eq!(inspector.inspect(&req).unwrap(), policy);
                }
            }
        }

        // Read quorum.
        let mut request = raft_cmdpb::Request::default();
        request.set_cmd_type(CmdType::Snap);
        req.set_requests(vec![request].into());
        req.mut_header().set_read_quorum(true);
        let mut inspector = DummyInspector {
            applied_to_index_term: true,
            lease_state: LeaseState::Valid,
        };
        assert_eq!(inspector.inspect(&req).unwrap(), RequestPolicy::ReadIndex);
        req.clear_header();

        // Err(_)
        let mut err_table = vec![];
        for &op in &[CmdType::Prewrite, CmdType::Invalid] {
            let mut request = raft_cmdpb::Request::default();
            request.set_cmd_type(op);
            req.set_requests(vec![request].into());
            err_table.push(req.clone());
        }
        let mut snap = raft_cmdpb::Request::default();
        snap.set_cmd_type(CmdType::Snap);
        let mut put = raft_cmdpb::Request::default();
        put.set_cmd_type(CmdType::Put);
        req.set_requests(vec![snap, put].into());
        err_table.push(req);

        for req in err_table {
            let mut inspector = DummyInspector {
                applied_to_index_term: true,
                lease_state: LeaseState::Valid,
            };
            assert!(inspector.inspect(&req).is_err());
        }
    }

    #[test]
    fn test_propose_queue_find_proposal() {
        let mut pq: ProposalQueue<engine_panic::PanicSnapshot> =
            ProposalQueue::new("tag".to_owned());
        let gen_term = |index: u64| (index / 10) + 1;
        let push_proposal = |pq: &mut ProposalQueue<_>, index: u64| {
            pq.push(Proposal {
                is_conf_change: false,
                index,
                term: gen_term(index),
                cb: Callback::write(Box::new(|_| {})),
                propose_time: Some(u64_to_timespec(index)),
                must_pass_epoch_check: false,
            });
        };
        for index in 1..=100 {
            push_proposal(&mut pq, index);
        }
        let mut pre_remove = 0;
        for remove_i in 1..=100 {
            let index = remove_i + 100;
            // Push more proposal
            push_proposal(&mut pq, index);
            // Find propose time
            for i in 1..=index {
                let pt = pq.find_propose_time(gen_term(i), i);
                if i <= pre_remove {
                    assert!(pt.is_none())
                } else {
                    assert_eq!(pt.unwrap(), u64_to_timespec(i))
                };
            }
            // Find a proposal and remove all previous proposals
            for i in 1..=remove_i {
                let p = pq.find_proposal(gen_term(i), i, 0);
                let must_found_proposal = p.is_some() && (i > pre_remove);
                let proposal_removed_previous = p.is_none() && (i <= pre_remove);
                assert!(must_found_proposal || proposal_removed_previous);
                // `find_proposal` will remove proposal so `pop` must return None
                assert!(pq.pop(gen_term(i), i).is_none());
                assert!(pq.find_propose_time(gen_term(i), i).is_none());
            }
            pre_remove = remove_i;
        }
    }

    #[test]
    fn test_uncommitted_proposals() {
        struct DropPanic(bool);
        impl Drop for DropPanic {
            fn drop(&mut self) {
                if self.0 {
                    unreachable!()
                }
            }
        }
        fn must_call() -> ExtCallback {
            let mut d = DropPanic(true);
            Box::new(move || {
                d.0 = false;
            })
        }
        fn must_not_call() -> ExtCallback {
            Box::new(move || unreachable!())
        }
        let mut pq: ProposalQueue<engine_panic::PanicSnapshot> =
            ProposalQueue::new("tag".to_owned());

        // (1, 4) and (1, 5) is not committed
        let entries = vec![(1, 1), (1, 2), (1, 3), (1, 4), (1, 5), (2, 6), (2, 7)];
        let committed = vec![(1, 1), (1, 2), (1, 3), (2, 6), (2, 7)];
        for (index, term) in entries.clone() {
            if term != 1 {
                continue;
            }
            let cb = if committed.contains(&(index, term)) {
                Callback::write_ext(Box::new(|_| {}), None, Some(must_call()))
            } else {
                Callback::write_ext(Box::new(|_| {}), None, Some(must_not_call()))
            };
            pq.push(Proposal {
                index,
                term,
                cb,
                is_conf_change: false,
                propose_time: None,
                must_pass_epoch_check: false,
            });
        }
        for (index, term) in entries {
            if let Some(mut p) = pq.find_proposal(term, index, 0) {
                p.cb.invoke_committed();
            }
        }
    }

    #[test]
    fn test_cmd_epoch_checker() {
        use engine_test::kv::KvTestSnapshot;
        use std::sync::mpsc;
        fn new_admin_request(cmd_type: AdminCmdType) -> RaftCmdRequest {
            let mut request = RaftCmdRequest::default();
            request.mut_admin_request().set_cmd_type(cmd_type);
            request
        }
        fn new_cb() -> (Callback<KvTestSnapshot>, mpsc::Receiver<()>) {
            let (tx, rx) = mpsc::channel();
            (Callback::write(Box::new(move |_| tx.send(()).unwrap())), rx)
        }

        let region = metapb::Region::default();
        let normal_cmd = RaftCmdRequest::default();
        let split_admin = new_admin_request(AdminCmdType::BatchSplit);
        let prepare_merge_admin = new_admin_request(AdminCmdType::PrepareMerge);
        let change_peer_admin = new_admin_request(AdminCmdType::ChangePeer);

        let mut epoch_checker = CmdEpochChecker::<KvTestSnapshot>::default();

        assert_eq!(epoch_checker.propose_check_epoch(&split_admin, 10), None);
        assert_eq!(epoch_checker.term, 10);
        epoch_checker.post_propose(AdminCmdType::BatchSplit, 5, 10);
        assert_eq!(epoch_checker.proposed_admin_cmd.len(), 1);

        // Both conflict with the split admin cmd
        assert_eq!(epoch_checker.propose_check_epoch(&normal_cmd, 10), Some(5));
        assert_eq!(
            epoch_checker.propose_check_epoch(&prepare_merge_admin, 10),
            Some(5)
        );

        assert_eq!(
            epoch_checker.propose_check_epoch(&change_peer_admin, 10),
            None
        );
        epoch_checker.post_propose(AdminCmdType::ChangePeer, 6, 10);
        assert_eq!(epoch_checker.proposed_admin_cmd.len(), 2);

        assert_eq!(
            epoch_checker.last_cmd_index(AdminCmdType::BatchSplit),
            Some(5)
        );
        assert_eq!(
            epoch_checker.last_cmd_index(AdminCmdType::ChangePeer),
            Some(6)
        );
        assert_eq!(
            epoch_checker.last_cmd_index(AdminCmdType::PrepareMerge),
            None
        );

        // Conflict with the change peer admin cmd
        assert_eq!(
            epoch_checker.propose_check_epoch(&change_peer_admin, 10),
            Some(6)
        );
        // Conflict with the split admin cmd
        assert_eq!(epoch_checker.propose_check_epoch(&normal_cmd, 10), Some(5));
        // Conflict with the change peer admin cmd
        assert_eq!(
            epoch_checker.propose_check_epoch(&prepare_merge_admin, 10),
            Some(6)
        );

        epoch_checker.advance_apply(4, 10, &region);
        // Have no effect on `proposed_admin_cmd`
        assert_eq!(epoch_checker.proposed_admin_cmd.len(), 2);

        epoch_checker.advance_apply(5, 10, &region);
        // Left one change peer admin cmd
        assert_eq!(epoch_checker.proposed_admin_cmd.len(), 1);

        assert_eq!(epoch_checker.propose_check_epoch(&normal_cmd, 10), None);

        assert_eq!(epoch_checker.propose_check_epoch(&split_admin, 10), Some(6));
        // Change term to 11
        assert_eq!(epoch_checker.propose_check_epoch(&split_admin, 11), None);
        assert_eq!(epoch_checker.term, 11);
        // Should be empty
        assert_eq!(epoch_checker.proposed_admin_cmd.len(), 0);

        // Test attaching multiple callbacks.
        epoch_checker.post_propose(AdminCmdType::BatchSplit, 7, 12);
        let mut rxs = vec![];
        for _ in 0..3 {
            let conflict_idx = epoch_checker.propose_check_epoch(&normal_cmd, 12).unwrap();
            let (cb, rx) = new_cb();
            epoch_checker.attach_to_conflict_cmd(conflict_idx, cb);
            rxs.push(rx);
        }
        epoch_checker.advance_apply(7, 12, &region);
        for rx in rxs {
            rx.try_recv().unwrap();
        }

        // Should invoke callbacks when term is increased.
        epoch_checker.post_propose(AdminCmdType::BatchSplit, 8, 12);
        let (cb, rx) = new_cb();
        epoch_checker.attach_to_conflict_cmd(8, cb);
        assert_eq!(epoch_checker.propose_check_epoch(&normal_cmd, 13), None);
        rx.try_recv().unwrap();

        // Should invoke callbacks when it's dropped.
        epoch_checker.post_propose(AdminCmdType::BatchSplit, 9, 13);
        let (cb, rx) = new_cb();
        epoch_checker.attach_to_conflict_cmd(9, cb);
        drop(epoch_checker);
        rx.try_recv().unwrap();
    }
}<|MERGE_RESOLUTION|>--- conflicted
+++ resolved
@@ -2002,7 +2002,6 @@
     pub fn post_raft_ready_append<T: Transport>(
         &mut self,
         ctx: &mut PollContext<EK, ER, T>,
-<<<<<<< HEAD
         res: HandleReadyResult,
         ready: Ready,
     ) {
@@ -2030,45 +2029,9 @@
                 });
                 // Snapshot will be scheduled after persisting this ready
                 self.raft_group.advance_append_async(ready);
-=======
-        invoke_ctx: InvokeContext,
-        ready: &mut Ready,
-    ) -> Option<ApplySnapResult> {
-        if invoke_ctx.has_snapshot() {
-            // When apply snapshot, there is no log applied and not compacted yet.
-            self.raft_log_size_hint = 0;
-            // Pause `read_progress` to prevent serving stale read while applying snapshot
-            self.read_progress.pause();
-        }
-
-        let apply_snap_result = self.mut_store().post_ready(invoke_ctx);
-        let has_msg = !ready.persisted_messages().is_empty();
-
-        if apply_snap_result.is_some() {
-            self.pending_messages = ready.take_persisted_messages();
-
-            // The peer may change from learner to voter after snapshot applied.
-            let peer = self
-                .region()
-                .get_peers()
-                .iter()
-                .find(|p| p.get_id() == self.peer.get_id())
-                .unwrap()
-                .clone();
-            if peer != self.peer {
-                info!(
-                    "meta changed in applying snapshot";
-                    "region_id" => self.region_id,
-                    "peer_id" => self.peer.get_id(),
-                    "before" => ?self.peer,
-                    "after" => ?peer,
-                );
-                self.peer = peer;
-            };
->>>>>>> b4607a84
-
-                // Stop `read_progress` to prevent serving stale read while applying snapshot
-                self.read_progress.stop();
+
+                // Pause `read_progress` to prevent serving stale read while applying snapshot
+                self.read_progress.pause();
             }
             HandleReadyResult::NoIOTask { msgs } => {
                 if let Some(last) = self.unpersisted_readies.back_mut() {
