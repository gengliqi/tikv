--- conflicted
+++ resolved
@@ -197,22 +197,17 @@
 
     pub cmd_batch: bool,
 
-<<<<<<< HEAD
+    /// When the size of ready entries exceeds this value, ready will be fetched and handled.
     pub raft_ready_size_limit: ReadableSize,
 
-=======
->>>>>>> dfdc15d4
-    // When the size of raft db writebatch exceeds this value, write will be triggered.
+    /// When the size of raft db writebatch exceeds this value, write will be triggered.
     pub raft_write_size_limit: ReadableSize,
 
     pub waterfall_metrics: bool,
 
-<<<<<<< HEAD
     pub io_reschedule_concurrent_max_count: usize,
     pub io_reschedule_hotpot_duration: ReadableDuration,
 
-=======
->>>>>>> dfdc15d4
     // Deprecated! These configuration has been moved to Coprocessor.
     // They are preserved for compatibility check.
     #[doc(hidden)]
@@ -297,16 +292,11 @@
             perf_level: PerfLevel::EnableTime,
             evict_cache_on_memory_ratio: 0.2,
             cmd_batch: true,
-<<<<<<< HEAD
             raft_ready_size_limit: ReadableSize::mb(1),
             raft_write_size_limit: ReadableSize::mb(1),
             waterfall_metrics: false,
             io_reschedule_concurrent_max_count: 0,
             io_reschedule_hotpot_duration: ReadableDuration::secs(5),
-=======
-            raft_write_size_limit: ReadableSize::mb(1),
-            waterfall_metrics: false,
->>>>>>> dfdc15d4
 
             // They are preserved for compatibility check.
             region_max_size: ReadableSize(0),
@@ -685,26 +675,20 @@
             .with_label_values(&["cmd_batch"])
             .set((self.cmd_batch as i32).into());
         CONFIG_RAFTSTORE_GAUGE
-<<<<<<< HEAD
             .with_label_values(&["raft_ready_size_limit"])
             .set(self.raft_ready_size_limit.0 as f64);
         CONFIG_RAFTSTORE_GAUGE
-=======
->>>>>>> dfdc15d4
             .with_label_values(&["raft_write_size_limit"])
             .set(self.raft_write_size_limit.0 as f64);
         CONFIG_RAFTSTORE_GAUGE
             .with_label_values(&["waterfall_metrics"])
             .set((self.waterfall_metrics as i32).into());
-<<<<<<< HEAD
         CONFIG_RAFTSTORE_GAUGE
             .with_label_values(&["io_reschedule_concurrent_max_count"])
             .set((self.io_reschedule_concurrent_max_count as i32).into());
         CONFIG_RAFTSTORE_GAUGE
             .with_label_values(&["io_reschedule_hotpot_duration"])
             .set(self.io_reschedule_hotpot_duration.as_secs() as f64);
-=======
->>>>>>> dfdc15d4
     }
 
     fn write_change_into_metrics(change: ConfigChange) {
