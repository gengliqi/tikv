// Copyright 2016 TiKV Project Authors. Licensed under Apache-2.0.

use std::sync::Arc;
use std::time::Duration;
use std::u64;
use time::Duration as TimeDuration;

use crate::{coprocessor, Result};
use batch_system::Config as BatchSystemConfig;
use configuration::{ConfigChange, ConfigManager, ConfigValue, Configuration};
use engine_traits::config as engine_config;
use engine_traits::PerfLevel;
use lazy_static::lazy_static;
use prometheus::register_gauge_vec;
use serde::{Deserialize, Serialize};
use serde_with::with_prefix;
use tikv_util::config::{ReadableDuration, ReadableSize, VersionTrack};
use tikv_util::{box_err, info, warn};

lazy_static! {
    pub static ref CONFIG_RAFTSTORE_GAUGE: prometheus::GaugeVec = register_gauge_vec!(
        "tikv_config_raftstore",
        "Config information of raftstore",
        &["name"]
    )
    .unwrap();
}

with_prefix!(prefix_apply "apply-");
with_prefix!(prefix_store "store-");
#[derive(Clone, Debug, Serialize, Deserialize, PartialEq, Configuration)]
#[serde(default)]
#[serde(rename_all = "kebab-case")]
pub struct Config {
    // minimizes disruption when a partitioned node rejoins the cluster by using a two phase election.
    #[config(skip)]
    pub prevote: bool,
    #[config(skip)]
    pub raftdb_path: String,

    // store capacity. 0 means no limit.
    #[config(skip)]
    pub capacity: ReadableSize,

    // raft_base_tick_interval is a base tick interval (ms).
    #[config(hidden)]
    pub raft_base_tick_interval: ReadableDuration,
    #[config(hidden)]
    pub raft_heartbeat_ticks: usize,
    #[config(hidden)]
    pub raft_election_timeout_ticks: usize,
    #[config(hidden)]
    pub raft_min_election_timeout_ticks: usize,
    #[config(hidden)]
    pub raft_max_election_timeout_ticks: usize,
    #[config(hidden)]
    pub raft_max_size_per_msg: ReadableSize,
    #[config(hidden)]
    pub raft_max_inflight_msgs: usize,
    // When the entry exceed the max size, reject to propose it.
    pub raft_entry_max_size: ReadableSize,

    // Interval to gc unnecessary raft log (ms).
    pub raft_log_gc_tick_interval: ReadableDuration,
    // A threshold to gc stale raft log, must >= 1.
    pub raft_log_gc_threshold: u64,
    // When entry count exceed this value, gc will be forced trigger.
    pub raft_log_gc_count_limit: u64,
    // When the approximate size of raft log entries exceed this value,
    // gc will be forced trigger.
    pub raft_log_gc_size_limit: ReadableSize,
    // Old Raft logs could be reserved if `raft_log_gc_threshold` is not reached.
    // GC them after ticks `raft_log_reserve_max_ticks` times.
    #[doc(hidden)]
    #[config(hidden)]
    pub raft_log_reserve_max_ticks: usize,
    // Old logs in Raft engine needs to be purged peridically.
    pub raft_engine_purge_interval: ReadableDuration,
    // When a peer is not responding for this time, leader will not keep entry cache for it.
    pub raft_entry_cache_life_time: ReadableDuration,
    // When a peer is newly added, reject transferring leader to the peer for a while.
    pub raft_reject_transfer_leader_duration: ReadableDuration,

    // Interval (ms) to check region whether need to be split or not.
    pub split_region_check_tick_interval: ReadableDuration,
    /// When size change of region exceed the diff since last check, it
    /// will be checked again whether it should be split.
    pub region_split_check_diff: ReadableSize,
    /// Interval (ms) to check whether start compaction for a region.
    pub region_compact_check_interval: ReadableDuration,
    /// Number of regions for each time checking.
    pub region_compact_check_step: u64,
    /// Minimum number of tombstones to trigger manual compaction.
    pub region_compact_min_tombstones: u64,
    /// Minimum percentage of tombstones to trigger manual compaction.
    /// Should between 1 and 100.
    pub region_compact_tombstones_percent: u64,
    pub pd_heartbeat_tick_interval: ReadableDuration,
    pub pd_store_heartbeat_tick_interval: ReadableDuration,
    pub snap_mgr_gc_tick_interval: ReadableDuration,
    pub snap_gc_timeout: ReadableDuration,
    pub lock_cf_compact_interval: ReadableDuration,
    pub lock_cf_compact_bytes_threshold: ReadableSize,

    #[config(skip)]
    pub notify_capacity: usize,
    pub messages_per_tick: usize,

    /// When a peer is not active for max_peer_down_duration,
    /// the peer is considered to be down and is reported to PD.
    pub max_peer_down_duration: ReadableDuration,

    /// If the leader of a peer is missing for longer than max_leader_missing_duration,
    /// the peer would ask pd to confirm whether it is valid in any region.
    /// If the peer is stale and is not valid in any region, it will destroy itself.
    pub max_leader_missing_duration: ReadableDuration,
    /// Similar to the max_leader_missing_duration, instead it will log warnings and
    /// try to alert monitoring systems, if there is any.
    pub abnormal_leader_missing_duration: ReadableDuration,
    pub peer_stale_state_check_interval: ReadableDuration,

    #[config(hidden)]
    pub leader_transfer_max_log_lag: u64,

    #[config(skip)]
    pub snap_apply_batch_size: ReadableSize,

    // Interval (ms) to check region whether the data is consistent.
    pub consistency_check_interval: ReadableDuration,

    #[config(hidden)]
    pub report_region_flow_interval: ReadableDuration,

    // The lease provided by a successfully proposed and applied entry.
    pub raft_store_max_leader_lease: ReadableDuration,

    // Right region derive origin region id when split.
    #[config(hidden)]
    pub right_derive_when_split: bool,

    pub allow_remove_leader: bool,

    /// Max log gap allowed to propose merge.
    #[config(hidden)]
    pub merge_max_log_gap: u64,
    /// Interval to re-propose merge.
    pub merge_check_tick_interval: ReadableDuration,

    #[config(hidden)]
    pub use_delete_range: bool,

    pub cleanup_import_sst_interval: ReadableDuration,

    /// Maximum size of every local read task batch.
    pub local_read_batch_size: u64,

    #[config(skip)]
    #[serde(flatten, with = "prefix_apply")]
    pub apply_batch_system: BatchSystemConfig,

    #[config(skip)]
    #[serde(flatten, with = "prefix_store")]
    pub store_batch_system: BatchSystemConfig,

    #[config(skip)]
    pub store_io_pool_size: usize,

    #[config(skip)]
    pub future_poll_size: usize,
    #[config(hidden)]
    pub hibernate_regions: bool,
    #[doc(hidden)]
    #[config(hidden)]
    pub dev_assert: bool,
    #[config(hidden)]
    pub apply_yield_duration: ReadableDuration,

    #[serde(with = "engine_config::perf_level_serde")]
    #[config(skip)]
    pub perf_level: PerfLevel,

<<<<<<< HEAD
    pub cmd_batch: bool,

    #[config(skip)]
    pub trigger_ready_size: ReadableSize,

    #[config(skip)]
    pub trigger_write_size: ReadableSize,

    #[config(skip)]
    pub store_waterfall_metrics: bool,

=======
    #[config(skip)]
    pub trigger_write_size: ReadableSize,

>>>>>>> 0206ae05
    // Deprecated! These configuration has been moved to Coprocessor.
    // They are preserved for compatibility check.
    #[doc(hidden)]
    #[serde(skip_serializing)]
    #[config(skip)]
    pub region_max_size: ReadableSize,
    #[doc(hidden)]
    #[serde(skip_serializing)]
    #[config(skip)]
    pub region_split_size: ReadableSize,
    // Deprecated! The time to clean stale peer safely can be decided based on RocksDB snapshot sequence number.
    #[doc(hidden)]
    #[serde(skip_serializing)]
    #[config(skip)]
    pub clean_stale_peer_delay: ReadableDuration,
}

impl Default for Config {
    fn default() -> Config {
        let split_size = ReadableSize::mb(coprocessor::config::SPLIT_SIZE_MB);
        Config {
            prevote: true,
            raftdb_path: String::new(),
            capacity: ReadableSize(0),
            raft_base_tick_interval: ReadableDuration::secs(1),
            raft_heartbeat_ticks: 2,
            raft_election_timeout_ticks: 10,
            raft_min_election_timeout_ticks: 0,
            raft_max_election_timeout_ticks: 0,
            raft_max_size_per_msg: ReadableSize::mb(1),
            raft_max_inflight_msgs: 256,
            raft_entry_max_size: ReadableSize::mb(8),
            raft_log_gc_tick_interval: ReadableDuration::secs(10),
            raft_log_gc_threshold: 50,
            // Assume the average size of entries is 1k.
            raft_log_gc_count_limit: split_size * 3 / 4 / ReadableSize::kb(1),
            raft_log_gc_size_limit: split_size * 3 / 4,
            raft_log_reserve_max_ticks: 6,
            raft_engine_purge_interval: ReadableDuration::secs(10),
            raft_entry_cache_life_time: ReadableDuration::secs(30),
            raft_reject_transfer_leader_duration: ReadableDuration::secs(3),
            split_region_check_tick_interval: ReadableDuration::secs(10),
            region_split_check_diff: split_size / 16,
            region_compact_check_interval: ReadableDuration::minutes(5),
            region_compact_check_step: 100,
            region_compact_min_tombstones: 10000,
            region_compact_tombstones_percent: 30,
            pd_heartbeat_tick_interval: ReadableDuration::minutes(1),
            pd_store_heartbeat_tick_interval: ReadableDuration::secs(10),
            notify_capacity: 40960,
            snap_mgr_gc_tick_interval: ReadableDuration::minutes(1),
            snap_gc_timeout: ReadableDuration::hours(4),
            messages_per_tick: 4096,
            max_peer_down_duration: ReadableDuration::minutes(5),
            max_leader_missing_duration: ReadableDuration::hours(2),
            abnormal_leader_missing_duration: ReadableDuration::minutes(10),
            peer_stale_state_check_interval: ReadableDuration::minutes(5),
            leader_transfer_max_log_lag: 128,
            snap_apply_batch_size: ReadableSize::mb(10),
            lock_cf_compact_interval: ReadableDuration::minutes(10),
            lock_cf_compact_bytes_threshold: ReadableSize::mb(256),
            // Disable consistency check by default as it will hurt performance.
            // We should turn on this only in our tests.
            consistency_check_interval: ReadableDuration::secs(0),
            report_region_flow_interval: ReadableDuration::minutes(1),
            raft_store_max_leader_lease: ReadableDuration::secs(9),
            right_derive_when_split: true,
            allow_remove_leader: false,
            merge_max_log_gap: 10,
            merge_check_tick_interval: ReadableDuration::secs(2),
            use_delete_range: false,
            cleanup_import_sst_interval: ReadableDuration::minutes(10),
            local_read_batch_size: 1024,
            apply_batch_system: BatchSystemConfig::default(),
            store_batch_system: BatchSystemConfig::default(),
<<<<<<< HEAD
            store_io_pool_size: 1,
=======
            store_io_pool_size: 2,
>>>>>>> 0206ae05
            future_poll_size: 1,
            hibernate_regions: true,
            dev_assert: false,
            apply_yield_duration: ReadableDuration::millis(500),
            perf_level: PerfLevel::Disable,
<<<<<<< HEAD
            cmd_batch: true,
            trigger_ready_size: ReadableSize::mb(1),
            trigger_write_size: ReadableSize::mb(1),
            store_waterfall_metrics: false,
=======
            trigger_write_size: ReadableSize::mb(1),
>>>>>>> 0206ae05

            // They are preserved for compatibility check.
            region_max_size: ReadableSize(0),
            region_split_size: ReadableSize(0),
            clean_stale_peer_delay: ReadableDuration::minutes(0),
        }
    }
}

impl Config {
    pub fn new() -> Config {
        Config::default()
    }

    pub fn raft_store_max_leader_lease(&self) -> TimeDuration {
        TimeDuration::from_std(self.raft_store_max_leader_lease.0).unwrap()
    }

    pub fn raft_heartbeat_interval(&self) -> Duration {
        self.raft_base_tick_interval.0 * self.raft_heartbeat_ticks as u32
    }

    pub fn validate(&mut self) -> Result<()> {
        if self.raft_heartbeat_ticks == 0 {
            return Err(box_err!("heartbeat tick must greater than 0"));
        }

        if self.raft_election_timeout_ticks != 10 {
            warn!(
                "Election timeout ticks needs to be same across all the cluster, \
                 otherwise it may lead to inconsistency."
            );
        }

        if self.raft_election_timeout_ticks <= self.raft_heartbeat_ticks {
            return Err(box_err!(
                "election tick must be greater than heartbeat tick"
            ));
        }

        if self.raft_min_election_timeout_ticks == 0 {
            self.raft_min_election_timeout_ticks = self.raft_election_timeout_ticks;
        }

        if self.raft_max_election_timeout_ticks == 0 {
            self.raft_max_election_timeout_ticks = self.raft_election_timeout_ticks * 2;
        }

        if self.raft_min_election_timeout_ticks < self.raft_election_timeout_ticks
            || self.raft_min_election_timeout_ticks >= self.raft_max_election_timeout_ticks
        {
            return Err(box_err!(
                "invalid timeout range [{}, {}) for timeout {}",
                self.raft_min_election_timeout_ticks,
                self.raft_max_election_timeout_ticks,
                self.raft_election_timeout_ticks
            ));
        }

        if self.raft_log_gc_threshold < 1 {
            return Err(box_err!(
                "raft log gc threshold must >= 1, not {}",
                self.raft_log_gc_threshold
            ));
        }

        if self.raft_log_gc_size_limit.0 == 0 {
            return Err(box_err!("raft log gc size limit should large than 0."));
        }

        let election_timeout =
            self.raft_base_tick_interval.as_millis() * self.raft_election_timeout_ticks as u64;
        let lease = self.raft_store_max_leader_lease.as_millis() as u64;
        if election_timeout < lease {
            return Err(box_err!(
                "election timeout {} ms is less than lease {} ms",
                election_timeout,
                lease
            ));
        }

        let tick = self.raft_base_tick_interval.as_millis() as u64;
        if lease > election_timeout - tick {
            return Err(box_err!(
                "lease {} ms should not be greater than election timeout {} ms - 1 tick({} ms)",
                lease,
                election_timeout,
                tick
            ));
        }

        if self.merge_max_log_gap >= self.raft_log_gc_count_limit {
            return Err(box_err!(
                "merge log gap {} should be less than log gc limit {}.",
                self.merge_max_log_gap,
                self.raft_log_gc_count_limit
            ));
        }

        if self.merge_check_tick_interval.as_millis() == 0 {
            return Err(box_err!("raftstore.merge-check-tick-interval can't be 0."));
        }

        let stale_state_check = self.peer_stale_state_check_interval.as_millis() as u64;
        if stale_state_check < election_timeout * 2 {
            return Err(box_err!(
                "peer stale state check interval {} ms is less than election timeout x 2 {} ms",
                stale_state_check,
                election_timeout * 2
            ));
        }

        if self.leader_transfer_max_log_lag < 10 {
            return Err(box_err!(
                "raftstore.leader-transfer-max-log-lag should be >= 10."
            ));
        }

        let abnormal_leader_missing = self.abnormal_leader_missing_duration.as_millis() as u64;
        if abnormal_leader_missing < stale_state_check {
            return Err(box_err!(
                "abnormal leader missing {} ms is less than peer stale state check interval {} ms",
                abnormal_leader_missing,
                stale_state_check
            ));
        }

        let max_leader_missing = self.max_leader_missing_duration.as_millis() as u64;
        if max_leader_missing < abnormal_leader_missing {
            return Err(box_err!(
                "max leader missing {} ms is less than abnormal leader missing {} ms",
                max_leader_missing,
                abnormal_leader_missing
            ));
        }

        if self.region_compact_tombstones_percent < 1
            || self.region_compact_tombstones_percent > 100
        {
            return Err(box_err!(
                "region-compact-tombstones-percent must between 1 and 100, current value is {}",
                self.region_compact_tombstones_percent
            ));
        }

        if self.local_read_batch_size == 0 {
            return Err(box_err!("local-read-batch-size must be greater than 0"));
        }

        if self.apply_batch_system.pool_size == 0 {
            return Err(box_err!("apply-pool-size should be greater than 0"));
        }
        if let Some(size) = self.apply_batch_system.max_batch_size {
            if size == 0 {
                return Err(box_err!("apply-max-batch-size should be greater than 0"));
            }
        } else {
            self.apply_batch_system.max_batch_size = Some(256);
        }
        if self.store_batch_system.pool_size == 0 {
            return Err(box_err!("store-pool-size should be greater than 0"));
        }
        if self.store_batch_system.low_priority_pool_size > 0 {
            // The store thread pool doesn't need a low-priority thread currently.
            self.store_batch_system.low_priority_pool_size = 0;
        }
        if let Some(size) = self.store_batch_system.max_batch_size {
            if size == 0 {
                return Err(box_err!("store-max-batch-size should be greater than 0"));
            }
        } else if self.hibernate_regions {
            self.store_batch_system.max_batch_size = Some(256);
        } else {
            self.store_batch_system.max_batch_size = Some(1024);
        }
        if self.future_poll_size == 0 {
            return Err(box_err!("future-poll-size should be greater than 0."));
        }
        Ok(())
    }

    pub fn write_into_metrics(&self) {
        CONFIG_RAFTSTORE_GAUGE
            .with_label_values(&["prevote"])
            .set((self.prevote as i32).into());

        CONFIG_RAFTSTORE_GAUGE
            .with_label_values(&["capacity"])
            .set(self.capacity.0 as f64);
        CONFIG_RAFTSTORE_GAUGE
            .with_label_values(&["raft_base_tick_interval"])
            .set(self.raft_base_tick_interval.as_secs() as f64);
        CONFIG_RAFTSTORE_GAUGE
            .with_label_values(&["raft_heartbeat_ticks"])
            .set(self.raft_heartbeat_ticks as f64);
        CONFIG_RAFTSTORE_GAUGE
            .with_label_values(&["raft_election_timeout_ticks"])
            .set(self.raft_election_timeout_ticks as f64);
        CONFIG_RAFTSTORE_GAUGE
            .with_label_values(&["raft_min_election_timeout_ticks"])
            .set(self.raft_min_election_timeout_ticks as f64);
        CONFIG_RAFTSTORE_GAUGE
            .with_label_values(&["raft_max_election_timeout_ticks"])
            .set(self.raft_max_election_timeout_ticks as f64);
        CONFIG_RAFTSTORE_GAUGE
            .with_label_values(&["raft_max_size_per_msg"])
            .set(self.raft_max_size_per_msg.0 as f64);
        CONFIG_RAFTSTORE_GAUGE
            .with_label_values(&["raft_max_inflight_msgs"])
            .set(self.raft_max_inflight_msgs as f64);
        CONFIG_RAFTSTORE_GAUGE
            .with_label_values(&["raft_entry_max_size"])
            .set(self.raft_entry_max_size.0 as f64);

        CONFIG_RAFTSTORE_GAUGE
            .with_label_values(&["raft_log_gc_tick_interval"])
            .set(self.raft_log_gc_tick_interval.as_secs() as f64);
        CONFIG_RAFTSTORE_GAUGE
            .with_label_values(&["raft_log_gc_threshold"])
            .set(self.raft_log_gc_threshold as f64);
        CONFIG_RAFTSTORE_GAUGE
            .with_label_values(&["raft_log_gc_count_limit"])
            .set(self.raft_log_gc_count_limit as f64);
        CONFIG_RAFTSTORE_GAUGE
            .with_label_values(&["raft_log_gc_size_limit"])
            .set(self.raft_log_gc_size_limit.0 as f64);
        CONFIG_RAFTSTORE_GAUGE
            .with_label_values(&["raft_log_reserve_max_ticks"])
            .set(self.raft_log_reserve_max_ticks as f64);
        CONFIG_RAFTSTORE_GAUGE
            .with_label_values(&["raft_engine_purge_interval"])
            .set(self.raft_engine_purge_interval.as_secs() as f64);
        CONFIG_RAFTSTORE_GAUGE
            .with_label_values(&["raft_entry_cache_life_time"])
            .set(self.raft_entry_cache_life_time.as_secs() as f64);
        CONFIG_RAFTSTORE_GAUGE
            .with_label_values(&["raft_reject_transfer_leader_duration"])
            .set(self.raft_reject_transfer_leader_duration.as_secs() as f64);

        CONFIG_RAFTSTORE_GAUGE
            .with_label_values(&["split_region_check_tick_interval"])
            .set(self.split_region_check_tick_interval.as_secs() as f64);
        CONFIG_RAFTSTORE_GAUGE
            .with_label_values(&["region_split_check_diff"])
            .set(self.region_split_check_diff.0 as f64);
        CONFIG_RAFTSTORE_GAUGE
            .with_label_values(&["region_compact_check_interval"])
            .set(self.region_compact_check_interval.as_secs() as f64);
        CONFIG_RAFTSTORE_GAUGE
            .with_label_values(&["region_compact_check_step"])
            .set(self.region_compact_check_step as f64);
        CONFIG_RAFTSTORE_GAUGE
            .with_label_values(&["region_compact_min_tombstones"])
            .set(self.region_compact_min_tombstones as f64);
        CONFIG_RAFTSTORE_GAUGE
            .with_label_values(&["region_compact_tombstones_percent"])
            .set(self.region_compact_tombstones_percent as f64);
        CONFIG_RAFTSTORE_GAUGE
            .with_label_values(&["pd_heartbeat_tick_interval"])
            .set(self.pd_heartbeat_tick_interval.as_secs() as f64);
        CONFIG_RAFTSTORE_GAUGE
            .with_label_values(&["pd_store_heartbeat_tick_interval"])
            .set(self.pd_store_heartbeat_tick_interval.as_secs() as f64);
        CONFIG_RAFTSTORE_GAUGE
            .with_label_values(&["snap_mgr_gc_tick_interval"])
            .set(self.snap_mgr_gc_tick_interval.as_secs() as f64);
        CONFIG_RAFTSTORE_GAUGE
            .with_label_values(&["snap_gc_timeout"])
            .set(self.snap_gc_timeout.as_secs() as f64);
        CONFIG_RAFTSTORE_GAUGE
            .with_label_values(&["lock_cf_compact_interval"])
            .set(self.lock_cf_compact_interval.as_secs() as f64);
        CONFIG_RAFTSTORE_GAUGE
            .with_label_values(&["lock_cf_compact_bytes_threshold"])
            .set(self.lock_cf_compact_bytes_threshold.0 as f64);

        CONFIG_RAFTSTORE_GAUGE
            .with_label_values(&["notify_capacity"])
            .set(self.notify_capacity as f64);
        CONFIG_RAFTSTORE_GAUGE
            .with_label_values(&["messages_per_tick"])
            .set(self.messages_per_tick as f64);

        CONFIG_RAFTSTORE_GAUGE
            .with_label_values(&["max_peer_down_duration"])
            .set(self.max_peer_down_duration.as_secs() as f64);
        CONFIG_RAFTSTORE_GAUGE
            .with_label_values(&["max_leader_missing_duration"])
            .set(self.max_leader_missing_duration.as_secs() as f64);
        CONFIG_RAFTSTORE_GAUGE
            .with_label_values(&["abnormal_leader_missing_duration"])
            .set(self.abnormal_leader_missing_duration.as_secs() as f64);
        CONFIG_RAFTSTORE_GAUGE
            .with_label_values(&["peer_stale_state_check_interval"])
            .set(self.peer_stale_state_check_interval.as_secs() as f64);
        CONFIG_RAFTSTORE_GAUGE
            .with_label_values(&["leader_transfer_max_log_lag"])
            .set(self.leader_transfer_max_log_lag as f64);

        CONFIG_RAFTSTORE_GAUGE
            .with_label_values(&["snap_apply_batch_size"])
            .set(self.snap_apply_batch_size.0 as f64);

        CONFIG_RAFTSTORE_GAUGE
            .with_label_values(&["consistency_check_interval_seconds"])
            .set(self.consistency_check_interval.as_secs() as f64);
        CONFIG_RAFTSTORE_GAUGE
            .with_label_values(&["report_region_flow_interval"])
            .set(self.report_region_flow_interval.as_secs() as f64);
        CONFIG_RAFTSTORE_GAUGE
            .with_label_values(&["raft_store_max_leader_lease"])
            .set(self.raft_store_max_leader_lease.as_secs() as f64);
        CONFIG_RAFTSTORE_GAUGE
            .with_label_values(&["right_derive_when_split"])
            .set((self.right_derive_when_split as i32).into());
        CONFIG_RAFTSTORE_GAUGE
            .with_label_values(&["allow_remove_leader"])
            .set((self.allow_remove_leader as i32).into());

        CONFIG_RAFTSTORE_GAUGE
            .with_label_values(&["merge_max_log_gap"])
            .set(self.merge_max_log_gap as f64);
        CONFIG_RAFTSTORE_GAUGE
            .with_label_values(&["merge_check_tick_interval"])
            .set(self.merge_check_tick_interval.as_secs() as f64);
        CONFIG_RAFTSTORE_GAUGE
            .with_label_values(&["use_delete_range"])
            .set((self.use_delete_range as i32).into());
        CONFIG_RAFTSTORE_GAUGE
            .with_label_values(&["cleanup_import_sst_interval"])
            .set(self.cleanup_import_sst_interval.as_secs() as f64);

        CONFIG_RAFTSTORE_GAUGE
            .with_label_values(&["local_read_batch_size"])
            .set(self.local_read_batch_size as f64);
        CONFIG_RAFTSTORE_GAUGE
            .with_label_values(&["apply_max_batch_size"])
            .set(self.apply_batch_system.max_batch_size() as f64);
        CONFIG_RAFTSTORE_GAUGE
            .with_label_values(&["apply_pool_size"])
            .set(self.apply_batch_system.pool_size as f64);
        CONFIG_RAFTSTORE_GAUGE
            .with_label_values(&["store_max_batch_size"])
            .set(self.store_batch_system.max_batch_size() as f64);
        CONFIG_RAFTSTORE_GAUGE
            .with_label_values(&["store_pool_size"])
            .set(self.store_batch_system.pool_size as f64);
        CONFIG_RAFTSTORE_GAUGE
            .with_label_values(&["store_io_pool_size"])
            .set((self.store_io_pool_size as i32).into());
<<<<<<< HEAD

=======
>>>>>>> 0206ae05
        CONFIG_RAFTSTORE_GAUGE
            .with_label_values(&["future_poll_size"])
            .set(self.future_poll_size as f64);
        CONFIG_RAFTSTORE_GAUGE
            .with_label_values(&["hibernate_regions"])
            .set((self.hibernate_regions as i32).into());
        CONFIG_RAFTSTORE_GAUGE
<<<<<<< HEAD
            .with_label_values(&["cmd_batch"])
            .set((self.cmd_batch as i32).into());
        CONFIG_RAFTSTORE_GAUGE
            .with_label_values(&["trigger_ready_size"])
            .set(self.trigger_ready_size.0 as f64);
        CONFIG_RAFTSTORE_GAUGE
            .with_label_values(&["trigger_write_size"])
            .set(self.trigger_write_size.0 as f64);
        CONFIG_RAFTSTORE_GAUGE
            .with_label_values(&["store_waterfall_metrics"])
            .set((self.store_waterfall_metrics as i32).into());
=======
            .with_label_values(&["trigger_write_size"])
            .set(self.trigger_write_size.0 as f64);
>>>>>>> 0206ae05
    }

    fn write_change_into_metrics(change: ConfigChange) {
        for (name, value) in change {
            if let Ok(v) = match value {
                ConfigValue::F64(v) => Ok(v),
                ConfigValue::U64(v) => Ok(v as f64),
                ConfigValue::Size(v) => Ok(v as f64),
                ConfigValue::Usize(v) => Ok(v as f64),
                ConfigValue::Bool(v) => Ok((v as i32).into()),
                ConfigValue::Duration(v) => Ok((v / 1000) as f64), // millis -> secs
                _ => Err(()),
            } {
                CONFIG_RAFTSTORE_GAUGE
                    .with_label_values(&[name.as_str()])
                    .set(v);
            }
        }
    }
}

pub struct RaftstoreConfigManager(pub Arc<VersionTrack<Config>>);

impl ConfigManager for RaftstoreConfigManager {
    fn dispatch(
        &mut self,
        change: ConfigChange,
    ) -> std::result::Result<(), Box<dyn std::error::Error>> {
        {
            let change = change.clone();
            self.0.update(move |cfg: &mut Config| cfg.update(change));
        }
        info!(
            "raftstore config changed";
            "change" => ?change,
        );
        Config::write_change_into_metrics(change);
        Ok(())
    }
}

impl std::ops::Deref for RaftstoreConfigManager {
    type Target = Arc<VersionTrack<Config>>;

    fn deref(&self) -> &Self::Target {
        &self.0
    }
}

#[cfg(test)]
mod tests {
    use super::*;

    #[test]
    fn test_config_validate() {
        let mut cfg = Config::new();
        cfg.validate().unwrap();
        assert_eq!(
            cfg.raft_min_election_timeout_ticks,
            cfg.raft_election_timeout_ticks
        );
        assert_eq!(
            cfg.raft_max_election_timeout_ticks,
            cfg.raft_election_timeout_ticks * 2
        );

        cfg.raft_heartbeat_ticks = 0;
        assert!(cfg.validate().is_err());

        cfg = Config::new();
        cfg.raft_election_timeout_ticks = 10;
        cfg.raft_heartbeat_ticks = 10;
        assert!(cfg.validate().is_err());

        cfg = Config::new();
        cfg.raft_min_election_timeout_ticks = 5;
        cfg.validate().unwrap_err();
        cfg.raft_min_election_timeout_ticks = 25;
        cfg.validate().unwrap_err();
        cfg.raft_min_election_timeout_ticks = 10;
        cfg.validate().unwrap();

        cfg.raft_heartbeat_ticks = 11;
        assert!(cfg.validate().is_err());

        cfg = Config::new();
        cfg.raft_log_gc_threshold = 0;
        assert!(cfg.validate().is_err());

        cfg = Config::new();
        cfg.raft_log_gc_size_limit = ReadableSize(0);
        assert!(cfg.validate().is_err());

        cfg = Config::new();
        cfg.raft_base_tick_interval = ReadableDuration::secs(1);
        cfg.raft_election_timeout_ticks = 10;
        cfg.raft_store_max_leader_lease = ReadableDuration::secs(20);
        assert!(cfg.validate().is_err());

        cfg = Config::new();
        cfg.raft_log_gc_count_limit = 100;
        cfg.merge_max_log_gap = 110;
        assert!(cfg.validate().is_err());

        cfg = Config::new();
        cfg.merge_check_tick_interval = ReadableDuration::secs(0);
        assert!(cfg.validate().is_err());

        cfg = Config::new();
        cfg.raft_base_tick_interval = ReadableDuration::secs(1);
        cfg.raft_election_timeout_ticks = 10;
        cfg.peer_stale_state_check_interval = ReadableDuration::secs(5);
        assert!(cfg.validate().is_err());

        cfg = Config::new();
        cfg.peer_stale_state_check_interval = ReadableDuration::minutes(2);
        cfg.abnormal_leader_missing_duration = ReadableDuration::minutes(1);
        assert!(cfg.validate().is_err());

        cfg = Config::new();
        cfg.abnormal_leader_missing_duration = ReadableDuration::minutes(2);
        cfg.max_leader_missing_duration = ReadableDuration::minutes(1);
        assert!(cfg.validate().is_err());

        cfg = Config::new();
        cfg.local_read_batch_size = 0;
        assert!(cfg.validate().is_err());

        cfg = Config::new();
        cfg.apply_batch_system.max_batch_size = Some(0);
        assert!(cfg.validate().is_err());

        cfg = Config::new();
        cfg.apply_batch_system.pool_size = 0;
        assert!(cfg.validate().is_err());

        cfg = Config::new();
        cfg.store_batch_system.max_batch_size = Some(0);
        assert!(cfg.validate().is_err());

        cfg = Config::new();
        cfg.store_batch_system.pool_size = 0;
        assert!(cfg.validate().is_err());

        cfg = Config::new();
        cfg.hibernate_regions = true;
        assert!(cfg.validate().is_ok());
        assert_eq!(cfg.store_batch_system.max_batch_size, Some(256));
        assert_eq!(cfg.apply_batch_system.max_batch_size, Some(256));

        cfg = Config::new();
        cfg.hibernate_regions = false;
        assert!(cfg.validate().is_ok());
        assert_eq!(cfg.store_batch_system.max_batch_size, Some(1024));
        assert_eq!(cfg.apply_batch_system.max_batch_size, Some(256));

        cfg = Config::new();
        cfg.hibernate_regions = true;
        cfg.store_batch_system.max_batch_size = Some(123);
        cfg.apply_batch_system.max_batch_size = Some(234);
        assert!(cfg.validate().is_ok());
        assert_eq!(cfg.store_batch_system.max_batch_size, Some(123));
        assert_eq!(cfg.apply_batch_system.max_batch_size, Some(234));

        cfg = Config::new();
        cfg.future_poll_size = 0;
        assert!(cfg.validate().is_err());

        cfg = Config::new();
        cfg.raft_base_tick_interval = ReadableDuration::secs(1);
        cfg.raft_election_timeout_ticks = 11;
        cfg.raft_store_max_leader_lease = ReadableDuration::secs(11);
        assert!(cfg.validate().is_err());
    }
}<|MERGE_RESOLUTION|>--- conflicted
+++ resolved
@@ -179,7 +179,6 @@
     #[config(skip)]
     pub perf_level: PerfLevel,
 
-<<<<<<< HEAD
     pub cmd_batch: bool,
 
     #[config(skip)]
@@ -191,11 +190,6 @@
     #[config(skip)]
     pub store_waterfall_metrics: bool,
 
-=======
-    #[config(skip)]
-    pub trigger_write_size: ReadableSize,
-
->>>>>>> 0206ae05
     // Deprecated! These configuration has been moved to Coprocessor.
     // They are preserved for compatibility check.
     #[doc(hidden)]
@@ -271,24 +265,16 @@
             local_read_batch_size: 1024,
             apply_batch_system: BatchSystemConfig::default(),
             store_batch_system: BatchSystemConfig::default(),
-<<<<<<< HEAD
-            store_io_pool_size: 1,
-=======
             store_io_pool_size: 2,
->>>>>>> 0206ae05
             future_poll_size: 1,
             hibernate_regions: true,
             dev_assert: false,
             apply_yield_duration: ReadableDuration::millis(500),
             perf_level: PerfLevel::Disable,
-<<<<<<< HEAD
             cmd_batch: true,
             trigger_ready_size: ReadableSize::mb(1),
             trigger_write_size: ReadableSize::mb(1),
             store_waterfall_metrics: false,
-=======
-            trigger_write_size: ReadableSize::mb(1),
->>>>>>> 0206ae05
 
             // They are preserved for compatibility check.
             region_max_size: ReadableSize(0),
@@ -639,10 +625,6 @@
         CONFIG_RAFTSTORE_GAUGE
             .with_label_values(&["store_io_pool_size"])
             .set((self.store_io_pool_size as i32).into());
-<<<<<<< HEAD
-
-=======
->>>>>>> 0206ae05
         CONFIG_RAFTSTORE_GAUGE
             .with_label_values(&["future_poll_size"])
             .set(self.future_poll_size as f64);
@@ -650,7 +632,6 @@
             .with_label_values(&["hibernate_regions"])
             .set((self.hibernate_regions as i32).into());
         CONFIG_RAFTSTORE_GAUGE
-<<<<<<< HEAD
             .with_label_values(&["cmd_batch"])
             .set((self.cmd_batch as i32).into());
         CONFIG_RAFTSTORE_GAUGE
@@ -662,10 +643,6 @@
         CONFIG_RAFTSTORE_GAUGE
             .with_label_values(&["store_waterfall_metrics"])
             .set((self.store_waterfall_metrics as i32).into());
-=======
-            .with_label_values(&["trigger_write_size"])
-            .set(self.trigger_write_size.0 as f64);
->>>>>>> 0206ae05
     }
 
     fn write_change_into_metrics(change: ConfigChange) {
