--- conflicted
+++ resolved
@@ -5,13 +5,8 @@
 use std::fmt::{self, Display, Formatter};
 use std::sync::atomic::{AtomicBool, AtomicUsize, Ordering};
 use std::sync::mpsc::SyncSender;
-<<<<<<< HEAD
 use std::sync::{mpsc, Arc};
-use std::time::{Duration, Instant};
-=======
-use std::sync::Arc;
 use std::time::Duration;
->>>>>>> 14d342a1
 use std::u64;
 
 use engine_traits::{DeleteStrategy, Range, CF_LOCK, CF_RAFT};
@@ -43,9 +38,6 @@
 
 // used to periodically check whether we should delete a stale peer's range in region runner
 
-<<<<<<< HEAD
-const CLEANUP_MAX_REGION_COUNT: usize = 128;
-=======
 #[cfg(test)]
 pub const STALE_PEER_CHECK_TICK: usize = 1; // 1000 milliseconds
 
@@ -59,7 +51,6 @@
 pub const PENDING_APPLY_CHECK_INTERVAL: u64 = 200; // 200 milliseconds
 
 const CLEANUP_MAX_REGION_COUNT: usize = 64;
->>>>>>> 14d342a1
 
 /// Region related task
 #[derive(Debug)]
@@ -365,7 +356,7 @@
             "region_id" => region_id,
             "peer_id" => peer_id,
             "state" => ?apply_state,
-            "time_takes" => ?timer.elapsed(),
+            "time_takes" => ?timer.saturating_elapsed(),
         );
 
         Ok(res)
@@ -386,28 +377,7 @@
         Ok((region_state, region_key))
     }
 
-<<<<<<< HEAD
     fn get_apply_state(&self, region_id: u64) -> Result<RaftApplyState> {
-=======
-        // clear up origin data.
-        let region = region_state.get_region().clone();
-        let start_key = keys::enc_start_key(&region);
-        let end_key = keys::enc_end_key(&region);
-        check_abort(&abort)?;
-        let overlap_ranges = self
-            .pending_delete_ranges
-            .drain_overlap_ranges(&start_key, &end_key);
-        if !overlap_ranges.is_empty() {
-            CLEAN_COUNTER_VEC
-                .with_label_values(&["overlap-with-apply"])
-                .inc();
-            self.cleanup_overlap_regions(overlap_ranges)?;
-        }
-        self.delete_all_in_range(&[Range::new(&start_key, &end_key)])?;
-        check_abort(&abort)?;
-        fail_point!("apply_snap_cleanup_range");
-
->>>>>>> 14d342a1
         let state_key = keys::apply_state_key(region_id);
         let apply_state: RaftApplyState =
             match box_try!(self.engine.get_msg_cf(CF_RAFT, &state_key)) {
@@ -436,7 +406,15 @@
         let start_key = keys::enc_start_key(&region);
         let end_key = keys::enc_end_key(&region);
         check_abort(&abort)?;
-        self.cleanup_overlap_ranges(&start_key, &end_key)?;
+        let overlap_ranges = self
+            .pending_delete_ranges
+            .drain_overlap_ranges(&start_key, &end_key);
+        if !overlap_ranges.is_empty() {
+            CLEAN_COUNTER_VEC
+                .with_label_values(&["overlap-with-apply"])
+                .inc();
+            self.cleanup_overlap_regions(overlap_ranges)?;
+        }
         self.delete_all_in_range(&[Range::new(&start_key, &end_key)])?;
         check_abort(&abort)?;
         fail_point!("apply_snap_cleanup_range");
