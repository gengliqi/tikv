// Copyright 2016 TiKV Project Authors. Licensed under Apache-2.0.

use std::fmt::{self, Display, Formatter};
use std::sync::mpsc::{self, Sender};
use std::sync::Arc;
use std::thread::{Builder, JoinHandle};
use std::time::Duration;
use std::{cmp, io};

use futures::Future;
use tokio_core::reactor::Handle;

use engine_traits::{KvEngine, Snapshot};
use kvproto::metapb;
use kvproto::pdpb;
use kvproto::raft_cmdpb::{AdminCmdType, AdminRequest, RaftCmdRequest, SplitRequest};
use kvproto::raft_serverpb::RaftMessage;
use kvproto::replication_modepb::RegionReplicationStatus;
use prometheus::local::LocalHistogram;
use raft::eraftpb::ConfChangeType;

use crate::coprocessor::{get_region_approximate_keys, get_region_approximate_size};
use crate::store::cmd_resp::new_error;
use crate::store::metrics::*;
use crate::store::util::is_epoch_stale;
use crate::store::util::KeysInfoFormatter;
use crate::store::worker::split_controller::{SplitInfo, TOP_N};
use crate::store::worker::{AutoSplitController, ReadStats};
use crate::store::Callback;
use crate::store::StoreInfo;
<<<<<<< HEAD
use crate::store::{
    CasualMessage, MergeResultKind, PeerMsg, RaftCommand, RaftRouter, SignificantMsg, StoreMsg,
};
=======
use crate::store::{CasualMessage, PeerMsg, RaftCommand, RaftRouter, StoreMsg};
>>>>>>> b00dcdd5

use pd_client::metrics::*;
use pd_client::{Error, PdClient, RegionStat};
use tikv_util::collections::HashMap;
use tikv_util::metrics::ThreadInfoStatistics;
use tikv_util::time::UnixSecs;
use tikv_util::worker::{FutureRunnable as Runnable, FutureScheduler as Scheduler, Stopped};

type RecordPairVec = Vec<pdpb::RecordPair>;

#[derive(Default, Debug, Clone)]
pub struct FlowStatistics {
    pub read_keys: usize,
    pub read_bytes: usize,
}

impl FlowStatistics {
    pub fn add(&mut self, other: &Self) {
        self.read_bytes = self.read_bytes.saturating_add(other.read_bytes);
        self.read_keys = self.read_keys.saturating_add(other.read_keys);
    }
}

// Reports flow statistics to outside.
pub trait FlowStatsReporter: Send + Clone + Sync + 'static {
    // TODO: maybe we need to return a Result later?
    fn report_read_stats(&self, read_stats: ReadStats);
}

impl<E> FlowStatsReporter for Scheduler<Task<E>>
where
    E: KvEngine,
{
    fn report_read_stats(&self, read_stats: ReadStats) {
        if let Err(e) = self.schedule(Task::ReadStats { read_stats }) {
            error!("Failed to send read flow statistics"; "err" => ?e);
        }
    }
}

/// Uses an asynchronous thread to tell PD something.
pub enum Task<E>
where
    E: KvEngine,
{
    AskSplit {
        region: metapb::Region,
        split_key: Vec<u8>,
        peer: metapb::Peer,
        // If true, right Region derives origin region_id.
        right_derive: bool,
        callback: Callback<E::Snapshot>,
    },
    AskBatchSplit {
        region: metapb::Region,
        split_keys: Vec<Vec<u8>>,
        peer: metapb::Peer,
        // If true, right Region derives origin region_id.
        right_derive: bool,
        callback: Callback<E::Snapshot>,
    },
    AutoSplit {
        split_infos: Vec<SplitInfo>,
    },
    Heartbeat {
        term: u64,
        region: metapb::Region,
        peer: metapb::Peer,
        down_peers: Vec<pdpb::PeerStats>,
        pending_peers: Vec<metapb::Peer>,
        written_bytes: u64,
        written_keys: u64,
        approximate_size: Option<u64>,
        approximate_keys: Option<u64>,
        replication_status: Option<RegionReplicationStatus>,
    },
    StoreHeartbeat {
        stats: pdpb::StoreStats,
        store_info: StoreInfo<E>,
    },
    ReportBatchSplit {
        regions: Vec<metapb::Region>,
    },
    ValidatePeer {
        region: metapb::Region,
        peer: metapb::Peer,
    },
    ReadStats {
        read_stats: ReadStats,
    },
    DestroyPeer {
        region_id: u64,
    },
    StoreInfos {
        cpu_usages: RecordPairVec,
        read_io_rates: RecordPairVec,
        write_io_rates: RecordPairVec,
    },
}

pub struct StoreStat {
    pub engine_total_bytes_read: u64,
    pub engine_total_keys_read: u64,
    pub engine_last_total_bytes_read: u64,
    pub engine_last_total_keys_read: u64,
    pub last_report_ts: UnixSecs,

    pub region_bytes_read: LocalHistogram,
    pub region_keys_read: LocalHistogram,
    pub region_bytes_written: LocalHistogram,
    pub region_keys_written: LocalHistogram,

    pub store_cpu_usages: RecordPairVec,
    pub store_read_io_rates: RecordPairVec,
    pub store_write_io_rates: RecordPairVec,
}

impl Default for StoreStat {
    fn default() -> StoreStat {
        StoreStat {
            region_bytes_read: REGION_READ_BYTES_HISTOGRAM.local(),
            region_keys_read: REGION_READ_KEYS_HISTOGRAM.local(),
            region_bytes_written: REGION_WRITTEN_BYTES_HISTOGRAM.local(),
            region_keys_written: REGION_WRITTEN_KEYS_HISTOGRAM.local(),

            last_report_ts: UnixSecs::zero(),
            engine_total_bytes_read: 0,
            engine_total_keys_read: 0,
            engine_last_total_bytes_read: 0,
            engine_last_total_keys_read: 0,

            store_cpu_usages: RecordPairVec::default(),
            store_read_io_rates: RecordPairVec::default(),
            store_write_io_rates: RecordPairVec::default(),
        }
    }
}

#[derive(Default)]
pub struct PeerStat {
    pub read_bytes: u64,
    pub read_keys: u64,
    pub last_read_bytes: u64,
    pub last_read_keys: u64,
    pub last_written_bytes: u64,
    pub last_written_keys: u64,
    pub last_report_ts: UnixSecs,
}

impl<E> Display for Task<E>
where
    E: KvEngine,
{
    fn fmt(&self, f: &mut Formatter<'_>) -> fmt::Result {
        match *self {
            Task::AskSplit {
                ref region,
                ref split_key,
                ..
            } => write!(
                f,
                "ask split region {} with key {}",
                region.get_id(),
                hex::encode_upper(&split_key),
            ),
            Task::AutoSplit {
                ref split_infos,
            } => write!(
                f,
                "auto split split regions, num is {}",
                split_infos.len(),
            ),
            Task::AskBatchSplit {
                ref region,
                ref split_keys,
                ..
            } => write!(
                f,
                "ask split region {} with {}",
                region.get_id(),
                KeysInfoFormatter(split_keys.iter())
            ),
            Task::Heartbeat {
                ref region,
                ref peer,
                ref replication_status,
                ..
            } => write!(
                f,
                "heartbeat for region {:?}, leader {}, replication status {:?}",
                region,
                peer.get_id(),
                replication_status
            ),
            Task::StoreHeartbeat { ref stats, .. } => {
                write!(f, "store heartbeat stats: {:?}", stats)
            }
            Task::ReportBatchSplit { ref regions } => write!(f, "report split {:?}", regions),
            Task::ValidatePeer {
                ref region,
                ref peer,
            } => write!(
                f,
                "validate peer {:?} with region {:?}",
                peer, region
            ),
            Task::ReadStats { ref read_stats } => {
                write!(f, "get the read statistics {:?}", read_stats)
            }
            Task::DestroyPeer { ref region_id } => {
                write!(f, "destroy peer of region {}", region_id)
            }
            Task::StoreInfos {
                ref cpu_usages,
                ref read_io_rates,
                ref write_io_rates,
            } => write!(
                f,
                "get store's informations: cpu_usages {:?}, read_io_rates {:?}, write_io_rates {:?}",
                cpu_usages, read_io_rates, write_io_rates,
            ),
        }
    }
}

const DEFAULT_QPS_INFO_INTERVAL: Duration = Duration::from_secs(1);
const DEFAULT_COLLECT_INTERVAL: Duration = Duration::from_secs(1);

#[inline]
fn convert_record_pairs(m: HashMap<String, u64>) -> RecordPairVec {
    m.into_iter()
        .map(|(k, v)| {
            let mut pair = pdpb::RecordPair::default();
            pair.set_key(k);
            pair.set_value(v);
            pair
        })
        .collect()
}

struct StatsMonitor<E>
where
    E: KvEngine,
{
    scheduler: Scheduler<Task<E>>,
    handle: Option<JoinHandle<()>>,
    timer: Option<Sender<bool>>,
    sender: Option<Sender<ReadStats>>,
    thread_info_interval: Duration,
    qps_info_interval: Duration,
    collect_interval: Duration,
}

impl<E> StatsMonitor<E>
where
    E: KvEngine,
{
    pub fn new(interval: Duration, scheduler: Scheduler<Task<E>>) -> Self {
        StatsMonitor {
            scheduler,
            handle: None,
            timer: None,
            sender: None,
            thread_info_interval: interval,
            qps_info_interval: cmp::min(DEFAULT_QPS_INFO_INTERVAL, interval),
            collect_interval: cmp::min(DEFAULT_COLLECT_INTERVAL, interval),
        }
    }

    // Collecting thread information and obtaining qps information for auto split.
    // They run together in the same thread by taking modulo at different intervals.
    pub fn start(
        &mut self,
        mut auto_split_controller: AutoSplitController,
    ) -> Result<(), io::Error> {
        if self.collect_interval < DEFAULT_COLLECT_INTERVAL {
            info!("it seems we are running tests, skip stats monitoring.");
            return Ok(());
        }
        let mut timer_cnt = 0; // to run functions with different intervals in a loop
        let collect_interval = self.collect_interval;
        if self.thread_info_interval < self.collect_interval {
            info!("running in test mode, skip starting monitor.");
            return Ok(());
        }
        let thread_info_interval = self
            .thread_info_interval
            .div_duration_f64(self.collect_interval) as i32;
        let qps_info_interval = self
            .qps_info_interval
            .div_duration_f64(self.collect_interval) as i32;
        let (tx, rx) = mpsc::channel();
        self.timer = Some(tx);

        let (sender, receiver) = mpsc::channel();
        self.sender = Some(sender);

        let scheduler = self.scheduler.clone();

        let h = Builder::new()
            .name(thd_name!("stats-monitor"))
            .spawn(move || {
                let mut thread_stats = ThreadInfoStatistics::new();
                while let Err(mpsc::RecvTimeoutError::Timeout) = rx.recv_timeout(collect_interval) {
                    if timer_cnt % thread_info_interval == 0 {
                        thread_stats.record();
                        let cpu_usages = convert_record_pairs(thread_stats.get_cpu_usages());
                        let read_io_rates = convert_record_pairs(thread_stats.get_read_io_rates());
                        let write_io_rates =
                            convert_record_pairs(thread_stats.get_write_io_rates());

                        let task = Task::StoreInfos {
                            cpu_usages,
                            read_io_rates,
                            write_io_rates,
                        };
                        if let Err(e) = scheduler.schedule(task) {
                            error!(
                                "failed to send store infos to pd worker";
                                "err" => ?e,
                            );
                        }
                    }
                    if timer_cnt % qps_info_interval == 0 {
                        let mut others = vec![];
                        while let Ok(other) = receiver.try_recv() {
                            others.push(other);
                        }
                        let (top, split_infos) = auto_split_controller.flush(others);
                        auto_split_controller.clear();
                        let task = Task::AutoSplit { split_infos };
                        if let Err(e) = scheduler.schedule(task) {
                            error!(
                                "failed to send split infos to pd worker";
                                "err" => ?e,
                            );
                        }

                        for i in 0..TOP_N {
                            if i < top.len() {
                                READ_QPS_TOPN
                                    .with_label_values(&[&i.to_string()])
                                    .set(top[i] as f64);
                            } else {
                                READ_QPS_TOPN.with_label_values(&[&i.to_string()]).set(0.0);
                            }
                        }
                    }
                    timer_cnt = (timer_cnt + 1) % (qps_info_interval * thread_info_interval); // modules timer_cnt with the least common multiple of intervals to avoid overflow
                    auto_split_controller.refresh_cfg();
                }
            })?;

        self.handle = Some(h);
        Ok(())
    }

    pub fn stop(&mut self) {
        let h = self.handle.take();
        if h.is_none() {
            return;
        }
        drop(self.timer.take().unwrap());
        drop(self.sender.take().unwrap());
        if let Err(e) = h.unwrap().join() {
            error!("join stats collector failed"; "err" => ?e);
            return;
        }
    }

    pub fn get_sender(&self) -> &Option<Sender<ReadStats>> {
        &self.sender
    }
}

pub struct Runner<E, T>
where
    E: KvEngine,
    T: PdClient,
{
    store_id: u64,
    pd_client: Arc<T>,
    router: RaftRouter<E::Snapshot>,
    db: E,
    region_peers: HashMap<u64, PeerStat>,
    store_stat: StoreStat,
    is_hb_receiver_scheduled: bool,
    // Records the boot time.
    start_ts: UnixSecs,

    // use for Runner inner handle function to send Task to itself
    // actually it is the sender connected to Runner's Worker which
    // calls Runner's run() on Task received.
    scheduler: Scheduler<Task<E>>,
    stats_monitor: StatsMonitor<E>,
}

impl<E, T> Runner<E, T>
where
    E: KvEngine,
    T: PdClient,
{
    const INTERVAL_DIVISOR: u32 = 2;

    pub fn new(
        store_id: u64,
        pd_client: Arc<T>,
        router: RaftRouter<E::Snapshot>,
        db: E,
        scheduler: Scheduler<Task<E>>,
        store_heartbeat_interval: Duration,
        auto_split_controller: AutoSplitController,
    ) -> Runner<E, T> {
        let interval = store_heartbeat_interval / Self::INTERVAL_DIVISOR;
        let mut stats_monitor = StatsMonitor::new(interval, scheduler.clone());
        if let Err(e) = stats_monitor.start(auto_split_controller) {
            error!("failed to start stats collector, error = {:?}", e);
        }

        Runner {
            store_id,
            pd_client,
            router,
            db,
            is_hb_receiver_scheduled: false,
            region_peers: HashMap::default(),
            store_stat: StoreStat::default(),
            start_ts: UnixSecs::now(),
            scheduler,
            stats_monitor,
        }
    }

    // Deprecate
    fn handle_ask_split(
        &self,
        handle: &Handle,
        mut region: metapb::Region,
        split_key: Vec<u8>,
        peer: metapb::Peer,
        right_derive: bool,
        callback: Callback<E::Snapshot>,
        task: String,
    ) {
        let router = self.router.clone();
        let f = self.pd_client.ask_split(region.clone()).then(move |resp| {
            match resp {
                Ok(mut resp) => {
                    info!(
                        "try to split region";
                        "region_id" => region.get_id(),
                        "new_region_id" => resp.get_new_region_id(),
                        "region" => ?region,
                        "task"=>task,
                    );

                    let req = new_split_region_request(
                        split_key,
                        resp.get_new_region_id(),
                        resp.take_new_peer_ids(),
                        right_derive,
                    );
                    let region_id = region.get_id();
                    let epoch = region.take_region_epoch();
                    send_admin_request(&router, region_id, epoch, peer, req, callback)
                }
                Err(e) => {
                    warn!("failed to ask split";
                    "region_id" => region.get_id(),
                    "err" => ?e,
                    "task"=>task);
                }
            }
            Ok(())
        });
        handle.spawn(f)
    }

    fn handle_ask_batch_split(
        &self,
        handle: &Handle,
        mut region: metapb::Region,
        mut split_keys: Vec<Vec<u8>>,
        peer: metapb::Peer,
        right_derive: bool,
        callback: Callback<E::Snapshot>,
        task: String,
    ) {
        let router = self.router.clone();
        let scheduler = self.scheduler.clone();
        let f = self
            .pd_client
            .ask_batch_split(region.clone(), split_keys.len())
            .then(move |resp| {
                match resp {
                    Ok(mut resp) => {
                        info!(
                            "try to batch split region";
                            "region_id" => region.get_id(),
                            "new_region_ids" => ?resp.get_ids(),
                            "region" => ?region,
                            "task" => task,
                        );

                        let req = new_batch_split_region_request(
                            split_keys,
                            resp.take_ids().into(),
                            right_derive,
                        );
                        let region_id = region.get_id();
                        let epoch = region.take_region_epoch();
                        send_admin_request(&router, region_id, epoch, peer, req, callback)
                    }
                    // When rolling update, there might be some old version tikvs that don't support batch split in cluster.
                    // In this situation, PD version check would refuse `ask_batch_split`.
                    // But if update time is long, it may cause large Regions, so call `ask_split` instead.
                    Err(Error::Incompatible) => {
                        let (region_id, peer_id) = (region.id, peer.id);
                        info!(
                            "ask_batch_split is incompatible, use ask_split instead";
                            "region_id" => region_id
                        );
                        let task = Task::AskSplit {
                            region,
                            split_key: split_keys.pop().unwrap(),
                            peer,
                            right_derive,
                            callback,
                        };
                        if let Err(Stopped(t)) = scheduler.schedule(task) {
                            error!(
                                "failed to notify pd to split: Stopped";
                                "region_id" => region_id,
                                "peer_id" =>  peer_id
                            );
                            match t {
                                Task::AskSplit { callback, .. } => {
                                    callback.invoke_with_response(new_error(box_err!(
                                        "failed to split: Stopped"
                                    )));
                                }
                                _ => unreachable!(),
                            }
                        }
                    }
                    Err(e) => {
                        warn!(
                            "ask batch split failed";
                            "region_id" => region.get_id(),
                            "err" => ?e,
                        );
                    }
                }
                Ok(())
            });
        handle.spawn(f)
    }

    fn handle_heartbeat(
        &self,
        handle: &Handle,
        term: u64,
        region: metapb::Region,
        peer: metapb::Peer,
        region_stat: RegionStat,
        replication_status: Option<RegionReplicationStatus>,
    ) {
        self.store_stat
            .region_bytes_written
            .observe(region_stat.written_bytes as f64);
        self.store_stat
            .region_keys_written
            .observe(region_stat.written_keys as f64);
        self.store_stat
            .region_bytes_read
            .observe(region_stat.read_bytes as f64);
        self.store_stat
            .region_keys_read
            .observe(region_stat.read_keys as f64);

        let f = self
            .pd_client
            .region_heartbeat(term, region.clone(), peer, region_stat, replication_status)
            .map_err(move |e| {
                debug!(
                    "failed to send heartbeat";
                    "region_id" => region.get_id(),
                    "err" => ?e
                );
            });
        handle.spawn(f);
    }

    fn handle_store_heartbeat(
        &mut self,
        handle: &Handle,
        mut stats: pdpb::StoreStats,
        store_info: StoreInfo<E>,
    ) {
        let disk_stats = match fs2::statvfs(store_info.engine.path()) {
            Err(e) => {
                error!(
                    "get disk stat for rocksdb failed";
                    "engine_path" => store_info.engine.path(),
                    "err" => ?e
                );
                return;
            }
            Ok(stats) => stats,
        };

        let disk_cap = disk_stats.total_space();
        let capacity = if store_info.capacity == 0 || disk_cap < store_info.capacity {
            disk_cap
        } else {
            store_info.capacity
        };
        stats.set_capacity(capacity);

        // already include size of snapshot files
        let used_size =
            stats.get_used_size() + store_info.engine.get_engine_used_size().expect("cf");
        stats.set_used_size(used_size);

        let mut available = if capacity > used_size {
            capacity - used_size
        } else {
            warn!("no available space");
            0
        };

        // We only care about rocksdb SST file size, so we should check disk available here.
        if available > disk_stats.free_space() {
            available = disk_stats.free_space();
        }

        stats.set_available(available);
        stats.set_bytes_read(
            self.store_stat.engine_total_bytes_read - self.store_stat.engine_last_total_bytes_read,
        );
        stats.set_keys_read(
            self.store_stat.engine_total_keys_read - self.store_stat.engine_last_total_keys_read,
        );

        stats.set_cpu_usages(self.store_stat.store_cpu_usages.clone().into());
        stats.set_read_io_rates(self.store_stat.store_read_io_rates.clone().into());
        stats.set_write_io_rates(self.store_stat.store_write_io_rates.clone().into());

        let mut interval = pdpb::TimeInterval::default();
        interval.set_start_timestamp(self.store_stat.last_report_ts.into_inner());
        stats.set_interval(interval);
        self.store_stat.engine_last_total_bytes_read = self.store_stat.engine_total_bytes_read;
        self.store_stat.engine_last_total_keys_read = self.store_stat.engine_total_keys_read;
        self.store_stat.last_report_ts = UnixSecs::now();
        self.store_stat.region_bytes_written.flush();
        self.store_stat.region_keys_written.flush();
        self.store_stat.region_bytes_read.flush();
        self.store_stat.region_keys_read.flush();

        STORE_SIZE_GAUGE_VEC
            .with_label_values(&["capacity"])
            .set(capacity as i64);
        STORE_SIZE_GAUGE_VEC
            .with_label_values(&["available"])
            .set(available as i64);

        let router = self.router.clone();
        let f = self
            .pd_client
            .store_heartbeat(stats)
            .map_err(|e| {
                error!("store heartbeat failed"; "err" => ?e);
            })
            .map(move |status| {
                if let Some(status) = status {
                    let _ = router.send_control(StoreMsg::UpdateReplicationMode(status));
                }
            });
        handle.spawn(f);
    }

    fn handle_report_batch_split(&self, handle: &Handle, regions: Vec<metapb::Region>) {
        let f = self.pd_client.report_batch_split(regions).map_err(|e| {
            warn!("report split failed"; "err" => ?e);
        });
        handle.spawn(f);
    }

    fn handle_validate_peer(
        &self,
        handle: &Handle,
        local_region: metapb::Region,
        peer: metapb::Peer,
    ) {
        let router = self.router.clone();
        let f = self
            .pd_client
            .get_region_by_id(local_region.get_id())
            .then(move |resp| {
                match resp {
                    Ok(Some(pd_region)) => {
                        if is_epoch_stale(
                            pd_region.get_region_epoch(),
                            local_region.get_region_epoch(),
                        ) {
                            // The local Region epoch is fresher than Region epoch in PD
                            // This means the Region info in PD is not updated to the latest even
                            // after `max_leader_missing_duration`. Something is wrong in the system.
                            // Just add a log here for this situation.
                            info!(
                                "local region epoch is greater the \
                                 region epoch in PD ignore validate peer";
                                "region_id" => local_region.get_id(),
                                "peer_id" => peer.get_id(),
                                "local_region_epoch" => ?local_region.get_region_epoch(),
                                "pd_region_epoch" => ?pd_region.get_region_epoch()
                            );
                            PD_VALIDATE_PEER_COUNTER_VEC
                                .with_label_values(&["region epoch error"])
                                .inc();
                            return Ok(());
                        }

                        if pd_region
                            .get_peers()
                            .iter()
                            .all(|p| p.get_id() != peer.get_id())
                        {
                            // Peer is not a member of this Region anymore. Probably it's removed out.
                            // Send it a raft massage to destroy it since it's obsolete.
                            info!(
                                "peer is not a valid member of region, to be \
                                 destroyed soon";
                                "region_id" => local_region.get_id(),
                                "peer_id" => peer.get_id(),
                                "pd_region" => ?pd_region
                            );
                            PD_VALIDATE_PEER_COUNTER_VEC
                                .with_label_values(&["peer stale"])
                                .inc();
<<<<<<< HEAD
                            if let Some(source) = merge_source {
                                send_merge_fail(&router, source, local_region.get_id(), peer);
                            } else {
                                send_destroy_peer_message(&router, local_region, peer, pd_region);
                            }
=======
                            send_destroy_peer_message(&router, local_region, peer, pd_region);
>>>>>>> b00dcdd5
                            return Ok(());
                        }
                        info!(
                            "peer is still a valid member of region";
                            "region_id" => local_region.get_id(),
                            "peer_id" => peer.get_id(),
                            "pd_region" => ?pd_region
                        );
                        PD_VALIDATE_PEER_COUNTER_VEC
                            .with_label_values(&["peer valid"])
                            .inc();
                    }
                    Ok(None) => {
                        // splitted Region has not yet reported to PD.
                        // TODO: handle merge
                    }
                    Err(e) => {
                        error!("get region failed"; "err" => ?e);
                    }
                }
                Ok(())
            });
        handle.spawn(f);
    }

    fn schedule_heartbeat_receiver(&mut self, handle: &Handle) {
        let router = self.router.clone();
        let store_id = self.store_id;
        let f = self
            .pd_client
            .handle_region_heartbeat_response(self.store_id, move |mut resp| {
                let region_id = resp.get_region_id();
                let epoch = resp.take_region_epoch();
                let peer = resp.take_target_peer();

                if resp.has_change_peer() {
                    PD_HEARTBEAT_COUNTER_VEC
                        .with_label_values(&["change peer"])
                        .inc();

                    let mut change_peer = resp.take_change_peer();
                    info!(
                        "try to change peer";
                        "region_id" => region_id,
                        "change_type" => ?change_peer.get_change_type(),
                        "peer" => ?change_peer.get_peer()
                    );
                    let req = new_change_peer_request(
                        change_peer.get_change_type(),
                        change_peer.take_peer(),
                    );
                    send_admin_request(&router, region_id, epoch, peer, req, Callback::None);
                } else if resp.has_transfer_leader() {
                    PD_HEARTBEAT_COUNTER_VEC
                        .with_label_values(&["transfer leader"])
                        .inc();

                    let mut transfer_leader = resp.take_transfer_leader();
                    info!(
                        "try to transfer leader";
                        "region_id" => region_id,
                        "from_peer" => ?peer,
                        "to_peer" => ?transfer_leader.get_peer()
                    );
                    let req = new_transfer_leader_request(transfer_leader.take_peer());
                    send_admin_request(&router, region_id, epoch, peer, req, Callback::None);
                } else if resp.has_split_region() {
                    PD_HEARTBEAT_COUNTER_VEC
                        .with_label_values(&["split region"])
                        .inc();

                    let mut split_region = resp.take_split_region();
                    info!("try to split"; "region_id" => region_id, "region_epoch" => ?epoch);
                    let msg = if split_region.get_policy() == pdpb::CheckPolicy::Usekey {
                        CasualMessage::SplitRegion {
                            region_epoch: epoch,
                            split_keys: split_region.take_keys().into(),
                            callback: Callback::None,
                        }
                    } else {
                        CasualMessage::HalfSplitRegion {
                            region_epoch: epoch,
                            policy: split_region.get_policy(),
                        }
                    };
                    if let Err(e) = router.send(region_id, PeerMsg::CasualMessage(msg)) {
                        error!("send halfsplit request failed"; "region_id" => region_id, "err" => ?e);
                    }
                } else if resp.has_merge() {
                    PD_HEARTBEAT_COUNTER_VEC.with_label_values(&["merge"]).inc();

                    let merge = resp.take_merge();
                    info!("try to merge"; "region_id" => region_id, "merge" => ?merge);
                    let req = new_merge_request(merge);
                    send_admin_request(&router, region_id, epoch, peer, req, Callback::None)
                } else {
                    PD_HEARTBEAT_COUNTER_VEC.with_label_values(&["noop"]).inc();
                }
            })
            .map_err(|e| panic!("unexpected error: {:?}", e))
            .map(move |_| {
                info!(
                    "region heartbeat response handler exit";
                    "store_id" => store_id,
                )
            });
        handle.spawn(f);
        self.is_hb_receiver_scheduled = true;
    }

    fn handle_read_stats(&mut self, read_stats: ReadStats) {
        for (region_id, stats) in &read_stats.flows {
            let peer_stat = self
                .region_peers
                .entry(*region_id)
                .or_insert_with(PeerStat::default);
            peer_stat.read_bytes += stats.read_bytes as u64;
            peer_stat.read_keys += stats.read_keys as u64;
            self.store_stat.engine_total_bytes_read += stats.read_bytes as u64;
            self.store_stat.engine_total_keys_read += stats.read_keys as u64;
        }
        if !read_stats.region_infos.is_empty() {
            if let Some(sender) = self.stats_monitor.get_sender() {
                sender.send(read_stats).unwrap();
            }
        }
    }

    fn handle_destroy_peer(&mut self, region_id: u64) {
        match self.region_peers.remove(&region_id) {
            None => {}
            Some(_) => info!("remove peer statistic record in pd"; "region_id" => region_id),
        }
    }

    fn handle_store_infos(
        &mut self,
        cpu_usages: RecordPairVec,
        read_io_rates: RecordPairVec,
        write_io_rates: RecordPairVec,
    ) {
        self.store_stat.store_cpu_usages = cpu_usages;
        self.store_stat.store_read_io_rates = read_io_rates;
        self.store_stat.store_write_io_rates = write_io_rates;
    }
}

impl<E, T> Runnable<Task<E>> for Runner<E, T>
where
    E: KvEngine,
    T: PdClient,
{
    fn run(&mut self, task: Task<E>, handle: &Handle) {
        debug!("executing task"; "task" => %task);

        if !self.is_hb_receiver_scheduled {
            self.schedule_heartbeat_receiver(handle);
        }

        match task {
            // AskSplit has deprecated, use AskBatchSplit
            Task::AskSplit {
                region,
                split_key,
                peer,
                right_derive,
                callback,
            } => self.handle_ask_split(
                handle,
                region,
                split_key,
                peer,
                right_derive,
                callback,
                String::from("ask_split"),
            ),
            Task::AskBatchSplit {
                region,
                split_keys,
                peer,
                right_derive,
                callback,
            } => self.handle_ask_batch_split(
                handle,
                region,
                split_keys,
                peer,
                right_derive,
                callback,
                String::from("batch_split"),
            ),
            Task::AutoSplit { split_infos } => {
                for split_info in split_infos {
                    if let Ok(Some(region)) =
                        self.pd_client.get_region_by_id(split_info.region_id).wait()
                    {
                        self.handle_ask_batch_split(
                            handle,
                            region,
                            vec![split_info.split_key],
                            split_info.peer,
                            true,
                            Callback::None,
                            String::from("auto_split"),
                        );
                    }
                }
            }

            Task::Heartbeat {
                term,
                region,
                peer,
                down_peers,
                pending_peers,
                written_bytes,
                written_keys,
                approximate_size,
                approximate_keys,
                replication_status,
            } => {
                let approximate_size = approximate_size.unwrap_or_else(|| {
                    get_region_approximate_size(&self.db, &region, 0).unwrap_or_default()
                });
                let approximate_keys = approximate_keys.unwrap_or_else(|| {
                    get_region_approximate_keys(&self.db, &region, 0).unwrap_or_default()
                });
                let (
                    read_bytes_delta,
                    read_keys_delta,
                    written_bytes_delta,
                    written_keys_delta,
                    last_report_ts,
                ) = {
                    let peer_stat = self
                        .region_peers
                        .entry(region.get_id())
                        .or_insert_with(PeerStat::default);
                    let read_bytes_delta = peer_stat.read_bytes - peer_stat.last_read_bytes;
                    let read_keys_delta = peer_stat.read_keys - peer_stat.last_read_keys;
                    let written_bytes_delta = written_bytes - peer_stat.last_written_bytes;
                    let written_keys_delta = written_keys - peer_stat.last_written_keys;
                    let mut last_report_ts = peer_stat.last_report_ts;
                    peer_stat.last_written_bytes = written_bytes;
                    peer_stat.last_written_keys = written_keys;
                    peer_stat.last_read_bytes = peer_stat.read_bytes;
                    peer_stat.last_read_keys = peer_stat.read_keys;
                    peer_stat.last_report_ts = UnixSecs::now();
                    if last_report_ts.is_zero() {
                        last_report_ts = self.start_ts;
                    }
                    (
                        read_bytes_delta,
                        read_keys_delta,
                        written_bytes_delta,
                        written_keys_delta,
                        last_report_ts,
                    )
                };
                self.handle_heartbeat(
                    handle,
                    term,
                    region,
                    peer,
                    RegionStat {
                        down_peers,
                        pending_peers,
                        written_bytes: written_bytes_delta,
                        written_keys: written_keys_delta,
                        read_bytes: read_bytes_delta,
                        read_keys: read_keys_delta,
                        approximate_size,
                        approximate_keys,
                        last_report_ts,
                    },
                    replication_status,
                )
            }
            Task::StoreHeartbeat { stats, store_info } => {
                self.handle_store_heartbeat(handle, stats, store_info)
            }
            Task::ReportBatchSplit { regions } => self.handle_report_batch_split(handle, regions),
            Task::ValidatePeer { region, peer } => self.handle_validate_peer(handle, region, peer),
            Task::ReadStats { read_stats } => self.handle_read_stats(read_stats),
            Task::DestroyPeer { region_id } => self.handle_destroy_peer(region_id),
            Task::StoreInfos {
                cpu_usages,
                read_io_rates,
                write_io_rates,
            } => self.handle_store_infos(cpu_usages, read_io_rates, write_io_rates),
        };
    }

    fn shutdown(&mut self) {
        self.stats_monitor.stop();
    }
}

fn new_change_peer_request(change_type: ConfChangeType, peer: metapb::Peer) -> AdminRequest {
    let mut req = AdminRequest::default();
    req.set_cmd_type(AdminCmdType::ChangePeer);
    req.mut_change_peer().set_change_type(change_type);
    req.mut_change_peer().set_peer(peer);
    req
}

fn new_split_region_request(
    split_key: Vec<u8>,
    new_region_id: u64,
    peer_ids: Vec<u64>,
    right_derive: bool,
) -> AdminRequest {
    let mut req = AdminRequest::default();
    req.set_cmd_type(AdminCmdType::Split);
    req.mut_split().set_split_key(split_key);
    req.mut_split().set_new_region_id(new_region_id);
    req.mut_split().set_new_peer_ids(peer_ids);
    req.mut_split().set_right_derive(right_derive);
    req
}

fn new_batch_split_region_request(
    split_keys: Vec<Vec<u8>>,
    ids: Vec<pdpb::SplitId>,
    right_derive: bool,
) -> AdminRequest {
    let mut req = AdminRequest::default();
    req.set_cmd_type(AdminCmdType::BatchSplit);
    req.mut_splits().set_right_derive(right_derive);
    let mut requests = Vec::with_capacity(ids.len());
    for (mut id, key) in ids.into_iter().zip(split_keys) {
        let mut split = SplitRequest::default();
        split.set_split_key(key);
        split.set_new_region_id(id.get_new_region_id());
        split.set_new_peer_ids(id.take_new_peer_ids());
        requests.push(split);
    }
    req.mut_splits().set_requests(requests.into());
    req
}

fn new_transfer_leader_request(peer: metapb::Peer) -> AdminRequest {
    let mut req = AdminRequest::default();
    req.set_cmd_type(AdminCmdType::TransferLeader);
    req.mut_transfer_leader().set_peer(peer);
    req
}

fn new_merge_request(merge: pdpb::Merge) -> AdminRequest {
    let mut req = AdminRequest::default();
    req.set_cmd_type(AdminCmdType::PrepareMerge);
    req.mut_prepare_merge()
        .set_target(merge.get_target().to_owned());
    req
}

fn send_admin_request<S>(
    router: &RaftRouter<S>,
    region_id: u64,
    epoch: metapb::RegionEpoch,
    peer: metapb::Peer,
    request: AdminRequest,
    callback: Callback<S>,
) where
    S: Snapshot,
{
    let cmd_type = request.get_cmd_type();

    let mut req = RaftCmdRequest::default();
    req.mut_header().set_region_id(region_id);
    req.mut_header().set_region_epoch(epoch);
    req.mut_header().set_peer(peer);

    req.set_admin_request(request);

    if let Err(e) = router.send_raft_command(RaftCommand::new(req, callback)) {
        error!(
            "send request failed";
            "region_id" => region_id, "cmd_type" => ?cmd_type, "err" => ?e,
        );
    }
}

<<<<<<< HEAD
/// Sends merge fail message to gc merge source.
fn send_merge_fail(
    router: &RaftRouter<impl KvEngine>,
    source_region_id: u64,
    target_region_id: u64,
    target: metapb::Peer,
) {
    if let Err(e) = router.force_send(
        source_region_id,
        PeerMsg::SignificantMsg(SignificantMsg::MergeResult {
            target_region_id,
            target,
            result: MergeResultKind::Stale,
        }),
    ) {
        error!(
            "source region report merge failed";
            "region_id" => source_region_id, "targe_region_id" => target_region_id, "err" => ?e,
        );
    }
}

=======
>>>>>>> b00dcdd5
/// Sends a raft message to destroy the specified stale Peer
fn send_destroy_peer_message(
    router: &RaftRouter<impl Snapshot>,
    local_region: metapb::Region,
    peer: metapb::Peer,
    pd_region: metapb::Region,
) {
    let mut message = RaftMessage::default();
    message.set_region_id(local_region.get_id());
    message.set_from_peer(peer.clone());
    message.set_to_peer(peer);
    message.set_region_epoch(pd_region.get_region_epoch().clone());
    message.set_is_tombstone(true);
    if let Err(e) = router.send_raft_message(message) {
        error!(
            "send gc peer request failed";
            "region_id" => local_region.get_id(),
            "err" => ?e
        )
    }
}

#[cfg(not(target_os = "macos"))]
#[cfg(test)]
mod tests {
    use engine_rocks::RocksEngine;
    use std::sync::Mutex;
    use std::time::Instant;
    use tikv_util::worker::FutureWorker;

    use super::*;

    struct RunnerTest {
        store_stat: Arc<Mutex<StoreStat>>,
        stats_monitor: StatsMonitor<RocksEngine>,
    }

    impl RunnerTest {
        fn new(
            interval: u64,
            scheduler: Scheduler<Task<RocksEngine>>,
            store_stat: Arc<Mutex<StoreStat>>,
        ) -> RunnerTest {
            let mut stats_monitor = StatsMonitor::new(Duration::from_secs(interval), scheduler);

            if let Err(e) = stats_monitor.start(AutoSplitController::default()) {
                error!("failed to start stats collector, error = {:?}", e);
            }

            RunnerTest {
                store_stat,
                stats_monitor,
            }
        }

        fn handle_store_infos(
            &mut self,
            cpu_usages: RecordPairVec,
            read_io_rates: RecordPairVec,
            write_io_rates: RecordPairVec,
        ) {
            let mut store_stat = self.store_stat.lock().unwrap();
            store_stat.store_cpu_usages = cpu_usages;
            store_stat.store_read_io_rates = read_io_rates;
            store_stat.store_write_io_rates = write_io_rates;
        }
    }

    impl Runnable<Task<RocksEngine>> for RunnerTest {
        fn run(&mut self, task: Task<RocksEngine>, _handle: &Handle) {
            if let Task::StoreInfos {
                cpu_usages,
                read_io_rates,
                write_io_rates,
            } = task
            {
                self.handle_store_infos(cpu_usages, read_io_rates, write_io_rates)
            };
        }

        fn shutdown(&mut self) {
            self.stats_monitor.stop();
        }
    }

    fn sum_record_pairs(pairs: &[pdpb::RecordPair]) -> u64 {
        let mut sum = 0;
        for record in pairs.iter() {
            sum += record.get_value();
        }
        sum
    }

    #[test]
    fn test_collect_stats() {
        let mut pd_worker = FutureWorker::new("test-pd-worker");
        let store_stat = Arc::new(Mutex::new(StoreStat::default()));
        let runner = RunnerTest::new(1, pd_worker.scheduler(), Arc::clone(&store_stat));
        pd_worker.start(runner).unwrap();

        let start = Instant::now();
        loop {
            if (Instant::now() - start).as_secs() > 2 {
                break;
            }
        }

        let total_cpu_usages = sum_record_pairs(&store_stat.lock().unwrap().store_cpu_usages);
        assert!(total_cpu_usages > 90);

        pd_worker.stop();
    }
}<|MERGE_RESOLUTION|>--- conflicted
+++ resolved
@@ -28,13 +28,7 @@
 use crate::store::worker::{AutoSplitController, ReadStats};
 use crate::store::Callback;
 use crate::store::StoreInfo;
-<<<<<<< HEAD
-use crate::store::{
-    CasualMessage, MergeResultKind, PeerMsg, RaftCommand, RaftRouter, SignificantMsg, StoreMsg,
-};
-=======
 use crate::store::{CasualMessage, PeerMsg, RaftCommand, RaftRouter, StoreMsg};
->>>>>>> b00dcdd5
 
 use pd_client::metrics::*;
 use pd_client::{Error, PdClient, RegionStat};
@@ -775,15 +769,7 @@
                             PD_VALIDATE_PEER_COUNTER_VEC
                                 .with_label_values(&["peer stale"])
                                 .inc();
-<<<<<<< HEAD
-                            if let Some(source) = merge_source {
-                                send_merge_fail(&router, source, local_region.get_id(), peer);
-                            } else {
-                                send_destroy_peer_message(&router, local_region, peer, pd_region);
-                            }
-=======
                             send_destroy_peer_message(&router, local_region, peer, pd_region);
->>>>>>> b00dcdd5
                             return Ok(());
                         }
                         info!(
@@ -1167,31 +1153,6 @@
     }
 }
 
-<<<<<<< HEAD
-/// Sends merge fail message to gc merge source.
-fn send_merge_fail(
-    router: &RaftRouter<impl KvEngine>,
-    source_region_id: u64,
-    target_region_id: u64,
-    target: metapb::Peer,
-) {
-    if let Err(e) = router.force_send(
-        source_region_id,
-        PeerMsg::SignificantMsg(SignificantMsg::MergeResult {
-            target_region_id,
-            target,
-            result: MergeResultKind::Stale,
-        }),
-    ) {
-        error!(
-            "source region report merge failed";
-            "region_id" => source_region_id, "targe_region_id" => target_region_id, "err" => ?e,
-        );
-    }
-}
-
-=======
->>>>>>> b00dcdd5
 /// Sends a raft message to destroy the specified stale Peer
 fn send_destroy_peer_message(
     router: &RaftRouter<impl Snapshot>,
