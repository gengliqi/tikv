// Copyright 2016 TiKV Project Authors. Licensed under Apache-2.0.

use std::cell::{Cell, RefCell};
use std::collections::VecDeque;
use std::sync::atomic::{AtomicUsize, Ordering};
use std::sync::mpsc::{self, Receiver, TryRecvError};
use std::sync::Arc;
use std::time::Instant;
use std::{cmp, error, u64};

use engine::rocks::DB;
use engine::Engines;
use engine_rocks::{Compat, RocksSnapshot, RocksWriteBatch};
use engine_traits::CF_RAFT;
use engine_traits::{Iterable, KvEngine, Mutable, Peekable, SyncMutable};
use keys::{self, enc_end_key, enc_start_key};
use kvproto::metapb::{self, Region};
use kvproto::raft_serverpb::{
    MergeState, PeerState, RaftApplyState, RaftLocalState, RaftSnapshotData, RegionLocalState,
};
use protobuf::Message;
use raft::eraftpb::{ConfState, Entry, HardState, Snapshot};
use raft::{self, Error as RaftError, RaftState, Ready, Storage, StorageError};

use crate::store::fsm::GenSnapTask;
use crate::store::util::conf_state_from_region;
use crate::store::ProposalContext;
use crate::{Error, Result};
use into_other::into_other;
use tikv_util::worker::Scheduler;

use super::metrics::*;
use super::worker::RegionTask;
use super::{SnapEntry, SnapKey, SnapManager, SnapshotStatistics};

// When we create a region peer, we should initialize its log term/index > 0,
// so that we can force the follower peer to sync the snapshot first.
pub const RAFT_INIT_LOG_TERM: u64 = 5;
pub const RAFT_INIT_LOG_INDEX: u64 = 5;
const MAX_SNAP_TRY_CNT: usize = 5;
const RAFT_LOG_MULTI_GET_CNT: u64 = 8;

/// The initial region epoch version.
pub const INIT_EPOCH_VER: u64 = 1;
/// The initial region epoch conf_version.
pub const INIT_EPOCH_CONF_VER: u64 = 1;

// One extra slot for VecDeque internal usage.
const MAX_CACHE_CAPACITY: usize = 1024 - 1;
const SHRINK_CACHE_CAPACITY: usize = 64;

pub const JOB_STATUS_PENDING: usize = 0;
pub const JOB_STATUS_RUNNING: usize = 1;
pub const JOB_STATUS_CANCELLING: usize = 2;
pub const JOB_STATUS_CANCELLED: usize = 3;
pub const JOB_STATUS_FINISHED: usize = 4;
pub const JOB_STATUS_FAILED: usize = 5;

/// Possible status returned by `check_applying_snap`.
#[derive(Debug, Clone, Copy, PartialEq)]
pub enum CheckApplyingSnapStatus {
    /// A snapshot is just applied.
    Success,
    /// A snapshot is being applied.
    Applying,
    /// No snapshot is being applied at all or the snapshot is cancelled
    Idle,
}

#[derive(Debug)]
pub enum SnapState {
    Relax,
    Generating(Receiver<Snapshot>),
    Applying(Arc<AtomicUsize>),
    ApplyAborted,
}

impl PartialEq for SnapState {
    fn eq(&self, other: &SnapState) -> bool {
        match (self, other) {
            (&SnapState::Relax, &SnapState::Relax)
            | (&SnapState::ApplyAborted, &SnapState::ApplyAborted)
            | (&SnapState::Generating(_), &SnapState::Generating(_)) => true,
            (&SnapState::Applying(ref b1), &SnapState::Applying(ref b2)) => {
                b1.load(Ordering::Relaxed) == b2.load(Ordering::Relaxed)
            }
            _ => false,
        }
    }
}

#[inline]
pub fn first_index(state: &RaftApplyState) -> u64 {
    state.get_truncated_state().get_index() + 1
}

#[inline]
pub fn last_index(state: &RaftLocalState) -> u64 {
    state.get_last_index()
}

#[derive(Default)]
struct EntryCache {
    cache: VecDeque<Entry>,
}

impl EntryCache {
    fn first_index(&self) -> Option<u64> {
        self.cache.front().map(|e| e.get_index())
    }

    fn fetch_entries_to(
        &self,
        begin: u64,
        end: u64,
        mut fetched_size: u64,
        max_size: u64,
        ents: &mut Vec<Entry>,
    ) {
        if begin >= end {
            return;
        }
        assert!(!self.cache.is_empty());
        let cache_low = self.cache.front().unwrap().get_index();
        let start_idx = begin.checked_sub(cache_low).unwrap() as usize;
        let limit_idx = end.checked_sub(cache_low).unwrap() as usize;

        let mut end_idx = start_idx;
        self.cache
            .iter()
            .skip(start_idx)
            .take_while(|e| {
                let cur_idx = end_idx as u64 + cache_low;
                assert_eq!(e.get_index(), cur_idx);
                let m = u64::from(e.compute_size());
                fetched_size += m;
                if fetched_size == m {
                    end_idx += 1;
                    fetched_size <= max_size && end_idx < limit_idx
                } else if fetched_size <= max_size {
                    end_idx += 1;
                    end_idx < limit_idx
                } else {
                    false
                }
            })
            .count();
        // Cache either is empty or contains latest log. Hence we don't need to fetch log
        // from rocksdb anymore.
        assert!(end_idx == limit_idx || fetched_size > max_size);
        let (first, second) = tikv_util::slices_in_range(&self.cache, start_idx, end_idx);
        ents.extend_from_slice(first);
        ents.extend_from_slice(second);
    }

    fn append(&mut self, tag: &str, entries: &[Entry]) {
        if entries.is_empty() {
            return;
        }
        if let Some(cache_last_index) = self.cache.back().map(|e| e.get_index()) {
            let first_index = entries[0].get_index();
            if cache_last_index >= first_index {
                if self.cache.front().unwrap().get_index() >= first_index {
                    self.cache.clear();
                } else {
                    let left = self.cache.len() - (cache_last_index - first_index + 1) as usize;
                    self.cache.truncate(left);
                }
                if self.cache.len() + entries.len() < SHRINK_CACHE_CAPACITY
                    && self.cache.capacity() > SHRINK_CACHE_CAPACITY
                {
                    self.cache.shrink_to_fit();
                }
            } else if cache_last_index + 1 < first_index {
                panic!(
                    "{} unexpected hole: {} < {}",
                    tag, cache_last_index, first_index
                );
            }
        }
        let mut start_idx = 0;
        if let Some(len) = (self.cache.len() + entries.len()).checked_sub(MAX_CACHE_CAPACITY) {
            if len < self.cache.len() {
                self.cache.drain(..len);
            } else {
                start_idx = len - self.cache.len();
                self.cache.clear();
            }
        }
        for e in &entries[start_idx..] {
            self.cache.push_back(e.to_owned());
        }
    }

    pub fn compact_to(&mut self, idx: u64) {
        let cache_first_idx = self.first_index().unwrap_or(u64::MAX);
        if cache_first_idx > idx {
            return;
        }
        let cache_last_idx = self.cache.back().unwrap().get_index();
        // Use `cache_last_idx + 1` to make sure cache can be cleared completely
        // if necessary.
        self.cache
            .drain(..(cmp::min(cache_last_idx + 1, idx) - cache_first_idx) as usize);
        if self.cache.len() < SHRINK_CACHE_CAPACITY && self.cache.capacity() > SHRINK_CACHE_CAPACITY
        {
            // So the peer storage doesn't have much writes since the proposal of compaction,
            // we can consider this peer is going to be inactive.
            self.cache.shrink_to_fit();
        }
    }

    #[inline]
    fn is_empty(&self) -> bool {
        self.cache.is_empty()
    }
}

#[derive(Default)]
pub struct CacheQueryStats {
    pub hit: Cell<u64>,
    pub miss: Cell<u64>,
}

impl CacheQueryStats {
    pub fn flush(&mut self) {
        if self.hit.get() > 0 {
            RAFT_ENTRY_FETCHES
                .with_label_values(&["hit"])
                .inc_by(self.hit.replace(0) as i64);
        }
        if self.miss.get() > 0 {
            RAFT_ENTRY_FETCHES
                .with_label_values(&["miss"])
                .inc_by(self.miss.replace(0) as i64);
        }
    }
}

pub trait HandleRaftReadyContext {
    /// Returns the mutable references of WriteBatch for both KvDB and RaftDB in one interface.
    fn wb_mut(&mut self) -> (&mut RocksWriteBatch, &mut RocksWriteBatch);
    fn kv_wb_mut(&mut self) -> &mut RocksWriteBatch;
    fn raft_wb_mut(&mut self) -> &mut RocksWriteBatch;
    fn sync_log(&self) -> bool;
    fn set_sync_log(&mut self, sync: bool);
}

fn storage_error<E>(error: E) -> raft::Error
where
    E: Into<Box<dyn error::Error + Send + Sync>>,
{
    raft::Error::Store(StorageError::Other(error.into()))
}

impl From<Error> for RaftError {
    fn from(err: Error) -> RaftError {
        storage_error(err)
    }
}

pub struct ApplySnapResult {
    // prev_region is the region before snapshot applied.
    pub prev_region: metapb::Region,
    pub region: metapb::Region,
    pub destroyed_regions: Vec<metapb::Region>,
}

/// Returned by `PeerStorage::handle_raft_ready`, used for recording changed status of
/// `RaftLocalState` and `RaftApplyState`.
pub struct InvokeContext {
    pub region_id: u64,
    /// Changed RaftLocalState is stored into `raft_state`.
    pub raft_state: RaftLocalState,
    /// Changed RaftApplyState is stored into `apply_state`.
    pub apply_state: RaftApplyState,
    last_term: u64,
    /// If the ready has new entries.
    pub has_new_entries: bool,
    /// The old region is stored here if there is a snapshot.
    pub snap_region: Option<Region>,
    /// The regions whose range are overlapped with this region
    pub destroyed_regions: Vec<metapb::Region>,
}

impl InvokeContext {
    pub fn new(store: &PeerStorage) -> InvokeContext {
        InvokeContext {
            region_id: store.get_region_id(),
            raft_state: store.raft_state.clone(),
            apply_state: store.apply_state.clone(),
            last_term: store.last_term,
            has_new_entries: false,
            snap_region: None,
            destroyed_regions: vec![],
        }
    }

    #[inline]
    pub fn has_snapshot(&self) -> bool {
        self.snap_region.is_some()
    }

    #[inline]
    pub fn save_raft_state_to(&self, raft_wb: &mut RocksWriteBatch) -> Result<()> {
        raft_wb.put_msg(&keys::raft_state_key(self.region_id), &self.raft_state)?;
        Ok(())
    }

    #[inline]
    pub fn save_snapshot_raft_state_to(
        &self,
        snapshot_index: u64,
        kv_wb: &mut RocksWriteBatch,
    ) -> Result<()> {
        let mut snapshot_raft_state = self.raft_state.clone();
        snapshot_raft_state
            .mut_hard_state()
            .set_commit(snapshot_index);
        snapshot_raft_state.set_last_index(snapshot_index);

        kv_wb.put_msg_cf(
            CF_RAFT,
            &keys::snapshot_raft_state_key(self.region_id),
            &snapshot_raft_state,
        )?;
        Ok(())
    }

    #[inline]
    pub fn save_apply_state_to(&self, kv_wb: &mut RocksWriteBatch) -> Result<()> {
        kv_wb.put_msg_cf(
            CF_RAFT,
            &keys::apply_state_key(self.region_id),
            &self.apply_state,
        )?;
        Ok(())
    }
}

pub fn recover_from_applying_state(
    engines: &Engines,
    raft_wb: &mut RocksWriteBatch,
    region_id: u64,
) -> Result<()> {
    let snapshot_raft_state_key = keys::snapshot_raft_state_key(region_id);
    let snapshot_raft_state: RaftLocalState =
        match box_try!(engines.kv.c().get_msg_cf(CF_RAFT, &snapshot_raft_state_key)) {
            Some(state) => state,
            None => {
                return Err(box_err!(
                    "[region {}] failed to get raftstate from kv engine, \
                     when recover from applying state",
                    region_id
                ));
            }
        };

    let raft_state_key = keys::raft_state_key(region_id);
    let raft_state: RaftLocalState = match box_try!(engines.raft.c().get_msg(&raft_state_key)) {
        Some(state) => state,
        None => RaftLocalState::default(),
    };

    // if we recv append log when applying snapshot, last_index in raft_local_state will
    // larger than snapshot_index. since raft_local_state is written to raft engine, and
    // raft write_batch is written after kv write_batch, raft_local_state may wrong if
    // restart happen between the two write. so we copy raft_local_state to kv engine
    // (snapshot_raft_state), and set snapshot_raft_state.last_index = snapshot_index.
    // after restart, we need check last_index.
    if last_index(&snapshot_raft_state) > last_index(&raft_state) {
        raft_wb.put_msg(&raft_state_key, &snapshot_raft_state)?;
    }
    Ok(())
}

fn init_applied_index_term(
    engines: &Engines,
    region: &Region,
    apply_state: &RaftApplyState,
) -> Result<u64> {
    if apply_state.applied_index == RAFT_INIT_LOG_INDEX {
        return Ok(RAFT_INIT_LOG_TERM);
    }
    let truncated_state = apply_state.get_truncated_state();
    if apply_state.applied_index == truncated_state.get_index() {
        return Ok(truncated_state.get_term());
    }
    let state_key = keys::raft_log_key(region.get_id(), apply_state.applied_index);
    match engines.raft.c().get_msg::<Entry>(&state_key)? {
        Some(e) => Ok(e.term),
        None => Err(box_err!(
            "[region {}] entry at apply index {} doesn't exist, may lose data.",
            region.get_id(),
            apply_state.applied_index
        )),
    }
}

fn init_raft_state(engines: &Engines, region: &Region) -> Result<RaftLocalState> {
    let state_key = keys::raft_state_key(region.get_id());
    Ok(match engines.raft.c().get_msg(&state_key)? {
        Some(s) => s,
        None => {
            let mut raft_state = RaftLocalState::default();
            if !region.get_peers().is_empty() {
                // new split region
                raft_state.set_last_index(RAFT_INIT_LOG_INDEX);
                raft_state.mut_hard_state().set_term(RAFT_INIT_LOG_TERM);
                raft_state.mut_hard_state().set_commit(RAFT_INIT_LOG_INDEX);
                engines.raft.c().put_msg(&state_key, &raft_state)?;
            }
            raft_state
        }
    })
}

fn init_apply_state(engines: &Engines, region: &Region) -> Result<RaftApplyState> {
    Ok(
        match engines
            .kv
            .c()
            .get_msg_cf(CF_RAFT, &keys::apply_state_key(region.get_id()))?
        {
            Some(s) => s,
            None => {
                let mut apply_state = RaftApplyState::default();
                if !region.get_peers().is_empty() {
                    apply_state.set_applied_index(RAFT_INIT_LOG_INDEX);
                    let state = apply_state.mut_truncated_state();
                    state.set_index(RAFT_INIT_LOG_INDEX);
                    state.set_term(RAFT_INIT_LOG_TERM);
                }
                apply_state
            }
        },
    )
}

fn validate_states(
    region_id: u64,
    engines: &Engines,
    raft_state: &mut RaftLocalState,
    apply_state: &RaftApplyState,
) -> Result<()> {
    let last_index = raft_state.get_last_index();
    let mut commit_index = raft_state.get_hard_state().get_commit();
    let recorded_commit_index = apply_state.get_commit_index();
    let state_str = format!(
        "region {}, raft state {:?}, apply state {:?}",
        region_id, raft_state, apply_state
    );
    // The commit index of raft state may be less than the recorded commit index.
    // If so, forward the commit index.
    if commit_index < recorded_commit_index {
        let log_key = keys::raft_log_key(region_id, recorded_commit_index);
        let entry = engines.raft.c().get_msg::<Entry>(&log_key)?;
        if entry.map_or(true, |e| e.get_term() != apply_state.get_commit_term()) {
            return Err(box_err!(
                "log at recorded commit index [{}] {} doesn't exist, may lose data, {}",
                apply_state.get_commit_term(),
                recorded_commit_index,
                state_str
            ));
        }
        info!("updating commit index"; "region_id" => region_id, "old" => commit_index, "new" => recorded_commit_index);
        commit_index = recorded_commit_index;
    }
    // Invariant: applied index <= max(commit index, recorded commit index)
    if apply_state.get_applied_index() > commit_index {
        return Err(box_err!(
            "applied index > max(commit index, recorded commit index), {}",
            state_str
        ));
    }
    // Invariant: max(commit index, recorded commit index) <= last index
    if commit_index > last_index {
        return Err(box_err!(
            "max(commit index, recorded commit index) > last index, {}",
            state_str
        ));
    }
    // Since the entries must be persisted before applying, the term of raft state should also
    // be persisted. So it should be greater than the commit term of apply state.
    if raft_state.get_hard_state().get_term() < apply_state.get_commit_term() {
        return Err(box_err!(
            "term of raft state < commit term of apply state, {}",
            state_str
        ));
    }

    raft_state.mut_hard_state().set_commit(commit_index);

    Ok(())
}

fn init_last_term(
    engines: &Engines,
    region: &Region,
    raft_state: &RaftLocalState,
    apply_state: &RaftApplyState,
) -> Result<u64> {
    let last_idx = raft_state.get_last_index();
    if last_idx == 0 {
        return Ok(0);
    } else if last_idx == RAFT_INIT_LOG_INDEX {
        return Ok(RAFT_INIT_LOG_TERM);
    } else if last_idx == apply_state.get_truncated_state().get_index() {
        return Ok(apply_state.get_truncated_state().get_term());
    } else {
        assert!(last_idx > RAFT_INIT_LOG_INDEX);
    }
    let last_log_key = keys::raft_log_key(region.get_id(), last_idx);
    let entry = engines.raft.c().get_msg::<Entry>(&last_log_key)?;
    match entry {
        None => Err(box_err!(
            "[region {}] entry at {} doesn't exist, may lose data.",
            region.get_id(),
            last_idx
        )),
        Some(e) => Ok(e.get_term()),
    }
}

pub struct PeerStorage {
    pub engines: Engines,

    peer_id: u64,
    region: metapb::Region,
    raft_state: RaftLocalState,
    apply_state: RaftApplyState,
    applied_index_term: u64,
    last_term: u64,

    snap_state: RefCell<SnapState>,
    gen_snap_task: RefCell<Option<GenSnapTask>>,
    region_sched: Scheduler<RegionTask>,
    snap_tried_cnt: RefCell<usize>,

    cache: EntryCache,
    stats: CacheQueryStats,

    pub tag: String,
}

impl Storage for PeerStorage {
    fn initial_state(&self) -> raft::Result<RaftState> {
        self.initial_state()
    }

    fn entries(
        &self,
        low: u64,
        high: u64,
        max_size: impl Into<Option<u64>>,
    ) -> raft::Result<Vec<Entry>> {
        self.entries(low, high, max_size.into().unwrap_or(u64::MAX))
    }

    fn term(&self, idx: u64) -> raft::Result<u64> {
        self.term(idx)
    }

    fn first_index(&self) -> raft::Result<u64> {
        Ok(self.first_index())
    }

    fn last_index(&self) -> raft::Result<u64> {
        Ok(self.last_index())
    }

    fn snapshot(&self, request_index: u64) -> raft::Result<Snapshot> {
        self.snapshot(request_index)
    }
}

impl PeerStorage {
    pub fn new(
        engines: Engines,
        region: &metapb::Region,
        region_sched: Scheduler<RegionTask>,
        peer_id: u64,
        tag: String,
    ) -> Result<PeerStorage> {
        debug!(
            "creating storage on specified path";
            "region_id" => region.get_id(),
            "peer_id" => peer_id,
            "path" => ?engines.kv.path(),
        );
        let mut raft_state = init_raft_state(&engines, region)?;
        let apply_state = init_apply_state(&engines, region)?;
        if let Err(e) = validate_states(region.get_id(), &engines, &mut raft_state, &apply_state) {
            return Err(box_err!("{} validate state fail: {:?}", tag, e));
        }
        let last_term = init_last_term(&engines, region, &raft_state, &apply_state)?;
        let applied_index_term = init_applied_index_term(&engines, region, &apply_state)?;

        Ok(PeerStorage {
            engines,
            peer_id,
            region: region.clone(),
            raft_state,
            apply_state,
            snap_state: RefCell::new(SnapState::Relax),
            gen_snap_task: RefCell::new(None),
            region_sched,
            snap_tried_cnt: RefCell::new(0),
            tag,
            applied_index_term,
            last_term,
            cache: EntryCache::default(),
            stats: CacheQueryStats::default(),
        })
    }

    pub fn is_initialized(&self) -> bool {
        !self.region().get_peers().is_empty()
    }

    pub fn initial_state(&self) -> raft::Result<RaftState> {
        let hard_state = self.raft_state.get_hard_state().clone();
        if hard_state == HardState::default() {
            assert!(
                !self.is_initialized(),
                "peer for region {:?} is initialized but local state {:?} has empty hard \
                 state",
                self.region,
                self.raft_state
            );

            return Ok(RaftState::new(hard_state, ConfState::default()));
        }
        Ok(RaftState::new(
            hard_state,
            conf_state_from_region(self.region()),
        ))
    }

    fn check_range(&self, low: u64, high: u64) -> raft::Result<()> {
        if low > high {
            return Err(storage_error(format!(
                "low: {} is greater that high: {}",
                low, high
            )));
        } else if low <= self.truncated_index() {
            return Err(RaftError::Store(StorageError::Compacted));
        } else if high > self.last_index() + 1 {
            return Err(storage_error(format!(
                "entries' high {} is out of bound lastindex {}",
                high,
                self.last_index()
            )));
        }
        Ok(())
    }

    pub fn entries(&self, low: u64, high: u64, max_size: u64) -> raft::Result<Vec<Entry>> {
        self.check_range(low, high)?;
        let mut ents = Vec::with_capacity((high - low) as usize);
        if low == high {
            return Ok(ents);
        }
        let cache_low = self.cache.first_index().unwrap_or(u64::MAX);
        let region_id = self.get_region_id();
        if high <= cache_low {
            // not overlap
            self.stats.miss.update(|m| m + 1);
            fetch_entries_to(
                &self.engines.raft,
                region_id,
                low,
                high,
                max_size,
                &mut ents,
            )?;
            return Ok(ents);
        }
        let mut fetched_size = 0;
        let begin_idx = if low < cache_low {
            self.stats.miss.update(|m| m + 1);
            fetched_size = fetch_entries_to(
                &self.engines.raft,
                region_id,
                low,
                cache_low,
                max_size,
                &mut ents,
            )?;
            if fetched_size > max_size {
                // max_size exceed.
                return Ok(ents);
            }
            cache_low
        } else {
            low
        };

        self.stats.hit.update(|h| h + 1);
        self.cache
            .fetch_entries_to(begin_idx, high, fetched_size, max_size, &mut ents);
        Ok(ents)
    }

    pub fn term(&self, idx: u64) -> raft::Result<u64> {
        if idx == self.truncated_index() {
            return Ok(self.truncated_term());
        }
        self.check_range(idx, idx + 1)?;
        if self.truncated_term() == self.last_term || idx == self.last_index() {
            return Ok(self.last_term);
        }
        let entries = self.entries(idx, idx + 1, raft::NO_LIMIT)?;
        Ok(entries[0].get_term())
    }

    #[inline]
    pub fn first_index(&self) -> u64 {
        first_index(&self.apply_state)
    }

    #[inline]
    pub fn last_index(&self) -> u64 {
        last_index(&self.raft_state)
    }

    #[inline]
    pub fn last_term(&self) -> u64 {
        self.last_term
    }

    #[inline]
    pub fn applied_index(&self) -> u64 {
        self.apply_state.get_applied_index()
    }

    #[inline]
    pub fn set_applied_state(&mut self, apply_state: RaftApplyState) {
        self.apply_state = apply_state;
    }

    #[inline]
    pub fn set_applied_term(&mut self, applied_index_term: u64) {
        self.applied_index_term = applied_index_term;
    }

    #[inline]
    pub fn apply_state(&self) -> &RaftApplyState {
        &self.apply_state
    }

    #[inline]
    pub fn applied_index_term(&self) -> u64 {
        self.applied_index_term
    }

    #[inline]
    pub fn commit_index(&self) -> u64 {
        self.raft_state.get_hard_state().get_commit()
    }

    #[inline]
    pub fn set_commit_index(&mut self, commit: u64) {
        if commit > self.commit_index() {
            self.raft_state.mut_hard_state().set_commit(commit);
        }
    }

    #[inline]
    pub fn truncated_index(&self) -> u64 {
        self.apply_state.get_truncated_state().get_index()
    }

    #[inline]
    pub fn truncated_term(&self) -> u64 {
        self.apply_state.get_truncated_state().get_term()
    }

    pub fn region(&self) -> &metapb::Region {
        &self.region
    }

    pub fn set_region(&mut self, region: metapb::Region) {
        self.region = region;
    }

    pub fn raw_snapshot(&self) -> RocksSnapshot {
        RocksSnapshot::new(Arc::clone(&self.engines.kv))
    }

    fn validate_snap(&self, snap: &Snapshot, request_index: u64) -> bool {
        let idx = snap.get_metadata().get_index();
        if idx < self.truncated_index() || idx < request_index {
            // stale snapshot, should generate again.
            info!(
                "snapshot is stale, generate again";
                "region_id" => self.region.get_id(),
                "peer_id" => self.peer_id,
                "snap_index" => idx,
                "truncated_index" => self.truncated_index(),
                "request_index" => request_index,
            );
            STORE_SNAPSHOT_VALIDATION_FAILURE_COUNTER
                .with_label_values(&["stale"])
                .inc();
            return false;
        }

        let mut snap_data = RaftSnapshotData::default();
        if let Err(e) = snap_data.merge_from_bytes(snap.get_data()) {
            error!(
                "failed to decode snapshot, it may be corrupted";
                "region_id" => self.region.get_id(),
                "peer_id" => self.peer_id,
                "err" => ?e,
            );
            STORE_SNAPSHOT_VALIDATION_FAILURE_COUNTER
                .with_label_values(&["decode"])
                .inc();
            return false;
        }
        let snap_epoch = snap_data.get_region().get_region_epoch();
        let latest_epoch = self.region().get_region_epoch();
        if snap_epoch.get_conf_ver() < latest_epoch.get_conf_ver() {
            info!(
                "snapshot epoch is stale";
                "region_id" => self.region.get_id(),
                "peer_id" => self.peer_id,
                "snap_epoch" => ?snap_epoch,
                "latest_epoch" => ?latest_epoch,
            );
            STORE_SNAPSHOT_VALIDATION_FAILURE_COUNTER
                .with_label_values(&["epoch"])
                .inc();
            return false;
        }

        true
    }

    /// Gets a snapshot. Returns `SnapshotTemporarilyUnavailable` if there is no unavailable
    /// snapshot.
    pub fn snapshot(&self, request_index: u64) -> raft::Result<Snapshot> {
        let mut snap_state = self.snap_state.borrow_mut();
        let mut tried_cnt = self.snap_tried_cnt.borrow_mut();

        let (mut tried, mut snap) = (false, None);
        if let SnapState::Generating(ref recv) = *snap_state {
            tried = true;
            match recv.try_recv() {
                Err(TryRecvError::Disconnected) => {}
                Err(TryRecvError::Empty) => {
                    return Err(raft::Error::Store(
                        raft::StorageError::SnapshotTemporarilyUnavailable,
                    ));
                }
                Ok(s) => snap = Some(s),
            }
        }

        if tried {
            *snap_state = SnapState::Relax;
            match snap {
                Some(s) => {
                    *tried_cnt = 0;
                    if self.validate_snap(&s, request_index) {
                        return Ok(s);
                    }
                }
                None => {
                    warn!(
                        "failed to try generating snapshot";
                        "region_id" => self.region.get_id(),
                        "peer_id" => self.peer_id,
                        "times" => *tried_cnt,
                    );
                }
            }
        }

        if SnapState::Relax != *snap_state {
            panic!("{} unexpected state: {:?}", self.tag, *snap_state);
        }

        if *tried_cnt >= MAX_SNAP_TRY_CNT {
            let cnt = *tried_cnt;
            *tried_cnt = 0;
            return Err(raft::Error::Store(box_err!(
                "failed to get snapshot after {} times",
                cnt
            )));
        }

        info!(
            "requesting snapshot";
            "region_id" => self.region.get_id(),
            "peer_id" => self.peer_id,
            "request_index" => request_index,
        );
        *tried_cnt += 1;
        let (tx, rx) = mpsc::sync_channel(1);
        *snap_state = SnapState::Generating(rx);

        let task = GenSnapTask::new(self.region.get_id(), tx);
        let mut gen_snap_task = self.gen_snap_task.borrow_mut();
        assert!(gen_snap_task.is_none());
        *gen_snap_task = Some(task);
        Err(raft::Error::Store(
            raft::StorageError::SnapshotTemporarilyUnavailable,
        ))
    }

    pub fn take_gen_snap_task(&mut self) -> Option<GenSnapTask> {
        self.gen_snap_task.get_mut().take()
    }

    // Append the given entries to the raft log using previous last index or self.last_index.
    // Return the new last index for later update. After we commit in engine, we can set last_index
    // to the return one.
    pub fn append<H: HandleRaftReadyContext>(
        &mut self,
        invoke_ctx: &mut InvokeContext,
        entries: Vec<Entry>,
        ready_ctx: &mut H,
    ) -> Result<u64> {
        debug!(
            "append entries";
            "region_id" => self.region.get_id(),
            "peer_id" => self.peer_id,
            "count" => entries.len(),
        );
        let prev_last_index = invoke_ctx.raft_state.get_last_index();
        if entries.is_empty() {
            return Ok(prev_last_index);
        }

        invoke_ctx.has_new_entries = true;

        let (last_index, last_term) = {
            let e = entries.last().unwrap();
            (e.get_index(), e.get_term())
        };

        for entry in &entries {
            ready_ctx.raft_wb_mut().put_msg(
                &keys::raft_log_key(self.get_region_id(), entry.get_index()),
                entry,
            )?;
        }

        // Delete any previously appended log entries which never committed.
        for i in (last_index + 1)..=prev_last_index {
            // TODO: Wrap it as an engine::Error.
            box_try!(ready_ctx
                .raft_wb_mut()
                .delete(&keys::raft_log_key(self.get_region_id(), i)));
        }

        invoke_ctx.raft_state.set_last_index(last_index);
        invoke_ctx.last_term = last_term;

        self.cache.append(&self.tag, &entries);
        Ok(last_index)
    }

    pub fn compact_to(&mut self, idx: u64) {
        self.cache.compact_to(idx);
    }

    #[inline]
    pub fn is_cache_empty(&self) -> bool {
        self.cache.is_empty()
    }

    pub fn maybe_gc_cache(&mut self, replicated_idx: u64, apply_idx: u64) {
        if replicated_idx == apply_idx {
            // The region is inactive, clear the cache immediately.
            self.cache.compact_to(apply_idx + 1);
        } else {
            let cache_first_idx = match self.cache.first_index() {
                None => return,
                Some(idx) => idx,
            };
            if cache_first_idx > replicated_idx + 1 {
                // Catching up log requires accessing fs already, let's optimize for
                // the common case.
                // Maybe gc to second least replicated_idx is better.
                self.cache.compact_to(apply_idx + 1);
            }
        }
    }

    #[inline]
    pub fn flush_cache_metrics(&mut self) {
        self.stats.flush();
    }

    // Apply the peer with given snapshot.
    pub fn apply_snapshot(
        &mut self,
        ctx: &mut InvokeContext,
        snap: &Snapshot,
        kv_wb: &mut RocksWriteBatch,
        raft_wb: &mut RocksWriteBatch,
        destroy_regions: &[metapb::Region],
    ) -> Result<()> {
        info!(
            "begin to apply snapshot";
            "region_id" => self.region.get_id(),
            "peer_id" => self.peer_id,
        );

        let mut snap_data = RaftSnapshotData::default();
        snap_data.merge_from_bytes(snap.get_data())?;

        let region_id = self.get_region_id();

        let region = snap_data.take_region();
        if region.get_id() != region_id {
            return Err(box_err!(
                "mismatch region id {} != {}",
                region_id,
                region.get_id()
            ));
        }

        if self.is_initialized() {
            // we can only delete the old data when the peer is initialized.
            self.clear_meta(kv_wb, raft_wb)?;
        }
        // Write its source peers' `RegionLocalState` together with itself for atomicity
        for r in destroy_regions {
            write_peer_state(kv_wb, r, PeerState::Tombstone, None)?;
        }
        write_peer_state(kv_wb, &region, PeerState::Applying, None)?;

        let last_index = snap.get_metadata().get_index();

        ctx.raft_state.set_last_index(last_index);
        ctx.last_term = snap.get_metadata().get_term();
        ctx.apply_state.set_applied_index(last_index);

        // The snapshot only contains log which index > applied index, so
        // here the truncate state's (index, term) is in snapshot metadata.
        ctx.apply_state.mut_truncated_state().set_index(last_index);
        ctx.apply_state
            .mut_truncated_state()
            .set_term(snap.get_metadata().get_term());

        info!(
            "apply snapshot with state ok";
            "region_id" => self.region.get_id(),
            "peer_id" => self.peer_id,
            "region" => ?region,
            "state" => ?ctx.apply_state,
        );

        ctx.snap_region = Some(region);
        Ok(())
    }

    /// Delete all meta belong to the region. Results are stored in `wb`.
    pub fn clear_meta(
        &mut self,
        kv_wb: &mut RocksWriteBatch,
        raft_wb: &mut RocksWriteBatch,
    ) -> Result<()> {
        let region_id = self.get_region_id();
        clear_meta(&self.engines, kv_wb, raft_wb, region_id, &self.raft_state)?;
        self.cache = EntryCache::default();
        Ok(())
    }

    /// Delete all data belong to the region.
    /// If return Err, data may get partial deleted.
    pub fn clear_data(&self) -> Result<()> {
        let (start_key, end_key) = (enc_start_key(self.region()), enc_end_key(self.region()));
        let region_id = self.get_region_id();
        box_try!(self
            .region_sched
            .schedule(RegionTask::destroy(region_id, start_key, end_key)));
        Ok(())
    }

    /// Delete all data that is not covered by `new_region`.
    fn clear_extra_data(
        &self,
        region_id: u64,
        old_region: &metapb::Region,
        new_region: &metapb::Region,
    ) -> Result<()> {
        let (old_start_key, old_end_key) = (enc_start_key(old_region), enc_end_key(old_region));
        let (new_start_key, new_end_key) = (enc_start_key(new_region), enc_end_key(new_region));
        if old_start_key < new_start_key {
            box_try!(self.region_sched.schedule(RegionTask::destroy(
                region_id,
                old_start_key,
                new_start_key
            )));
        }
        if new_end_key < old_end_key {
            box_try!(self.region_sched.schedule(RegionTask::destroy(
                region_id,
                new_end_key,
                old_end_key
            )));
        }
        Ok(())
    }

    pub fn get_raft_engine(&self) -> Arc<DB> {
        Arc::clone(&self.engines.raft)
    }

    /// Check whether the storage has finished applying snapshot.
    #[inline]
    pub fn is_applying_snapshot(&self) -> bool {
        match *self.snap_state.borrow() {
            SnapState::Applying(_) => true,
            _ => false,
        }
    }

    /// Check if the storage is applying a snapshot.
    #[inline]
    pub fn check_applying_snap(&mut self) -> CheckApplyingSnapStatus {
        let mut res = CheckApplyingSnapStatus::Idle;
        let new_state = match *self.snap_state.borrow() {
            SnapState::Applying(ref status) => {
                let s = status.load(Ordering::Relaxed);
                if s == JOB_STATUS_FINISHED {
                    res = CheckApplyingSnapStatus::Success;
                    SnapState::Relax
                } else if s == JOB_STATUS_CANCELLED {
                    SnapState::ApplyAborted
                } else if s == JOB_STATUS_FAILED {
                    // TODO: cleanup region and treat it as tombstone.
                    panic!("{} applying snapshot failed", self.tag,);
                } else {
                    return CheckApplyingSnapStatus::Applying;
                }
            }
            _ => return res,
        };
        *self.snap_state.borrow_mut() = new_state;
        res
    }

    #[inline]
    pub fn is_canceling_snap(&self) -> bool {
        match *self.snap_state.borrow() {
            SnapState::Applying(ref status) => {
                status.load(Ordering::Relaxed) == JOB_STATUS_CANCELLING
            }
            _ => false,
        }
    }

    /// Cancel applying snapshot, return true if the job can be considered not be run again.
    pub fn cancel_applying_snap(&mut self) -> bool {
        let is_cancelled = match *self.snap_state.borrow() {
            SnapState::Applying(ref status) => {
                if status.compare_and_swap(
                    JOB_STATUS_PENDING,
                    JOB_STATUS_CANCELLING,
                    Ordering::SeqCst,
                ) == JOB_STATUS_PENDING
                {
                    true
                } else if status.compare_and_swap(
                    JOB_STATUS_RUNNING,
                    JOB_STATUS_CANCELLING,
                    Ordering::SeqCst,
                ) == JOB_STATUS_RUNNING
                {
                    return false;
                } else {
                    false
                }
            }
            _ => return false,
        };
        if is_cancelled {
            *self.snap_state.borrow_mut() = SnapState::ApplyAborted;
            return true;
        }
        // now status can only be JOB_STATUS_CANCELLING, JOB_STATUS_CANCELLED,
        // JOB_STATUS_FAILED and JOB_STATUS_FINISHED.
        self.check_applying_snap() != CheckApplyingSnapStatus::Applying
    }

    #[inline]
    pub fn set_snap_state(&mut self, state: SnapState) {
        *self.snap_state.borrow_mut() = state
    }

    #[inline]
    pub fn is_snap_state(&self, state: SnapState) -> bool {
        *self.snap_state.borrow() == state
    }

    pub fn get_region_id(&self) -> u64 {
        self.region().get_id()
    }

    pub fn schedule_applying_snapshot(&mut self) {
        let status = Arc::new(AtomicUsize::new(JOB_STATUS_PENDING));
        self.set_snap_state(SnapState::Applying(Arc::clone(&status)));
        let task = RegionTask::Apply {
            region_id: self.get_region_id(),
            status,
        };

        // Don't schedule the snapshot to region worker.
        fail_point!("skip_schedule_applying_snapshot", |_| {});

        // TODO: gracefully remove region instead.
        if let Err(e) = self.region_sched.schedule(task) {
            info!(
                "failed to to schedule apply job, are we shutting down?";
                "region_id" => self.region.get_id(),
                "peer_id" => self.peer_id,
                "err" => ?e,
            );
        }
    }

    /// Save memory states to disk.
    ///
    /// This function only write data to `ready_ctx`'s `WriteBatch`. It's caller's duty to write
    /// it explicitly to disk. If it's flushed to disk successfully, `post_ready` should be called
    /// to update the memory states properly.
    pub fn handle_raft_ready<H: HandleRaftReadyContext>(
        &mut self,
        ready_ctx: &mut H,
<<<<<<< HEAD
        ready: &mut Ready,
=======
        ready: &Ready,
        destroy_regions: Vec<metapb::Region>,
>>>>>>> 0aff9366
    ) -> Result<InvokeContext> {
        let mut ctx = InvokeContext::new(self);
        let snapshot_index = if raft::is_empty_snap(ready.snapshot()) {
            0
        } else {
            fail_point!("raft_before_apply_snap");
            let (kv_wb, raft_wb) = ready_ctx.wb_mut();
            self.apply_snapshot(&mut ctx, ready.snapshot(), kv_wb, raft_wb, &destroy_regions)?;
            fail_point!("raft_after_apply_snap");

            ctx.destroyed_regions = destroy_regions;

            last_index(&ctx.raft_state)
        };

        if !ready.entries().is_empty() {
            self.append(&mut ctx, ready.take_entries(), ready_ctx)?;
        }

        // Last index is 0 means the peer is created from raft message
        // and has not applied snapshot yet, so skip persistent hard state.
        if ctx.raft_state.get_last_index() > 0 {
            if let Some(hs) = ready.hs() {
                ctx.raft_state.set_hard_state(hs.clone());
            }
        }

<<<<<<< HEAD
        // Save raft state if it has changed or there is a snapshot.
=======
        // Save raft state if it has changed or peer has applied a snapshot.
>>>>>>> 0aff9366
        if ctx.raft_state != self.raft_state || snapshot_index > 0 {
            ctx.save_raft_state_to(ready_ctx.raft_wb_mut())?;
            if snapshot_index > 0 {
                // in case of restart happen when we just write region state to Applying,
                // but not write raft_local_state to raft rocksdb in time.
                // we write raft state to default rocksdb, with last index set to snap index,
                // in case of recv raft log after snapshot.
                ctx.save_snapshot_raft_state_to(snapshot_index, &mut ready_ctx.kv_wb_mut())?;
            }
        }

        // only when apply snapshot
        if snapshot_index > 0 {
            ctx.save_apply_state_to(&mut ready_ctx.kv_wb_mut())?;
        }

        Ok(ctx)
    }

    /// Update the memory state after ready changes are flushed to disk successfully.
    pub fn post_ready(&mut self, ctx: InvokeContext) -> Option<ApplySnapResult> {
        self.raft_state = ctx.raft_state;
        self.apply_state = ctx.apply_state;
        self.last_term = ctx.last_term;
        // If we apply snapshot ok, we should update some infos like applied index too.
        let snap_region = match ctx.snap_region {
            Some(r) => r,
            None => return None,
        };
        // cleanup data before scheduling apply task
        if self.is_initialized() {
            if let Err(e) = self.clear_extra_data(self.get_region_id(), self.region(), &snap_region)
            {
                // No need panic here, when applying snapshot, the deletion will be tried
                // again. But if the region range changes, like [a, c) -> [a, b) and [b, c),
                // [b, c) will be kept in rocksdb until a covered snapshot is applied or
                // store is restarted.
                error!(?e;
                    "failed to cleanup data, may leave some dirty data";
                    "region_id" => self.get_region_id(),
                    "peer_id" => self.peer_id,
                );
            }
        }

        // Note that the correctness depends on the fact that these source regions MUST NOT
        // serve read request otherwise a corrupt data may be returned.
        // For now, it is ensured by
        // 1. After `PrepareMerge` log is committed, the source region leader's lease will be
        //    suspected immediately which makes local reader invalid to serve read request.
        // 2. No read request can be responsed during merging.
        // These conditions are used to prevent reading **stale** data in the past.
        // At present, they are used to prevent reading **corrupt** data.
        for r in &ctx.destroyed_regions {
            if let Err(e) = self.clear_extra_data(r.get_id(), r, &snap_region) {
                error!(
                    "failed to cleanup data, may leave some dirty data";
                    "region_id" => r.get_id(),
                    "err" => ?e,
                );
            }
        }

        self.schedule_applying_snapshot();
        let prev_region = self.region().clone();
        self.set_region(snap_region);

        Some(ApplySnapResult {
            prev_region,
            region: self.region().clone(),
            destroyed_regions: ctx.destroyed_regions,
        })
    }
}

#[allow(dead_code)]
fn get_sync_log_from_entry(entry: &Entry) -> bool {
    if entry.get_sync_log() {
        return true;
    }

    let ctx = entry.get_context();
    if !ctx.is_empty() {
        let ctx = ProposalContext::from_bytes(ctx);
        if ctx.contains(ProposalContext::SYNC_LOG) {
            return true;
        }
    }

    false
}

pub fn fetch_entries_to(
    engine: &Arc<DB>,
    region_id: u64,
    low: u64,
    high: u64,
    max_size: u64,
    buf: &mut Vec<Entry>,
) -> raft::Result<u64> {
    let mut total_size: u64 = 0;
    let mut next_index = low;
    let mut exceeded_max_size = false;
    if high - low <= RAFT_LOG_MULTI_GET_CNT {
        // If election happens in inactive regions, they will just try
        // to fetch one empty log.
        for i in low..high {
            let key = keys::raft_log_key(region_id, i);
            match engine.get(&key) {
                Ok(None) => return Err(RaftError::Store(StorageError::Unavailable)),
                Ok(Some(v)) => {
                    let mut entry = Entry::default();
                    entry.merge_from_bytes(&v)?;
                    assert_eq!(entry.get_index(), i);
                    total_size += v.len() as u64;
                    if buf.is_empty() || total_size <= max_size {
                        buf.push(entry);
                    }
                    if total_size > max_size {
                        break;
                    }
                }
                Err(e) => return Err(storage_error(e)),
            }
        }
        return Ok(total_size);
    }

    let start_key = keys::raft_log_key(region_id, low);
    let end_key = keys::raft_log_key(region_id, high);
    engine
        .c()
        .scan(
            &start_key,
            &end_key,
            true, // fill_cache
            |_, value| {
                let mut entry = Entry::default();
                entry.merge_from_bytes(value)?;

                // May meet gap or has been compacted.
                if entry.get_index() != next_index {
                    return Ok(false);
                }
                next_index += 1;

                total_size += value.len() as u64;
                exceeded_max_size = total_size > max_size;
                if !exceeded_max_size || buf.is_empty() {
                    buf.push(entry);
                }
                Ok(!exceeded_max_size)
            },
        )
        .map_err(|e| raft::Error::Store(raft::StorageError::Other(e.into())))?;

    // If we get the correct number of entries, returns,
    // or the total size almost exceeds max_size, returns.
    if buf.len() == (high - low) as usize || exceeded_max_size {
        return Ok(total_size);
    }

    // Here means we don't fetch enough entries.
    Err(RaftError::Store(StorageError::Unavailable))
}

/// Delete all meta belong to the region. Results are stored in `wb`.
pub fn clear_meta(
    engines: &Engines,
    kv_wb: &mut RocksWriteBatch,
    raft_wb: &mut RocksWriteBatch,
    region_id: u64,
    raft_state: &RaftLocalState,
) -> Result<()> {
    let t = Instant::now();
    box_try!(kv_wb.delete_cf(CF_RAFT, &keys::region_state_key(region_id)));
    box_try!(kv_wb.delete_cf(CF_RAFT, &keys::apply_state_key(region_id)));

    let last_index = last_index(raft_state);
    let mut first_index = last_index + 1;
    let begin_log_key = keys::raft_log_key(region_id, 0);
    let end_log_key = keys::raft_log_key(region_id, first_index);
    engines
        .raft
        .c()
        .scan(&begin_log_key, &end_log_key, false, |key, _| {
            first_index = keys::raft_log_index(key).unwrap();
            Ok(false)
        })?;
    for id in first_index..=last_index {
        box_try!(raft_wb.delete(&keys::raft_log_key(region_id, id)));
    }
    box_try!(raft_wb.delete(&keys::raft_state_key(region_id)));

    info!(
        "finish clear peer meta";
        "region_id" => region_id,
        "meta_key" => 1,
        "apply_key" => 1,
        "raft_key" => 1,
        "raft_logs" => last_index + 1 - first_index,
        "takes" => ?t.elapsed(),
    );
    Ok(())
}

pub fn do_snapshot<E>(
    mgr: SnapManager,
    kv_snap: E::Snapshot,
    region_id: u64,
    last_applied_index_term: u64,
    last_applied_state: RaftApplyState,
) -> raft::Result<Snapshot>
where
    E: KvEngine,
{
    debug!(
        "begin to generate a snapshot";
        "region_id" => region_id,
    );

    let msg = kv_snap
        .get_msg_cf(CF_RAFT, &keys::apply_state_key(region_id))
        .map_err(into_other::<_, raft::Error>)?;
    let apply_state: RaftApplyState = match msg {
        None => {
            return Err(storage_error(format!(
                "could not load raft state of region {}",
                region_id
            )));
        }
        Some(state) => state,
    };
    assert_eq!(apply_state, last_applied_state);

    let key = SnapKey::new(
        region_id,
        last_applied_index_term,
        apply_state.get_applied_index(),
    );

    mgr.register(key.clone(), SnapEntry::Generating);
    defer!(mgr.deregister(&key, &SnapEntry::Generating));

    let state: RegionLocalState = kv_snap
        .get_msg_cf(CF_RAFT, &keys::region_state_key(key.region_id))
        .and_then(|res| match res {
            None => Err(box_err!("region {} could not find region info", region_id)),
            Some(state) => Ok(state),
        })
        .map_err(into_other::<_, raft::Error>)?;

    if state.get_state() != PeerState::Normal {
        return Err(storage_error(format!(
            "snap job for {} seems stale, skip.",
            region_id
        )));
    }

    let mut snapshot = Snapshot::default();

    // Set snapshot metadata.
    snapshot.mut_metadata().set_index(key.idx);
    snapshot.mut_metadata().set_term(key.term);

    let conf_state = conf_state_from_region(state.get_region());
    snapshot.mut_metadata().set_conf_state(conf_state);

    let mut s = mgr.get_snapshot_for_building::<E>(&key)?;
    // Set snapshot data.
    let mut snap_data = RaftSnapshotData::default();
    snap_data.set_region(state.get_region().clone());
    let mut stat = SnapshotStatistics::new();
    s.build(&kv_snap, state.get_region(), &mut snap_data, &mut stat)?;
    let v = snap_data.write_to_bytes()?;
    snapshot.set_data(v);

    SNAPSHOT_KV_COUNT_HISTOGRAM.observe(stat.kv_count as f64);
    SNAPSHOT_SIZE_HISTOGRAM.observe(stat.size as f64);

    Ok(snapshot)
}

// When we bootstrap the region we must call this to initialize region local state first.
pub fn write_initial_raft_state<T: Mutable>(raft_wb: &mut T, region_id: u64) -> Result<()> {
    let mut raft_state = RaftLocalState::default();
    raft_state.set_last_index(RAFT_INIT_LOG_INDEX);
    raft_state.mut_hard_state().set_term(RAFT_INIT_LOG_TERM);
    raft_state.mut_hard_state().set_commit(RAFT_INIT_LOG_INDEX);

    raft_wb.put_msg(&keys::raft_state_key(region_id), &raft_state)?;
    Ok(())
}

// When we bootstrap the region or handling split new region, we must
// call this to initialize region apply state first.
pub fn write_initial_apply_state<T: Mutable>(kv_wb: &mut T, region_id: u64) -> Result<()> {
    let mut apply_state = RaftApplyState::default();
    apply_state.set_applied_index(RAFT_INIT_LOG_INDEX);
    apply_state
        .mut_truncated_state()
        .set_index(RAFT_INIT_LOG_INDEX);
    apply_state
        .mut_truncated_state()
        .set_term(RAFT_INIT_LOG_TERM);

    kv_wb.put_msg_cf(CF_RAFT, &keys::apply_state_key(region_id), &apply_state)?;
    Ok(())
}

pub fn write_peer_state<T: Mutable>(
    kv_wb: &mut T,
    region: &metapb::Region,
    state: PeerState,
    merge_state: Option<MergeState>,
) -> Result<()> {
    let region_id = region.get_id();
    let mut region_state = RegionLocalState::default();
    region_state.set_state(state);
    region_state.set_region(region.clone());
    if let Some(state) = merge_state {
        region_state.set_merge_state(state);
    }

    debug!(
        "writing merge state";
        "region_id" => region_id,
        "state" => ?region_state,
    );
    kv_wb.put_msg_cf(CF_RAFT, &keys::region_state_key(region_id), &region_state)?;
    Ok(())
}

#[cfg(test)]
mod tests {
    use crate::coprocessor::CoprocessorHost;
    use crate::store::fsm::apply::compact_raft_log;
    use crate::store::worker::RegionRunner;
    use crate::store::worker::RegionTask;
    use crate::store::{bootstrap_store, initial_region, prepare_bootstrap_cluster};
    use engine::rocks::util::new_engine;
    use engine::Engines;
    use engine_rocks::{Compat, RocksWriteBatch};
    use engine_traits::WriteBatchExt;
    use engine_traits::{ALL_CFS, CF_DEFAULT};
    use kvproto::raft_serverpb::RaftSnapshotData;
    use raft::eraftpb::HardState;
    use raft::eraftpb::{ConfState, Entry};
    use raft::{Error as RaftError, StorageError};
    use std::cell::RefCell;
    use std::path::Path;
    use std::sync::atomic::*;
    use std::sync::mpsc::*;
    use std::sync::*;
    use std::time::Duration;
    use tempfile::{Builder, TempDir};
    use tikv_util::worker::{Scheduler, Worker};

    use super::*;

    fn new_storage(sched: Scheduler<RegionTask>, path: &TempDir) -> PeerStorage {
        let kv_db =
            Arc::new(new_engine(path.path().to_str().unwrap(), None, ALL_CFS, None).unwrap());
        let raft_path = path.path().join(Path::new("raft"));
        let raft_db =
            Arc::new(new_engine(raft_path.to_str().unwrap(), None, &[CF_DEFAULT], None).unwrap());
        let shared_block_cache = false;
        let engines = Engines::new(kv_db, raft_db, shared_block_cache);
        bootstrap_store(&engines, 1, 1).unwrap();

        let region = initial_region(1, 1, 1);
        prepare_bootstrap_cluster(&engines, &region).unwrap();
        PeerStorage::new(engines, &region, sched, 0, "".to_owned()).unwrap()
    }

    struct ReadyContext {
        kv_wb: RocksWriteBatch,
        raft_wb: RocksWriteBatch,
        sync_log: bool,
    }

    impl ReadyContext {
        fn new(s: &PeerStorage) -> ReadyContext {
            ReadyContext {
                kv_wb: s.engines.kv.c().write_batch(),
                raft_wb: s.engines.raft.c().write_batch(),
                sync_log: false,
            }
        }
    }

    impl HandleRaftReadyContext for ReadyContext {
        fn wb_mut(&mut self) -> (&mut RocksWriteBatch, &mut RocksWriteBatch) {
            (&mut self.kv_wb, &mut self.raft_wb)
        }
        fn kv_wb_mut(&mut self) -> &mut RocksWriteBatch {
            &mut self.kv_wb
        }
        fn raft_wb_mut(&mut self) -> &mut RocksWriteBatch {
            &mut self.raft_wb
        }
        fn sync_log(&self) -> bool {
            self.sync_log
        }
        fn set_sync_log(&mut self, sync: bool) {
            self.sync_log |= sync;
        }
    }

    fn new_storage_from_ents(
        sched: Scheduler<RegionTask>,
        path: &TempDir,
        ents: &[Entry],
    ) -> PeerStorage {
        let mut store = new_storage(sched, path);
        let mut kv_wb = store.engines.kv.c().write_batch();
        let mut ctx = InvokeContext::new(&store);
        let mut ready_ctx = ReadyContext::new(&store);
        store
            .append(&mut ctx, ents[1..].to_vec(), &mut ready_ctx)
            .unwrap();
        ctx.apply_state
            .mut_truncated_state()
            .set_index(ents[0].get_index());
        ctx.apply_state
            .mut_truncated_state()
            .set_term(ents[0].get_term());
        ctx.apply_state
            .set_applied_index(ents.last().unwrap().get_index());
        ctx.save_apply_state_to(&mut kv_wb).unwrap();
        store.engines.raft.c().write(&ready_ctx.raft_wb).unwrap();
        store.engines.kv.c().write(&kv_wb).unwrap();
        store.raft_state = ctx.raft_state;
        store.apply_state = ctx.apply_state;
        store
    }

    fn append_ents(store: &mut PeerStorage, ents: &[Entry]) {
        let mut ctx = InvokeContext::new(store);
        let mut ready_ctx = ReadyContext::new(store);
        store
            .append(&mut ctx, ents.to_vec(), &mut ready_ctx)
            .unwrap();
        ctx.save_raft_state_to(&mut ready_ctx.raft_wb).unwrap();
        store.engines.raft.c().write(&ready_ctx.raft_wb).unwrap();
        store.raft_state = ctx.raft_state;
    }

    fn validate_cache(store: &PeerStorage, exp_ents: &[Entry]) {
        assert_eq!(store.cache.cache, exp_ents);
        for e in exp_ents {
            let key = keys::raft_log_key(store.get_region_id(), e.get_index());
            let bytes = store.engines.raft.get(&key).unwrap().unwrap();
            let mut entry = Entry::default();
            entry.merge_from_bytes(&bytes).unwrap();
            assert_eq!(entry, *e);
        }
    }

    fn new_entry(index: u64, term: u64) -> Entry {
        let mut e = Entry::default();
        e.set_index(index);
        e.set_term(term);
        e
    }

    fn size_of<T: protobuf::Message>(m: &T) -> u32 {
        m.compute_size()
    }

    #[test]
    fn test_storage_term() {
        let ents = vec![new_entry(3, 3), new_entry(4, 4), new_entry(5, 5)];

        let mut tests = vec![
            (2, Err(RaftError::Store(StorageError::Compacted))),
            (3, Ok(3)),
            (4, Ok(4)),
            (5, Ok(5)),
        ];
        for (i, (idx, wterm)) in tests.drain(..).enumerate() {
            let td = Builder::new().prefix("tikv-store-test").tempdir().unwrap();
            let worker = Worker::new("snap-manager");
            let sched = worker.scheduler();
            let store = new_storage_from_ents(sched, &td, &ents);
            let t = store.term(idx);
            if wterm != t {
                panic!("#{}: expect res {:?}, got {:?}", i, wterm, t);
            }
        }
    }

    fn get_meta_key_count(store: &PeerStorage) -> usize {
        let region_id = store.get_region_id();
        let mut count = 0;
        let (meta_start, meta_end) = (
            keys::region_meta_prefix(region_id),
            keys::region_meta_prefix(region_id + 1),
        );
        store
            .engines
            .kv
            .c()
            .scan_cf(CF_RAFT, &meta_start, &meta_end, false, |_, _| {
                count += 1;
                Ok(true)
            })
            .unwrap();

        let (raft_start, raft_end) = (
            keys::region_raft_prefix(region_id),
            keys::region_raft_prefix(region_id + 1),
        );
        store
            .engines
            .kv
            .c()
            .scan_cf(CF_RAFT, &raft_start, &raft_end, false, |_, _| {
                count += 1;
                Ok(true)
            })
            .unwrap();

        store
            .engines
            .raft
            .c()
            .scan(&raft_start, &raft_end, false, |_, _| {
                count += 1;
                Ok(true)
            })
            .unwrap();

        count
    }

    #[test]
    fn test_storage_clear_meta() {
        let td = Builder::new().prefix("tikv-store").tempdir().unwrap();
        let worker = Worker::new("snap-manager");
        let sched = worker.scheduler();
        let mut store = new_storage_from_ents(sched, &td, &[new_entry(3, 3), new_entry(4, 4)]);
        append_ents(&mut store, &[new_entry(5, 5), new_entry(6, 6)]);

        assert_eq!(6, get_meta_key_count(&store));

        let mut kv_wb = store.engines.kv.c().write_batch();
        let mut raft_wb = store.engines.raft.c().write_batch();
        store.clear_meta(&mut kv_wb, &mut raft_wb).unwrap();
        store.engines.kv.c().write(&kv_wb).unwrap();
        store.engines.raft.c().write(&raft_wb).unwrap();

        assert_eq!(0, get_meta_key_count(&store));
    }

    #[test]
    fn test_storage_entries() {
        let ents = vec![
            new_entry(3, 3),
            new_entry(4, 4),
            new_entry(5, 5),
            new_entry(6, 6),
        ];
        let max_u64 = u64::max_value();
        let mut tests = vec![
            (
                2,
                6,
                max_u64,
                Err(RaftError::Store(StorageError::Compacted)),
            ),
            (
                3,
                4,
                max_u64,
                Err(RaftError::Store(StorageError::Compacted)),
            ),
            (4, 5, max_u64, Ok(vec![new_entry(4, 4)])),
            (4, 6, max_u64, Ok(vec![new_entry(4, 4), new_entry(5, 5)])),
            (
                4,
                7,
                max_u64,
                Ok(vec![new_entry(4, 4), new_entry(5, 5), new_entry(6, 6)]),
            ),
            // even if maxsize is zero, the first entry should be returned
            (4, 7, 0, Ok(vec![new_entry(4, 4)])),
            // limit to 2
            (
                4,
                7,
                u64::from(size_of(&ents[1]) + size_of(&ents[2])),
                Ok(vec![new_entry(4, 4), new_entry(5, 5)]),
            ),
            (
                4,
                7,
                u64::from(size_of(&ents[1]) + size_of(&ents[2]) + size_of(&ents[3]) / 2),
                Ok(vec![new_entry(4, 4), new_entry(5, 5)]),
            ),
            (
                4,
                7,
                u64::from(size_of(&ents[1]) + size_of(&ents[2]) + size_of(&ents[3]) - 1),
                Ok(vec![new_entry(4, 4), new_entry(5, 5)]),
            ),
            // all
            (
                4,
                7,
                u64::from(size_of(&ents[1]) + size_of(&ents[2]) + size_of(&ents[3])),
                Ok(vec![new_entry(4, 4), new_entry(5, 5), new_entry(6, 6)]),
            ),
        ];

        for (i, (lo, hi, maxsize, wentries)) in tests.drain(..).enumerate() {
            let td = Builder::new().prefix("tikv-store-test").tempdir().unwrap();
            let worker = Worker::new("snap-manager");
            let sched = worker.scheduler();
            let store = new_storage_from_ents(sched, &td, &ents);
            let e = store.entries(lo, hi, maxsize);
            if e != wentries {
                panic!("#{}: expect entries {:?}, got {:?}", i, wentries, e);
            }
        }
    }

    // last_index and first_index are not mutated by PeerStorage on its own,
    // so we don't test them here.

    #[test]
    fn test_storage_compact() {
        let ents = vec![new_entry(3, 3), new_entry(4, 4), new_entry(5, 5)];
        let mut tests = vec![
            (2, Err(RaftError::Store(StorageError::Compacted))),
            (3, Err(RaftError::Store(StorageError::Compacted))),
            (4, Ok(())),
            (5, Ok(())),
        ];
        for (i, (idx, werr)) in tests.drain(..).enumerate() {
            let td = Builder::new().prefix("tikv-store-test").tempdir().unwrap();
            let worker = Worker::new("snap-manager");
            let sched = worker.scheduler();
            let store = new_storage_from_ents(sched, &td, &ents);
            let mut ctx = InvokeContext::new(&store);
            let res = store
                .term(idx)
                .map_err(From::from)
                .and_then(|term| compact_raft_log(&store.tag, &mut ctx.apply_state, idx, term));
            // TODO check exact error type after refactoring error.
            if res.is_err() ^ werr.is_err() {
                panic!("#{}: want {:?}, got {:?}", i, werr, res);
            }
            if res.is_ok() {
                let mut kv_wb = store.engines.kv.c().write_batch();
                ctx.save_apply_state_to(&mut kv_wb).unwrap();
                store.engines.kv.c().write(&kv_wb).unwrap();
            }
        }
    }

    fn generate_and_schedule_snapshot(
        gen_task: GenSnapTask,
        engines: &Engines,
        sched: &Scheduler<RegionTask>,
    ) -> Result<()> {
        let apply_state: RaftApplyState = engines
            .kv
            .c()
            .get_msg_cf(CF_RAFT, &keys::apply_state_key(gen_task.region_id))
            .unwrap()
            .unwrap();
        let idx = apply_state.get_applied_index();
        let entry = engines
            .raft
            .c()
            .get_msg::<Entry>(&keys::raft_log_key(gen_task.region_id, idx))
            .unwrap()
            .unwrap();
        gen_task.generate_and_schedule_snapshot(
            RocksSnapshot::new(engines.kv.clone()),
            entry.get_term(),
            apply_state,
            sched,
        )
    }

    #[test]
    fn test_storage_create_snapshot() {
        let ents = vec![new_entry(3, 3), new_entry(4, 4), new_entry(5, 5)];
        let mut cs = ConfState::default();
        cs.set_voters(vec![1, 2, 3]);

        let td = Builder::new().prefix("tikv-store-test").tempdir().unwrap();
        let snap_dir = Builder::new().prefix("snap_dir").tempdir().unwrap();
        let mgr = SnapManager::new(snap_dir.path().to_str().unwrap(), None);
        let mut worker = Worker::new("region-worker");
        let sched = worker.scheduler();
        let mut s = new_storage_from_ents(sched.clone(), &td, &ents);
        let (router, _) = mpsc::sync_channel(100);
        let runner = RegionRunner::new(
            s.engines.kv.c().clone(),
            mgr,
            0,
            true,
            CoprocessorHost::default(),
            router,
        );
        worker.start(runner).unwrap();
        let snap = s.snapshot(0);
        let unavailable = RaftError::Store(StorageError::SnapshotTemporarilyUnavailable);
        assert_eq!(snap.unwrap_err(), unavailable);
        assert_eq!(*s.snap_tried_cnt.borrow(), 1);
        let gen_task = s.gen_snap_task.borrow_mut().take().unwrap();
        generate_and_schedule_snapshot(gen_task, &s.engines, &sched).unwrap();
        let snap = match *s.snap_state.borrow() {
            SnapState::Generating(ref rx) => rx.recv_timeout(Duration::from_secs(3)).unwrap(),
            ref s => panic!("unexpected state: {:?}", s),
        };
        assert_eq!(snap.get_metadata().get_index(), 5);
        assert_eq!(snap.get_metadata().get_term(), 5);
        assert!(!snap.get_data().is_empty());

        let mut data = RaftSnapshotData::default();
        protobuf::Message::merge_from_bytes(&mut data, snap.get_data()).unwrap();
        assert_eq!(data.get_region().get_id(), 1);
        assert_eq!(data.get_region().get_peers().len(), 1);

        let (tx, rx) = channel();
        s.set_snap_state(SnapState::Generating(rx));
        // Empty channel should cause snapshot call to wait.
        assert_eq!(s.snapshot(0).unwrap_err(), unavailable);
        assert_eq!(*s.snap_tried_cnt.borrow(), 1);

        tx.send(snap.clone()).unwrap();
        assert_eq!(s.snapshot(0), Ok(snap.clone()));
        assert_eq!(*s.snap_tried_cnt.borrow(), 0);

        let (tx, rx) = channel();
        tx.send(snap.clone()).unwrap();
        s.set_snap_state(SnapState::Generating(rx));
        // stale snapshot should be abandoned, snapshot index < request index.
        assert_eq!(
            s.snapshot(snap.get_metadata().get_index() + 1).unwrap_err(),
            unavailable
        );
        assert_eq!(*s.snap_tried_cnt.borrow(), 1);
        // Drop the task.
        let _ = s.gen_snap_task.borrow_mut().take().unwrap();

        let mut ctx = InvokeContext::new(&s);
        let mut kv_wb = s.engines.kv.c().write_batch();
        let mut ready_ctx = ReadyContext::new(&s);
        s.append(
            &mut ctx,
            [new_entry(6, 5), new_entry(7, 5)].to_vec(),
            &mut ready_ctx,
        )
        .unwrap();
        let mut hs = HardState::default();
        hs.set_commit(7);
        hs.set_term(5);
        ctx.raft_state.set_hard_state(hs);
        ctx.raft_state.set_last_index(7);
        ctx.apply_state.set_applied_index(7);
        ctx.save_raft_state_to(&mut ready_ctx.raft_wb).unwrap();
        ctx.save_apply_state_to(&mut kv_wb).unwrap();
        s.engines.kv.c().write(&kv_wb).unwrap();
        s.engines.raft.c().write(&ready_ctx.raft_wb).unwrap();
        s.apply_state = ctx.apply_state;
        s.raft_state = ctx.raft_state;
        ctx = InvokeContext::new(&s);
        let term = s.term(7).unwrap();
        compact_raft_log(&s.tag, &mut ctx.apply_state, 7, term).unwrap();
        kv_wb = s.engines.kv.c().write_batch();
        ctx.save_apply_state_to(&mut kv_wb).unwrap();
        s.engines.kv.c().write(&kv_wb).unwrap();
        s.apply_state = ctx.apply_state;

        let (tx, rx) = channel();
        tx.send(snap).unwrap();
        s.set_snap_state(SnapState::Generating(rx));
        *s.snap_tried_cnt.borrow_mut() = 1;
        // stale snapshot should be abandoned, snapshot index < truncated index.
        assert_eq!(s.snapshot(0).unwrap_err(), unavailable);
        assert_eq!(*s.snap_tried_cnt.borrow(), 1);

        let gen_task = s.gen_snap_task.borrow_mut().take().unwrap();
        generate_and_schedule_snapshot(gen_task, &s.engines, &sched).unwrap();
        match *s.snap_state.borrow() {
            SnapState::Generating(ref rx) => {
                rx.recv_timeout(Duration::from_secs(3)).unwrap();
                worker.stop().unwrap().join().unwrap();
                match rx.recv_timeout(Duration::from_secs(3)) {
                    Err(RecvTimeoutError::Disconnected) => {}
                    res => panic!("unexpected result: {:?}", res),
                }
            }
            ref s => panic!("unexpected state {:?}", s),
        }
        // Disconnected channel should trigger another try.
        assert_eq!(s.snapshot(0).unwrap_err(), unavailable);
        let gen_task = s.gen_snap_task.borrow_mut().take().unwrap();
        generate_and_schedule_snapshot(gen_task, &s.engines, &sched).unwrap_err();
        assert_eq!(*s.snap_tried_cnt.borrow(), 2);

        for cnt in 2..super::MAX_SNAP_TRY_CNT {
            // Scheduled job failed should trigger .
            assert_eq!(s.snapshot(0).unwrap_err(), unavailable);
            let gen_task = s.gen_snap_task.borrow_mut().take().unwrap();
            generate_and_schedule_snapshot(gen_task, &s.engines, &sched).unwrap_err();
            assert_eq!(*s.snap_tried_cnt.borrow(), cnt + 1);
        }

        // When retry too many times, it should report a different error.
        match s.snapshot(0) {
            Err(RaftError::Store(StorageError::Other(_))) => {}
            res => panic!("unexpected res: {:?}", res),
        }
    }

    #[test]
    fn test_storage_append() {
        let ents = vec![new_entry(3, 3), new_entry(4, 4), new_entry(5, 5)];
        let mut tests = vec![
            (
                vec![new_entry(3, 3), new_entry(4, 4), new_entry(5, 5)],
                vec![new_entry(4, 4), new_entry(5, 5)],
            ),
            (
                vec![new_entry(3, 3), new_entry(4, 6), new_entry(5, 6)],
                vec![new_entry(4, 6), new_entry(5, 6)],
            ),
            (
                vec![
                    new_entry(3, 3),
                    new_entry(4, 4),
                    new_entry(5, 5),
                    new_entry(6, 5),
                ],
                vec![new_entry(4, 4), new_entry(5, 5), new_entry(6, 5)],
            ),
            // truncate incoming entries, truncate the existing entries and append
            (
                vec![new_entry(2, 3), new_entry(3, 3), new_entry(4, 5)],
                vec![new_entry(4, 5)],
            ),
            // truncate the existing entries and append
            (vec![new_entry(4, 5)], vec![new_entry(4, 5)]),
            // direct append
            (
                vec![new_entry(6, 5)],
                vec![new_entry(4, 4), new_entry(5, 5), new_entry(6, 5)],
            ),
        ];
        for (i, (entries, wentries)) in tests.drain(..).enumerate() {
            let td = Builder::new().prefix("tikv-store-test").tempdir().unwrap();
            let worker = Worker::new("snap-manager");
            let sched = worker.scheduler();
            let mut store = new_storage_from_ents(sched, &td, &ents);
            append_ents(&mut store, &entries);
            let li = store.last_index();
            let actual_entries = store.entries(4, li + 1, u64::max_value()).unwrap();
            if actual_entries != wentries {
                panic!("#{}: want {:?}, got {:?}", i, wentries, actual_entries);
            }
        }
    }

    #[test]
    fn test_storage_cache_fetch() {
        let ents = vec![new_entry(3, 3), new_entry(4, 4), new_entry(5, 5)];
        let td = Builder::new().prefix("tikv-store-test").tempdir().unwrap();
        let worker = Worker::new("snap-manager");
        let sched = worker.scheduler();
        let mut store = new_storage_from_ents(sched, &td, &ents);
        store.cache.cache.clear();
        // empty cache should fetch data from rocksdb directly.
        let mut res = store.entries(4, 6, u64::max_value()).unwrap();
        assert_eq!(*res, ents[1..]);

        let entries = vec![new_entry(6, 5), new_entry(7, 5)];
        append_ents(&mut store, &entries);
        validate_cache(&store, &entries);

        // direct cache access
        res = store.entries(6, 8, u64::max_value()).unwrap();
        assert_eq!(res, entries);

        // size limit should be supported correctly.
        res = store.entries(4, 8, 0).unwrap();
        assert_eq!(res, vec![new_entry(4, 4)]);
        let mut size = ents[1..].iter().map(|e| u64::from(e.compute_size())).sum();
        res = store.entries(4, 8, size).unwrap();
        let mut exp_res = ents[1..].to_vec();
        assert_eq!(res, exp_res);
        for e in &entries {
            size += u64::from(e.compute_size());
            exp_res.push(e.clone());
            res = store.entries(4, 8, size).unwrap();
            assert_eq!(res, exp_res);
        }

        // range limit should be supported correctly.
        for low in 4..9 {
            for high in low..9 {
                let res = store.entries(low, high, u64::max_value()).unwrap();
                assert_eq!(*res, exp_res[low as usize - 4..high as usize - 4]);
            }
        }
    }

    #[test]
    fn test_storage_cache_update() {
        let ents = vec![new_entry(3, 3), new_entry(4, 4), new_entry(5, 5)];
        let td = Builder::new().prefix("tikv-store-test").tempdir().unwrap();
        let worker = Worker::new("snap-manager");
        let sched = worker.scheduler();
        let mut store = new_storage_from_ents(sched, &td, &ents);
        store.cache.cache.clear();

        // initial cache
        let mut entries = vec![new_entry(6, 5), new_entry(7, 5)];
        append_ents(&mut store, &entries);
        validate_cache(&store, &entries);

        // rewrite
        entries = vec![new_entry(6, 6), new_entry(7, 6)];
        append_ents(&mut store, &entries);
        validate_cache(&store, &entries);

        // rewrite old entry
        entries = vec![new_entry(5, 6), new_entry(6, 6)];
        append_ents(&mut store, &entries);
        validate_cache(&store, &entries);

        // partial rewrite
        entries = vec![new_entry(6, 7), new_entry(7, 7)];
        append_ents(&mut store, &entries);
        let mut exp_res = vec![new_entry(5, 6), new_entry(6, 7), new_entry(7, 7)];
        validate_cache(&store, &exp_res);

        // direct append
        entries = vec![new_entry(8, 7), new_entry(9, 7)];
        append_ents(&mut store, &entries);
        exp_res.extend_from_slice(&entries);
        validate_cache(&store, &exp_res);

        // rewrite middle
        entries = vec![new_entry(7, 8)];
        append_ents(&mut store, &entries);
        exp_res.truncate(2);
        exp_res.push(new_entry(7, 8));
        validate_cache(&store, &exp_res);

        let cap = MAX_CACHE_CAPACITY as u64;

        // result overflow
        entries = (3..=cap).map(|i| new_entry(i + 5, 8)).collect();
        append_ents(&mut store, &entries);
        exp_res.remove(0);
        exp_res.extend_from_slice(&entries);
        validate_cache(&store, &exp_res);

        // input overflow
        entries = (0..=cap).map(|i| new_entry(i + cap + 6, 8)).collect();
        append_ents(&mut store, &entries);
        exp_res = entries[entries.len() - cap as usize..].to_vec();
        validate_cache(&store, &exp_res);

        // compact
        store.compact_to(cap + 10);
        exp_res = (cap + 10..cap * 2 + 7).map(|i| new_entry(i, 8)).collect();
        validate_cache(&store, &exp_res);

        // compact shrink
        assert!(store.cache.cache.capacity() >= cap as usize);
        store.compact_to(cap * 2);
        exp_res = (cap * 2..cap * 2 + 7).map(|i| new_entry(i, 8)).collect();
        validate_cache(&store, &exp_res);
        assert!(store.cache.cache.capacity() < cap as usize);

        // append shrink
        entries = (0..=cap).map(|i| new_entry(i, 8)).collect();
        append_ents(&mut store, &entries);
        assert!(store.cache.cache.capacity() >= cap as usize);
        append_ents(&mut store, &[new_entry(6, 8)]);
        exp_res = (1..7).map(|i| new_entry(i, 8)).collect();
        validate_cache(&store, &exp_res);
        assert!(store.cache.cache.capacity() < cap as usize);

        // compact all
        store.compact_to(cap + 2);
        validate_cache(&store, &[]);
        // invalid compaction should be ignored.
        store.compact_to(cap);
    }

    #[test]
    fn test_storage_apply_snapshot() {
        let ents = vec![
            new_entry(3, 3),
            new_entry(4, 4),
            new_entry(5, 5),
            new_entry(6, 6),
        ];
        let mut cs = ConfState::default();
        cs.set_voters(vec![1, 2, 3]);

        let td1 = Builder::new().prefix("tikv-store-test").tempdir().unwrap();
        let snap_dir = Builder::new().prefix("snap").tempdir().unwrap();
        let mgr = SnapManager::new(snap_dir.path().to_str().unwrap(), None);
        let mut worker = Worker::new("snap-manager");
        let sched = worker.scheduler();
        let s1 = new_storage_from_ents(sched.clone(), &td1, &ents);
        let (router, _) = mpsc::sync_channel(100);
        let runner = RegionRunner::new(
            s1.engines.kv.c().clone(),
            mgr,
            0,
            true,
            CoprocessorHost::default(),
            router,
        );
        worker.start(runner).unwrap();
        assert!(s1.snapshot(0).is_err());
        let gen_task = s1.gen_snap_task.borrow_mut().take().unwrap();
        generate_and_schedule_snapshot(gen_task, &s1.engines, &sched).unwrap();

        let snap1 = match *s1.snap_state.borrow() {
            SnapState::Generating(ref rx) => rx.recv_timeout(Duration::from_secs(3)).unwrap(),
            ref s => panic!("unexpected state: {:?}", s),
        };
        assert_eq!(s1.truncated_index(), 3);
        assert_eq!(s1.truncated_term(), 3);
        worker.stop().unwrap().join().unwrap();

        let td2 = Builder::new().prefix("tikv-store-test").tempdir().unwrap();
        let mut s2 = new_storage(sched.clone(), &td2);
        assert_eq!(s2.first_index(), s2.applied_index() + 1);
        let mut ctx = InvokeContext::new(&s2);
        assert_ne!(ctx.last_term, snap1.get_metadata().get_term());
        let mut kv_wb = s2.engines.kv.c().write_batch();
        let mut raft_wb = s2.engines.raft.c().write_batch();
        s2.apply_snapshot(&mut ctx, &snap1, &mut kv_wb, &mut raft_wb, &[])
            .unwrap();
        assert_eq!(ctx.last_term, snap1.get_metadata().get_term());
        assert_eq!(ctx.apply_state.get_applied_index(), 6);
        assert_eq!(ctx.raft_state.get_last_index(), 6);
        assert_eq!(ctx.apply_state.get_truncated_state().get_index(), 6);
        assert_eq!(ctx.apply_state.get_truncated_state().get_term(), 6);
        assert_eq!(s2.first_index(), s2.applied_index() + 1);
        validate_cache(&s2, &[]);

        let td3 = Builder::new().prefix("tikv-store-test").tempdir().unwrap();
        let ents = &[new_entry(3, 3), new_entry(4, 3)];
        let mut s3 = new_storage_from_ents(sched, &td3, ents);
        validate_cache(&s3, &ents[1..]);
        let mut ctx = InvokeContext::new(&s3);
        assert_ne!(ctx.last_term, snap1.get_metadata().get_term());
        let mut kv_wb = s3.engines.kv.c().write_batch();
        let mut raft_wb = s3.engines.raft.c().write_batch();
        s3.apply_snapshot(&mut ctx, &snap1, &mut kv_wb, &mut raft_wb, &[])
            .unwrap();
        assert_eq!(ctx.last_term, snap1.get_metadata().get_term());
        assert_eq!(ctx.apply_state.get_applied_index(), 6);
        assert_eq!(ctx.raft_state.get_last_index(), 6);
        assert_eq!(ctx.apply_state.get_truncated_state().get_index(), 6);
        assert_eq!(ctx.apply_state.get_truncated_state().get_term(), 6);
        validate_cache(&s3, &[]);
    }

    #[test]
    fn test_canceling_snapshot() {
        let td = Builder::new().prefix("tikv-store-test").tempdir().unwrap();
        let worker = Worker::new("snap-manager");
        let sched = worker.scheduler();
        let mut s = new_storage(sched, &td);

        // PENDING can be canceled directly.
        s.snap_state = RefCell::new(SnapState::Applying(Arc::new(AtomicUsize::new(
            JOB_STATUS_PENDING,
        ))));
        assert!(s.cancel_applying_snap());
        assert_eq!(*s.snap_state.borrow(), SnapState::ApplyAborted);

        // RUNNING can't be canceled directly.
        s.snap_state = RefCell::new(SnapState::Applying(Arc::new(AtomicUsize::new(
            JOB_STATUS_RUNNING,
        ))));
        assert!(!s.cancel_applying_snap());
        assert_eq!(
            *s.snap_state.borrow(),
            SnapState::Applying(Arc::new(AtomicUsize::new(JOB_STATUS_CANCELLING)))
        );
        // CANCEL can't be canceled again.
        assert!(!s.cancel_applying_snap());

        s.snap_state = RefCell::new(SnapState::Applying(Arc::new(AtomicUsize::new(
            JOB_STATUS_CANCELLED,
        ))));
        // canceled snapshot can be cancel directly.
        assert!(s.cancel_applying_snap());
        assert_eq!(*s.snap_state.borrow(), SnapState::ApplyAborted);

        s.snap_state = RefCell::new(SnapState::Applying(Arc::new(AtomicUsize::new(
            JOB_STATUS_FINISHED,
        ))));
        assert!(s.cancel_applying_snap());
        assert_eq!(*s.snap_state.borrow(), SnapState::Relax);

        s.snap_state = RefCell::new(SnapState::Applying(Arc::new(AtomicUsize::new(
            JOB_STATUS_FAILED,
        ))));
        let res = panic_hook::recover_safe(|| s.cancel_applying_snap());
        assert!(res.is_err());
    }

    #[test]
    fn test_try_finish_snapshot() {
        let td = Builder::new().prefix("tikv-store-test").tempdir().unwrap();
        let worker = Worker::new("snap-manager");
        let sched = worker.scheduler();
        let mut s = new_storage(sched, &td);

        // PENDING can be finished.
        let mut snap_state = SnapState::Applying(Arc::new(AtomicUsize::new(JOB_STATUS_PENDING)));
        s.snap_state = RefCell::new(snap_state);
        assert_eq!(s.check_applying_snap(), CheckApplyingSnapStatus::Applying);
        assert_eq!(
            *s.snap_state.borrow(),
            SnapState::Applying(Arc::new(AtomicUsize::new(JOB_STATUS_PENDING)))
        );

        // RUNNING can't be finished.
        snap_state = SnapState::Applying(Arc::new(AtomicUsize::new(JOB_STATUS_RUNNING)));
        s.snap_state = RefCell::new(snap_state);
        assert_eq!(s.check_applying_snap(), CheckApplyingSnapStatus::Applying);
        assert_eq!(
            *s.snap_state.borrow(),
            SnapState::Applying(Arc::new(AtomicUsize::new(JOB_STATUS_RUNNING)))
        );

        snap_state = SnapState::Applying(Arc::new(AtomicUsize::new(JOB_STATUS_CANCELLED)));
        s.snap_state = RefCell::new(snap_state);
        assert_eq!(s.check_applying_snap(), CheckApplyingSnapStatus::Idle);
        assert_eq!(*s.snap_state.borrow(), SnapState::ApplyAborted);
        // ApplyAborted is not applying snapshot.
        assert_eq!(s.check_applying_snap(), CheckApplyingSnapStatus::Idle);
        assert_eq!(*s.snap_state.borrow(), SnapState::ApplyAborted);

        s.snap_state = RefCell::new(SnapState::Applying(Arc::new(AtomicUsize::new(
            JOB_STATUS_FINISHED,
        ))));
        assert_eq!(s.check_applying_snap(), CheckApplyingSnapStatus::Success);
        assert_eq!(*s.snap_state.borrow(), SnapState::Relax);
        // Relax is not applying snapshot.
        assert_eq!(s.check_applying_snap(), CheckApplyingSnapStatus::Idle);
        assert_eq!(*s.snap_state.borrow(), SnapState::Relax);

        s.snap_state = RefCell::new(SnapState::Applying(Arc::new(AtomicUsize::new(
            JOB_STATUS_FAILED,
        ))));
        let res = panic_hook::recover_safe(|| s.check_applying_snap());
        assert!(res.is_err());
    }

    #[test]
    fn test_sync_log() {
        let mut tbl = vec![];

        // Do not sync empty entrise.
        tbl.push((Entry::default(), false));

        // Sync if sync_log is set.
        let mut e = Entry::default();
        e.set_sync_log(true);
        tbl.push((e, true));

        // Sync if context is marked sync.
        let context = ProposalContext::SYNC_LOG.to_vec();
        let mut e = Entry::default();
        e.set_context(context);
        tbl.push((e.clone(), true));

        // Sync if sync_log is set and context is marked sync_log.
        e.set_sync_log(true);
        tbl.push((e, true));

        for (e, sync) in tbl {
            assert_eq!(get_sync_log_from_entry(&e), sync, "{:?}", e);
        }
    }

    #[test]
    fn test_validate_states() {
        let td = Builder::new().prefix("tikv-store-test").tempdir().unwrap();
        let worker = Worker::new("snap-manager");
        let sched = worker.scheduler();
        let kv_db = Arc::new(new_engine(td.path().to_str().unwrap(), None, ALL_CFS, None).unwrap());
        let raft_path = td.path().join(Path::new("raft"));
        let raft_db =
            Arc::new(new_engine(raft_path.to_str().unwrap(), None, &[CF_DEFAULT], None).unwrap());
        let shared_block_cache = false;
        let engines = Engines::new(kv_db, raft_db, shared_block_cache);
        bootstrap_store(&engines, 1, 1).unwrap();

        let region = initial_region(1, 1, 1);
        prepare_bootstrap_cluster(&engines, &region).unwrap();
        let build_storage = || -> Result<PeerStorage> {
            PeerStorage::new(engines.clone(), &region, sched.clone(), 0, "".to_owned())
        };
        let mut s = build_storage().unwrap();
        let mut raft_state = RaftLocalState::default();
        raft_state.set_last_index(RAFT_INIT_LOG_INDEX);
        raft_state.mut_hard_state().set_term(RAFT_INIT_LOG_TERM);
        raft_state.mut_hard_state().set_commit(RAFT_INIT_LOG_INDEX);
        let initial_state = s.initial_state().unwrap();
        assert_eq!(initial_state.hard_state, *raft_state.get_hard_state());

        // last_index < commit_index is invalid.
        let raft_state_key = keys::raft_state_key(1);
        raft_state.set_last_index(11);
        let log_key = keys::raft_log_key(1, 11);
        engines
            .raft
            .c()
            .put_msg(&log_key, &new_entry(11, RAFT_INIT_LOG_TERM))
            .unwrap();
        raft_state.mut_hard_state().set_commit(12);
        engines
            .raft
            .c()
            .put_msg(&raft_state_key, &raft_state)
            .unwrap();
        assert!(build_storage().is_err());

        let log_key = keys::raft_log_key(1, 20);
        engines
            .raft
            .c()
            .put_msg(&log_key, &new_entry(20, RAFT_INIT_LOG_TERM))
            .unwrap();
        raft_state.set_last_index(20);
        engines
            .raft
            .c()
            .put_msg(&raft_state_key, &raft_state)
            .unwrap();
        s = build_storage().unwrap();
        let initial_state = s.initial_state().unwrap();
        assert_eq!(initial_state.hard_state, *raft_state.get_hard_state());

        // Missing last log is invalid.
        engines.raft.c().delete(&log_key).unwrap();
        assert!(build_storage().is_err());
        engines
            .raft
            .c()
            .put_msg(&log_key, &new_entry(20, RAFT_INIT_LOG_TERM))
            .unwrap();

        // applied_index > commit_index is invalid.
        let mut apply_state = RaftApplyState::default();
        apply_state.set_applied_index(13);
        apply_state.mut_truncated_state().set_index(13);
        apply_state
            .mut_truncated_state()
            .set_term(RAFT_INIT_LOG_TERM);
        let apply_state_key = keys::apply_state_key(1);
        engines
            .kv
            .c()
            .put_msg_cf(CF_RAFT, &apply_state_key, &apply_state)
            .unwrap();
        assert!(build_storage().is_err());

        // It should not recover if corresponding log doesn't exist.
        apply_state.set_commit_index(14);
        apply_state.set_commit_term(RAFT_INIT_LOG_TERM);
        engines
            .kv
            .c()
            .put_msg_cf(CF_RAFT, &apply_state_key, &apply_state)
            .unwrap();
        assert!(build_storage().is_err());

        let log_key = keys::raft_log_key(1, 14);
        engines
            .raft
            .c()
            .put_msg(&log_key, &new_entry(14, RAFT_INIT_LOG_TERM))
            .unwrap();
        raft_state.mut_hard_state().set_commit(14);
        s = build_storage().unwrap();
        let initial_state = s.initial_state().unwrap();
        assert_eq!(initial_state.hard_state, *raft_state.get_hard_state());

        // log term miss match is invalid.
        engines
            .raft
            .c()
            .put_msg(&log_key, &new_entry(14, RAFT_INIT_LOG_TERM - 1))
            .unwrap();
        assert!(build_storage().is_err());

        // hard state term miss match is invalid.
        engines
            .raft
            .c()
            .put_msg(&log_key, &new_entry(14, RAFT_INIT_LOG_TERM))
            .unwrap();
        raft_state.mut_hard_state().set_term(RAFT_INIT_LOG_TERM - 1);
        engines
            .raft
            .c()
            .put_msg(&raft_state_key, &raft_state)
            .unwrap();
        assert!(build_storage().is_err());

        // last index < recorded_commit_index is invalid.
        raft_state.mut_hard_state().set_term(RAFT_INIT_LOG_TERM);
        raft_state.set_last_index(13);
        let log_key = keys::raft_log_key(1, 13);
        engines
            .raft
            .c()
            .put_msg(&log_key, &new_entry(13, RAFT_INIT_LOG_TERM))
            .unwrap();
        engines
            .raft
            .c()
            .put_msg(&raft_state_key, &raft_state)
            .unwrap();
        assert!(build_storage().is_err());
    }
}<|MERGE_RESOLUTION|>--- conflicted
+++ resolved
@@ -1233,12 +1233,8 @@
     pub fn handle_raft_ready<H: HandleRaftReadyContext>(
         &mut self,
         ready_ctx: &mut H,
-<<<<<<< HEAD
         ready: &mut Ready,
-=======
-        ready: &Ready,
         destroy_regions: Vec<metapb::Region>,
->>>>>>> 0aff9366
     ) -> Result<InvokeContext> {
         let mut ctx = InvokeContext::new(self);
         let snapshot_index = if raft::is_empty_snap(ready.snapshot()) {
@@ -1266,11 +1262,7 @@
             }
         }
 
-<<<<<<< HEAD
         // Save raft state if it has changed or there is a snapshot.
-=======
-        // Save raft state if it has changed or peer has applied a snapshot.
->>>>>>> 0aff9366
         if ctx.raft_state != self.raft_state || snapshot_index > 0 {
             ctx.save_raft_state_to(ready_ctx.raft_wb_mut())?;
             if snapshot_index > 0 {
