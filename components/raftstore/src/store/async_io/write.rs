// Copyright 2021 TiKV Project Authors. Licensed under Apache-2.0.

//! The implementation of asynchronous write for raftstore.
//!
//! `WriteTask` is the unit of write which is created by a certain
//! peer. Afterwards the `WriteTask` should be sent to `Worker`.
//! The `Worker` is responsible for persisting `WriteTask` to kv db or
//! raft db and then invoking callback or sending msgs if any.

use std::fmt;
use std::sync::Arc;
use std::thread::{self, JoinHandle};

use crate::store::config::Config;
use crate::store::fsm::RaftRouter;
use crate::store::local_metrics::{RaftSendMessageMetrics, StoreWriteMetrics};
use crate::store::metrics::*;
use crate::store::transport::Transport;
use crate::store::PeerMsg;
use crate::Result;

use collections::HashMap;
use crossbeam::channel::{bounded, Receiver, Sender, TryRecvError};
use engine_traits::{
    Engines, KvEngine, PerfContext, PerfContextKind, RaftEngine, RaftLogBatch, WriteBatch,
    WriteOptions,
};
use error_code::ErrorCodeExt;
use fail::fail_point;
use kvproto::raft_serverpb::{RaftLocalState, RaftMessage};
use raft::eraftpb::Entry;
use tikv_util::config::{Tracker, VersionTrack};
use tikv_util::time::{duration_to_sec, Instant};
use tikv_util::{box_err, debug, thd_name, warn};

const KV_WB_SHRINK_SIZE: usize = 1024 * 1024;
const KV_WB_DEFAULT_SIZE: usize = 16 * 1024;
const RAFT_WB_SHRINK_SIZE: usize = 10 * 1024 * 1024;
const RAFT_WB_DEFAULT_SIZE: usize = 256 * 1024;

/// Notify the event to the specified region.
pub trait Notifier: Clone + Send + 'static {
    fn notify_persisted(&self, region_id: u64, peer_id: u64, ready_number: u64, now: Instant);
}

impl<EK, ER> Notifier for RaftRouter<EK, ER>
where
    EK: KvEngine,
    ER: RaftEngine,
{
    fn notify_persisted(
        &self,
        region_id: u64,
        peer_id: u64,
        ready_number: u64,
        send_time: Instant,
    ) {
        if let Err(e) = self.force_send(
            region_id,
            PeerMsg::Persisted {
                peer_id,
                ready_number,
                send_time,
            },
        ) {
            warn!(
                "failed to send noop to trigger persisted ready";
                "region_id" => region_id,
                "peer_id" => peer_id,
                "ready_number" => ready_number,
                "error" => ?e,
            );
        }
    }
}

/// WriteTask contains write tasks which need to be persisted to kv db and raft db.
pub struct WriteTask<EK, ER>
where
    EK: KvEngine,
    ER: RaftEngine,
{
    region_id: u64,
    peer_id: u64,
    ready_number: u64,
    pub send_time: Instant,
    pub kv_wb: Option<EK::WriteBatch>,
    pub raft_wb: Option<ER::LogBatch>,
    pub entries: Vec<Entry>,
    pub cut_logs: Option<(u64, u64)>,
    pub raft_state: Option<RaftLocalState>,
    pub messages: Vec<RaftMessage>,
    pub request_times: Vec<Instant>,
}

impl<EK, ER> WriteTask<EK, ER>
where
    EK: KvEngine,
    ER: RaftEngine,
{
    pub fn new(region_id: u64, peer_id: u64, ready_number: u64) -> Self {
        Self {
            region_id,
            peer_id,
            ready_number,
            send_time: Instant::now(),
            kv_wb: None,
            raft_wb: None,
            entries: vec![],
            cut_logs: None,
            raft_state: None,
            messages: vec![],
            request_times: vec![],
        }
    }

    pub fn has_data(&self) -> bool {
        !(self.raft_state.is_none()
            && self.entries.is_empty()
            && self.cut_logs.is_none()
            && self.kv_wb.as_ref().map_or(true, |wb| wb.is_empty())
            && self.raft_wb.as_ref().map_or(true, |wb| wb.is_empty()))
    }

    /// Sanity check for robustness.
    pub fn valid(&self) -> Result<()> {
        if self.region_id == 0 || self.peer_id == 0 || self.ready_number == 0 {
            return Err(box_err!(
                "invalid id, region_id {}, peer_id {}, ready_number {}",
                self.region_id,
                self.peer_id,
                self.ready_number
            ));
        }
        if let Some(last_index) = self.entries.last().map(|e| e.get_index()) {
            if let Some((from, _)) = self.cut_logs {
                if from != last_index + 1 {
                    // Entries are put and deleted in the same writebatch.
                    return Err(box_err!(
                        "invalid cut logs, last_index {}, cut_logs {:?}",
                        last_index,
                        self.cut_logs
                    ));
                }
            }
        }

        Ok(())
    }
}

/// Message that can be sent to Worker
pub enum WriteMsg<EK, ER>
where
    EK: KvEngine,
    ER: RaftEngine,
{
    WriteTask(WriteTask<EK, ER>),
    Shutdown,
}

impl<EK, ER> fmt::Debug for WriteMsg<EK, ER>
where
    EK: KvEngine,
    ER: RaftEngine,
{
    fn fmt(&self, fmt: &mut fmt::Formatter<'_>) -> fmt::Result {
        match self {
            WriteMsg::WriteTask(t) => write!(
                fmt,
                "WriteMsg::WriteTask(region_id {} peer_id {} ready_number {})",
                t.region_id, t.peer_id, t.ready_number
            ),
            WriteMsg::Shutdown => write!(fmt, "WriteMsg::Shutdown"),
        }
    }
}

/// WriteTaskBatch is used for combining several WriteTask into one.
struct WriteTaskBatch<EK, ER>
where
    EK: KvEngine,
    ER: RaftEngine,
{
    pub kv_wb: EK::WriteBatch,
    pub raft_wb: ER::LogBatch,
    // Write raft state once for a region everytime writing to disk
    pub raft_states: HashMap<u64, RaftLocalState>,
    pub state_size: usize,
    pub tasks: Vec<WriteTask<EK, ER>>,
    // region_id -> (peer_id, ready_number)
    pub readies: HashMap<u64, (u64, u64)>,
}

impl<EK, ER> WriteTaskBatch<EK, ER>
where
    EK: KvEngine,
    ER: RaftEngine,
{
    fn new(kv_wb: EK::WriteBatch, raft_wb: ER::LogBatch) -> Self {
        Self {
            kv_wb,
            raft_wb,
            raft_states: HashMap::default(),
            state_size: 0,
            tasks: vec![],
            readies: HashMap::default(),
        }
    }

    /// Add write task to this batch
    fn add_write_task(&mut self, mut task: WriteTask<EK, ER>) {
        if let Err(e) = task.valid() {
            panic!("task is not valid: {:?}", e);
        }
        if let Some(kv_wb) = task.kv_wb.take() {
            self.kv_wb.merge(kv_wb);
        }
        if let Some(raft_wb) = task.raft_wb.take() {
            self.raft_wb.merge(raft_wb);
        }

        let entries = std::mem::take(&mut task.entries);
        self.raft_wb.append(task.region_id, entries).unwrap();
        if let Some((from, to)) = task.cut_logs {
            self.raft_wb.cut_logs(task.region_id, from, to);
        }
        if let Some(raft_state) = task.raft_state.take() {
            if self
                .raft_states
                .insert(task.region_id, raft_state)
                .is_none()
            {
                self.state_size += std::mem::size_of::<RaftLocalState>();
            }
        }
        self.readies
            .insert(task.region_id, (task.peer_id, task.ready_number));
        self.tasks.push(task);
    }

    fn clear(&mut self) {
        // raft_wb doesn't have clear interface and it should be consumed by raft db before
        self.kv_wb.clear();
        self.raft_states.clear();
        self.tasks.clear();
        self.state_size = 0;
    }

    #[inline]
    fn is_empty(&self) -> bool {
        self.tasks.is_empty()
    }

    #[inline]
    fn get_raft_size(&self) -> usize {
        self.state_size + self.raft_wb.persist_size()
    }

    fn before_write_to_db(&mut self, metrics: &StoreWriteMetrics) {
        // Put raft state to raft writebatch
        let raft_states = std::mem::take(&mut self.raft_states);
        for (region_id, state) in raft_states {
            self.raft_wb.put_raft_state(region_id, &state).unwrap();
        }
        self.state_size = 0;
        if metrics.waterfall_metrics {
            let now = Instant::now();
            for task in &self.tasks {
                for t in &task.request_times {
                    metrics
                        .before_write
                        .observe(duration_to_sec(now.saturating_duration_since(*t)));
                }
            }
        }
    }

    fn after_write_to_kv_db(&mut self, metrics: &StoreWriteMetrics) {
        if metrics.waterfall_metrics {
            let now = Instant::now();
            for task in &self.tasks {
                for t in &task.request_times {
                    metrics
                        .kvdb_end
                        .observe(duration_to_sec(now.saturating_duration_since(*t)));
                }
            }
        }
    }

    fn after_write_to_raft_db(&mut self, metrics: &StoreWriteMetrics) {
        if metrics.waterfall_metrics {
            let now = Instant::now();
            for task in &self.tasks {
                for t in &task.request_times {
                    metrics
                        .write_end
                        .observe(duration_to_sec(now.saturating_duration_since(*t)))
                }
            }
        }
    }
}

struct Worker<EK, ER, T, N>
where
    EK: KvEngine,
    ER: RaftEngine,
    T: Transport,
    N: Notifier,
{
    store_id: u64,
    tag: String,
    engines: Engines<EK, ER>,
    receiver: Receiver<WriteMsg<EK, ER>>,
    notifier: N,
    trans: T,
    batch: WriteTaskBatch<EK, ER>,
    cfg_tracker: Tracker<Config>,
    raft_write_size_limit: usize,
    metrics: StoreWriteMetrics,
    message_metrics: RaftSendMessageMetrics,
    perf_context: EK::PerfContext,
}

impl<EK, ER, T, N> Worker<EK, ER, T, N>
where
    EK: KvEngine,
    ER: RaftEngine,
    T: Transport,
    N: Notifier,
{
    fn new(
        store_id: u64,
        tag: String,
        engines: Engines<EK, ER>,
        receiver: Receiver<WriteMsg<EK, ER>>,
        notifier: N,
        trans: T,
        cfg: &Arc<VersionTrack<Config>>,
    ) -> Self {
        let batch = WriteTaskBatch::new(
            engines.kv.write_batch_with_cap(KV_WB_DEFAULT_SIZE),
            engines.raft.log_batch(RAFT_WB_DEFAULT_SIZE),
        );
        let perf_context = engines
            .kv
            .get_perf_context(cfg.value().perf_level, PerfContextKind::RaftstoreStore);
        let cfg_tracker = cfg.clone().tracker(tag.clone());
        Self {
            store_id,
            tag,
            engines,
            receiver,
            notifier,
            trans,
            batch,
            cfg_tracker,
            raft_write_size_limit: cfg.value().raft_write_size_limit.0 as usize,
            metrics: StoreWriteMetrics::new(cfg.value().waterfall_metrics),
            message_metrics: Default::default(),
            perf_context,
        }
    }

    fn run(&mut self) {
        let mut stopped = false;
        while !stopped {
            let mut handle_begin = None;

            let mut first_time = true;
            while self.batch.get_raft_size() < self.raft_write_size_limit {
                let msg = if first_time {
                    first_time = false;
                    match self.receiver.recv() {
                        Ok(msg) => {
                            handle_begin = Some(Instant::now());
                            msg
                        }
                        Err(_) => {
                            stopped = true;
                            break;
                        }
                    }
                } else {
                    match self.receiver.try_recv() {
                        Ok(msg) => msg,
                        Err(TryRecvError::Empty) => break,
                        Err(TryRecvError::Disconnected) => {
                            stopped = true;
                            break;
                        }
                    }
                };
                match msg {
                    WriteMsg::Shutdown => {
                        stopped = true;
                        break;
                    }
                    WriteMsg::WriteTask(task) => {
                        self.metrics
                            .task_wait
                            .observe(duration_to_sec(task.send_time.saturating_elapsed()));
                        self.batch.add_write_task(task);
                    }
                }
            }

            if self.batch.is_empty() {
                continue;
            }

            STORE_WRITE_TRIGGER_SIZE_HISTOGRAM.observe(self.batch.get_raft_size() as f64);

            self.write_to_db();

            self.metrics.flush();

            // update config
            if let Some(incoming) = self.cfg_tracker.any_new() {
                self.raft_write_size_limit = incoming.raft_write_size_limit.0 as usize;
                self.metrics.waterfall_metrics = incoming.waterfall_metrics;
            }

            STORE_WRITE_LOOP_DURATION_HISTOGRAM
                .observe(duration_to_sec(handle_begin.unwrap().saturating_elapsed()));
        }
    }

    fn write_to_db(&mut self) {
        self.batch.before_write_to_db(&self.metrics);

        fail_point!("raft_before_save");

        if !self.batch.kv_wb.is_empty() {
            let now = Instant::now();
            let mut write_opts = WriteOptions::new();
            write_opts.set_sync(true);
            self.batch.kv_wb.write_opt(&write_opts).unwrap_or_else(|e| {
                panic!(
                    "store {}: {} failed to write to kv engine: {:?}",
                    self.store_id, self.tag, e
                );
            });
            if self.batch.kv_wb.data_size() > KV_WB_SHRINK_SIZE {
                self.batch.kv_wb = self.engines.kv.write_batch_with_cap(KV_WB_DEFAULT_SIZE);
            }
            STORE_WRITE_KVDB_DURATION_HISTOGRAM
                .observe(duration_to_sec(now.saturating_elapsed()) as f64);
        }

        self.batch.after_write_to_kv_db(&self.metrics);

        fail_point!("raft_between_save");

        if !self.batch.raft_wb.is_empty() {
            fail_point!("raft_before_save_on_store_1", self.store_id == 1, |_| {});

            let now = Instant::now();
            self.perf_context.start_observe();
            self.engines
                .raft
                .consume_and_shrink(
                    &mut self.batch.raft_wb,
                    true,
                    RAFT_WB_SHRINK_SIZE,
                    RAFT_WB_DEFAULT_SIZE,
                )
                .unwrap_or_else(|e| {
                    panic!(
                        "store {}: {} failed to write to raft engine: {:?}",
                        self.store_id, self.tag, e
                    );
                });
            self.perf_context.report_metrics();
            STORE_WRITE_RAFTDB_DURATION_HISTOGRAM
                .observe(duration_to_sec(now.saturating_elapsed()) as f64);
        }

        self.batch.after_write_to_raft_db(&self.metrics);

        fail_point!("raft_before_follower_send");

        let now = Instant::now();
        for task in &mut self.batch.tasks {
            for msg in task.messages.drain(..) {
                let msg_type = msg.get_message().get_msg_type();
                let to_peer_id = msg.get_to_peer().get_id();
                let to_store_id = msg.get_to_peer().get_store_id();
                if let Err(e) = self.trans.send(msg) {
                    // We use metrics to observe failure on production.
                    debug!(
                        "failed to send msg to other peer in async-writer";
                        "region_id" => task.region_id,
                        "peer_id" => task.peer_id,
                        "target_peer_id" => to_peer_id,
                        "target_store_id" => to_store_id,
                        "err" => ?e,
                        "error_code" => %e.error_code(),
                    );
                    self.message_metrics.add(msg_type, false);
                    // If this msg is snapshot, it is unnecessary to send snapshot
                    // status to this peer because it has already become follower.
                    // (otherwise the snapshot msg should be sent in store thread other than here)
                    // Also, the follower don't need flow control, so don't send
                    // unreachable msg here.
                } else {
                    self.message_metrics.add(msg_type, true);
                }
            }
        }
        if self.trans.need_flush() {
            self.trans.flush();
            self.message_metrics.flush();
<<<<<<< HEAD
        }
        for (region_id, to_peer_id) in unreachable_peers {
            self.notifier.notify_unreachable(region_id, to_peer_id);
=======
>>>>>>> 9f1fc459
        }
        let now2 = Instant::now();
        STORE_WRITE_SEND_DURATION_HISTOGRAM
            .observe(duration_to_sec(now2.saturating_duration_since(now)));

        for (region_id, (peer_id, ready_number)) in &self.batch.readies {
            self.notifier
                .notify_persisted(*region_id, *peer_id, *ready_number, now2);
        }
        STORE_WRITE_CALLBACK_DURATION_HISTOGRAM.observe(duration_to_sec(now2.saturating_elapsed()));

        self.batch.clear();

        fail_point!("raft_after_save");
    }
}

pub struct StoreWriters<EK, ER>
where
    EK: KvEngine,
    ER: RaftEngine,
{
    writers: Vec<Sender<WriteMsg<EK, ER>>>,
    handlers: Vec<JoinHandle<()>>,
}

impl<EK, ER> StoreWriters<EK, ER>
where
    EK: KvEngine,
    ER: RaftEngine,
{
    pub fn new() -> Self {
        Self {
            writers: vec![],
            handlers: vec![],
        }
    }

    pub fn senders(&self) -> &Vec<Sender<WriteMsg<EK, ER>>> {
        &self.writers
    }

    pub fn spawn<T: Transport + 'static, N: Notifier>(
        &mut self,
        store_id: u64,
        engines: &Engines<EK, ER>,
        notifier: &N,
        trans: &T,
        cfg: &Arc<VersionTrack<Config>>,
    ) -> Result<()> {
        let pool_size = cfg.value().store_io_pool_size;
        for i in 0..pool_size {
            let tag = format!("store-writer-{}", i);
            let (tx, rx) = bounded(cfg.value().store_io_notify_capacity);
            let mut worker = Worker::new(
                store_id,
                tag.clone(),
                engines.clone(),
                rx,
                notifier.clone(),
                trans.clone(),
                cfg,
            );
            let t = thread::Builder::new().name(thd_name!(tag)).spawn(move || {
                worker.run();
            })?;
            self.writers.push(tx);
            self.handlers.push(t);
        }
        Ok(())
    }

    pub fn shutdown(&mut self) {
        assert_eq!(self.writers.len(), self.handlers.len());
        for (i, handler) in self.handlers.drain(..).enumerate() {
            self.writers[i].send(WriteMsg::Shutdown).unwrap();
            handler.join().unwrap();
        }
    }
}

/// Used for test to write task to kv db and raft db.
#[cfg(test)]
pub fn write_to_db_for_test<EK, ER>(engines: &Engines<EK, ER>, task: WriteTask<EK, ER>)
where
    EK: KvEngine,
    ER: RaftEngine,
{
    let mut batch = WriteTaskBatch::new(
        engines.kv.write_batch(),
        engines.raft.log_batch(RAFT_WB_DEFAULT_SIZE),
    );
    batch.add_write_task(task);
    batch.before_write_to_db(&StoreWriteMetrics::new(false));
    if !batch.kv_wb.is_empty() {
        let mut write_opts = WriteOptions::new();
        write_opts.set_sync(true);
        batch.kv_wb.write_opt(&write_opts).unwrap_or_else(|e| {
            panic!("test failed to write to kv engine: {:?}", e);
        });
    }
    if !batch.raft_wb.is_empty() {
        engines
            .raft
            .consume(&mut batch.raft_wb, true)
            .unwrap_or_else(|e| {
                panic!("test failed to write to raft engine: {:?}", e);
            });
    }
}

#[cfg(test)]
#[path = "write_tests.rs"]
mod tests;<|MERGE_RESOLUTION|>--- conflicted
+++ resolved
@@ -513,12 +513,6 @@
         if self.trans.need_flush() {
             self.trans.flush();
             self.message_metrics.flush();
-<<<<<<< HEAD
-        }
-        for (region_id, to_peer_id) in unreachable_peers {
-            self.notifier.notify_unreachable(region_id, to_peer_id);
-=======
->>>>>>> 9f1fc459
         }
         let now2 = Instant::now();
         STORE_WRITE_SEND_DURATION_HISTOGRAM
