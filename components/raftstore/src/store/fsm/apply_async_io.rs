--- conflicted
+++ resolved
@@ -428,37 +428,22 @@
             let mut task = {
                 let mut w = self.writer.0.lock().unwrap();
                 let mut delta_us =
-<<<<<<< HEAD
-                    self.io_max_wait_us - (duration_to_sec(loop_begin.elapsed()) * 1e6) as i64;
-                if self.io_max_wait_us == 0 {
-                    while !w.stop && !w.has_task() {
-                        w = self.writer.1.wait(w).unwrap();
-=======
                     self.io_max_wait_us - duration_to_micros(loop_begin.elapsed()) as i64;
                 if self.io_max_wait_us == 0 {
                     while !w.stop && !w.has_task() {
                         w = self.writer.1.wait(w).unwrap();
                         wake_count += 1;
->>>>>>> 8ee2983d
                     }
                 } else {
                     while !w.stop && !w.has_writable_task() && delta_us > 0 {
                         w = self
                             .writer
                             .1
-<<<<<<< HEAD
-                            .wait_timeout(w, Duration::from_millis(delta_us as u64))
-                            .unwrap()
-                            .0;
-                        delta_us = self.io_max_wait_us
-                            - (duration_to_sec(loop_begin.elapsed()) * 1e6) as i64;
-=======
                             .wait_timeout(w, Duration::from_micros(delta_us as u64))
                             .unwrap()
                             .0;
                         delta_us =
                             self.io_max_wait_us - duration_to_micros(loop_begin.elapsed()) as i64;
->>>>>>> 8ee2983d
                     }
                 }
                 if w.stop {
@@ -468,19 +453,11 @@
                     continue;
                 }
                 let task = w.detach_task();
-<<<<<<< HEAD
-                if self.io_max_wait_us == 0 || delta_us < 0 {
-                    APPLY_WRITE_TIME_TRIGGER_SIZE_HISTOGRAM.observe(task.kv_wb.data_size() as f64);
-                } else {
-                    APPLY_WRITE_SIZE_TRIGGER_DURATION_HISTOGRAM
-                        .observe((self.io_max_wait_us - delta_us) as f64);
-=======
                 APPLY_WRITE_TASK_WAKE_CNT_HISTOGRAM.observe(wake_count as f64);
                 APPLY_WRITE_TASK_GEN_DURATION_HISTOGRAM
                     .observe(duration_to_sec(loop_begin.elapsed()));
                 if self.io_max_wait_us == 0 || delta_us < 0 {
                     APPLY_WRITE_TIME_TRIGGER_SIZE_HISTOGRAM.observe(task.kv_wb.data_size() as f64);
->>>>>>> 8ee2983d
                 }
                 task
             };
@@ -536,11 +513,7 @@
         }
         task.after_write_to_db();
 
-<<<<<<< HEAD
-        let callback_begin = Instant::now_coarse();
-=======
         let callback_begin = Instant::now();
->>>>>>> 8ee2983d
         self.coprocessor_host.on_flush_apply(self.kv_engine.clone());
 
         if self.async_callback {
@@ -618,21 +591,13 @@
             let callback_t = thread::Builder::new()
                 .name(thd_name!("apply-writer-callback"))
                 .spawn(move || {
-<<<<<<< HEAD
-                    let mut callback_begin = Instant::now_coarse();
-=======
                     let mut callback_begin = Instant::now();
->>>>>>> 8ee2983d
                     loop {
                         let mut cb_task = async_cb_rx.recv().unwrap();
                         cb_task.before_callback();
                         APPLY_WRITE_CALLBACK_TICK_DURATION_HISTOGRAM
                             .observe(duration_to_sec(callback_begin.elapsed()) as f64);
-<<<<<<< HEAD
-                        callback_begin = Instant::now_coarse();
-=======
                         callback_begin = Instant::now();
->>>>>>> 8ee2983d
                         cb_task.invoke(&callback_notifier, &callback_copr_host);
                         APPLY_WRITE_CALLBACK_DURATION_HISTOGRAM
                             .observe(duration_to_sec(callback_begin.elapsed()) as f64);
@@ -648,11 +613,7 @@
                         let mut _cmds = async_drop_rx.recv().unwrap();
                         APPLY_WRITE_CALLBACK_TICK_DURATION_HISTOGRAM
                             .observe(duration_to_sec(callback_begin.elapsed()) as f64);
-<<<<<<< HEAD
-                        callback_begin = Instant::now_coarse();
-=======
                         callback_begin = Instant::now();
->>>>>>> 8ee2983d
                     }
                 })?;
             self.handlers.push(callback_t);
