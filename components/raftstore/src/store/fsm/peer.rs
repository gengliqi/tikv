--- conflicted
+++ resolved
@@ -3166,13 +3166,8 @@
             .retain(|r| self.fsm.region_id() != r.get_id());
 
         // Remove its source peers' metadata
-<<<<<<< HEAD
         for r in &persist_res.destroy_regions {
-            let prev = meta.region_ranges.remove(&enc_end_key(&r));
-=======
-        for r in &apply_result.destroyed_regions {
             let prev = meta.region_ranges.remove(&enc_end_key(r));
->>>>>>> 8deaf035
             assert_eq!(prev, Some(r.get_id()));
             assert!(meta.regions.remove(&r.get_id()).is_some());
             meta.readers.remove(&r.get_id());
