// Copyright 2018 TiKV Project Authors. Licensed under Apache-2.0.

use std::borrow::Cow;
use std::collections::Bound::{Excluded, Included, Unbounded};
use std::collections::VecDeque;
use std::iter::Iterator;
use std::time::{Duration, Instant};
use std::{cmp, u64};

use batch_system::{BasicMailbox, Fsm};
use engine_traits::CF_RAFT;
use engine_traits::{Engines, KvEngine, RaftEngine, WriteBatchExt};
use error_code::ErrorCodeExt;
use futures::compat::Future01CompatExt;
use kvproto::errorpb;
use kvproto::import_sstpb::SstMeta;
use kvproto::metapb::{self, Region, RegionEpoch};
use kvproto::pdpb::CheckPolicy;
use kvproto::raft_cmdpb::{
    AdminCmdType, AdminRequest, CmdType, RaftCmdRequest, RaftCmdResponse, Request, StatusCmdType,
    StatusResponse,
};
use kvproto::raft_serverpb::{
    ExtraMessageType, MergeState, PeerState, RaftMessage, RaftSnapshotData, RaftTruncatedState,
    RegionLocalState,
};
use kvproto::replication_modepb::{DrAutoSyncState, ReplicationMode};
use pd_client::PdClient;
use protobuf::Message;
use raft::eraftpb::{ConfChangeType, MessageType};
use raft::{self, SnapshotStatus, INVALID_INDEX, NO_LIMIT};
use raft::{Ready, StateRole};
use tikv_util::collections::HashMap;
use tikv_util::mpsc::{self, LooseBoundedSender, Receiver};
use tikv_util::time::duration_to_sec;
use tikv_util::worker::{Scheduler, Stopped};
use tikv_util::{escape, is_zero_duration, Either};

use crate::coprocessor::RegionChangeEvent;
use crate::store::cmd_resp::{bind_term, new_error};
use crate::store::fsm::store::{PollContext, StoreMeta};
use crate::store::fsm::{
    apply, ApplyMetrics, ApplyTask, ApplyTaskRes, CatchUpLogs, ChangeCmd, ChangePeer, ExecResult,
};
use crate::store::local_metrics::RaftProposeMetrics;
use crate::store::metrics::*;
use crate::store::msg::{Callback, ExtCallback};
use crate::store::peer::{ConsistencyState, Peer, StaleState};
use crate::store::peer_storage::{ApplySnapResult, InvokeContext};
use crate::store::transport::Transport;
use crate::store::util::{is_learner, KeysInfoFormatter};
use crate::store::worker::{
    CleanupSSTTask, CleanupTask, ConsistencyCheckTask, RaftlogGcTask, ReadDelegate, RegionTask,
    SplitCheckTask,
};
use crate::store::PdTask;
use crate::store::{
    util, AbstractPeer, CasualMessage, Config, MergeResultKind, PeerMsg, PeerTicks, RaftCommand,
    SignificantMsg, SnapKey, StoreMsg,
};
use crate::{Error, Result};
use keys::{self, enc_end_key, enc_start_key};

const REGION_SPLIT_SKIP_MAX_COUNT: usize = 3;

pub struct DestroyPeerJob {
    pub initialized: bool,
    pub region_id: u64,
    pub peer: metapb::Peer,
}

/// Represents state of the group.
#[derive(Clone, Copy, PartialEq, Debug)]
pub enum GroupState {
    /// The group is working generally, leader keeps
    /// replicating data to followers.
    Ordered,
    /// The group is out of order. Leadership may not be hold.
    Chaos,
    /// The group is about to be out of order. It leave some
    /// safe space to avoid stepping chaos too often.
    PreChaos,
    /// The group is hibernated.
    Idle,
}

pub struct PeerFsm<EK, ER>
where
    EK: KvEngine,
    ER: RaftEngine,
{
    pub peer: Peer<EK, ER>,
    /// A registry for all scheduled ticks. This can avoid scheduling ticks twice accidentally.
    tick_registry: PeerTicks,
    /// Ticks for speed up campaign in chaos state.
    ///
    /// Followers will keep ticking in Idle mode to measure how many ticks have been skipped.
    /// Once it becomes chaos, those skipped ticks will be ticked so that it can campaign
    /// quickly instead of waiting an election timeout.
    ///
    /// This will be reset to 0 once it receives any messages from leader.
    missing_ticks: usize,
    group_state: GroupState,
    stopped: bool,
    has_ready: bool,
    early_apply: bool,
    mailbox: Option<BasicMailbox<PeerFsm<EK, ER>>>,
    pub receiver: Receiver<PeerMsg<EK>>,
    /// when snapshot is generating or sending, skip split check at most REGION_SPLIT_SKIT_MAX_COUNT times.
    skip_split_count: usize,
    /// Sometimes applied raft logs won't be compacted in time, because less compact means less
    /// sync-log in apply threads. Stale logs will be deleted if the skip time reaches this
    /// `skip_gc_raft_log_ticks`.
    skip_gc_raft_log_ticks: usize,

    // Batch raft command which has the same header into an entry
    batch_req_builder: BatchRaftCmdRequestBuilder<EK>,
}

pub struct BatchRaftCmdRequestBuilder<E>
where
    E: KvEngine,
{
    raft_entry_max_size: f64,
    batch_req_size: u32,
    request: Option<RaftCmdRequest>,
    callbacks: Vec<(Callback<E::Snapshot>, usize)>,
}

impl<EK, ER> Drop for PeerFsm<EK, ER>
where
    EK: KvEngine,
    ER: RaftEngine,
{
    fn drop(&mut self) {
        self.peer.stop();
        while let Ok(msg) = self.receiver.try_recv() {
            let callback = match msg {
                PeerMsg::RaftCommand(cmd) => cmd.callback,
                PeerMsg::CasualMessage(CasualMessage::SplitRegion { callback, .. }) => callback,
                _ => continue,
            };

            let mut err = errorpb::Error::default();
            err.set_message("region is not found".to_owned());
            err.mut_region_not_found().set_region_id(self.region_id());
            let mut resp = RaftCmdResponse::default();
            resp.mut_header().set_error(err);
            callback.invoke_with_response(resp);
        }
    }
}

pub type SenderFsmPair<EK, ER> = (LooseBoundedSender<PeerMsg<EK>>, Box<PeerFsm<EK, ER>>);

impl<EK, ER> PeerFsm<EK, ER>
where
    EK: KvEngine,
    ER: RaftEngine,
{
    // If we create the peer actively, like bootstrap/split/merge region, we should
    // use this function to create the peer. The region must contain the peer info
    // for this store.
    pub fn create(
        store_id: u64,
        cfg: &Config,
        sched: Scheduler<RegionTask<EK::Snapshot>>,
        engines: Engines<EK, ER>,
        region: &metapb::Region,
    ) -> Result<SenderFsmPair<EK, ER>> {
        let meta_peer = match util::find_peer(region, store_id) {
            None => {
                return Err(box_err!(
                    "find no peer for store {} in region {:?}",
                    store_id,
                    region
                ));
            }
            Some(peer) => peer.clone(),
        };

        info!(
            "create peer";
            "region_id" => region.get_id(),
            "peer_id" => meta_peer.get_id(),
        );
        let (tx, rx) = mpsc::loose_bounded(cfg.notify_capacity);
        Ok((
            tx,
            Box::new(PeerFsm {
                early_apply: cfg.early_apply,
                peer: Peer::new(store_id, cfg, sched, engines, region, meta_peer)?,
                tick_registry: PeerTicks::empty(),
                missing_ticks: 0,
                group_state: GroupState::Ordered,
                stopped: false,
                has_ready: false,
                mailbox: None,
                receiver: rx,
                skip_split_count: 0,
                skip_gc_raft_log_ticks: 0,
                batch_req_builder: BatchRaftCmdRequestBuilder::new(
                    cfg.raft_entry_max_size.0 as f64,
                ),
            }),
        ))
    }

    // The peer can be created from another node with raft membership changes, and we only
    // know the region_id and peer_id when creating this replicated peer, the region info
    // will be retrieved later after applying snapshot.
    pub fn replicate(
        store_id: u64,
        cfg: &Config,
        sched: Scheduler<RegionTask<EK::Snapshot>>,
        engines: Engines<EK, ER>,
        region_id: u64,
        peer: metapb::Peer,
    ) -> Result<SenderFsmPair<EK, ER>> {
        // We will remove tombstone key when apply snapshot
        info!(
            "replicate peer";
            "region_id" => region_id,
            "peer_id" => peer.get_id(),
        );

        let mut region = metapb::Region::default();
        region.set_id(region_id);

        let (tx, rx) = mpsc::loose_bounded(cfg.notify_capacity);
        Ok((
            tx,
            Box::new(PeerFsm {
                early_apply: cfg.early_apply,
                peer: Peer::new(store_id, cfg, sched, engines, &region, peer)?,
                tick_registry: PeerTicks::empty(),
                missing_ticks: 0,
                group_state: GroupState::Ordered,
                stopped: false,
                has_ready: false,
                mailbox: None,
                receiver: rx,
                skip_split_count: 0,
                skip_gc_raft_log_ticks: 0,
                batch_req_builder: BatchRaftCmdRequestBuilder::new(
                    cfg.raft_entry_max_size.0 as f64,
                ),
            }),
        ))
    }

    #[inline]
    pub fn region_id(&self) -> u64 {
        self.peer.region().get_id()
    }

    #[inline]
    pub fn get_peer(&self) -> &Peer<EK, ER> {
        &self.peer
    }

    #[inline]
    pub fn peer_id(&self) -> u64 {
        self.peer.peer_id()
    }

    #[inline]
    pub fn stop(&mut self) {
        self.stopped = true;
    }

    pub fn set_pending_merge_state(&mut self, state: MergeState) {
        self.peer.pending_merge_state = Some(state);
    }

    pub fn schedule_applying_snapshot(&mut self) {
        self.peer.mut_store().schedule_applying_snapshot();
    }
}

impl<E> BatchRaftCmdRequestBuilder<E>
where
    E: KvEngine,
{
    fn new(raft_entry_max_size: f64) -> BatchRaftCmdRequestBuilder<E> {
        BatchRaftCmdRequestBuilder {
            raft_entry_max_size,
            request: None,
            batch_req_size: 0,
            callbacks: vec![],
        }
    }

    fn can_batch(&self, req: &RaftCmdRequest, req_size: u32) -> bool {
        // No batch request whose size exceed 20% of raft_entry_max_size,
        // so total size of request in batch_raft_request would not exceed
        // (40% + 20%) of raft_entry_max_size
        if req.get_requests().is_empty() || f64::from(req_size) > self.raft_entry_max_size * 0.2 {
            return false;
        }
        for r in req.get_requests() {
            match r.get_cmd_type() {
                CmdType::Delete | CmdType::Put => (),
                _ => {
                    return false;
                }
            }
        }

        if let Some(batch_req) = self.request.as_ref() {
            if batch_req.get_header() != req.get_header() {
                return false;
            }
        }
        true
    }

    fn add(&mut self, cmd: RaftCommand<E::Snapshot>, req_size: u32) {
        let req_num = cmd.request.get_requests().len();
        let RaftCommand {
            mut request,
            callback,
            ..
        } = cmd;
        if let Some(batch_req) = self.request.as_mut() {
            let requests: Vec<_> = request.take_requests().into();
            for q in requests {
                batch_req.mut_requests().push(q);
            }
        } else {
            self.request = Some(request);
        };
        self.callbacks.push((callback, req_num));
        self.batch_req_size += req_size;
    }

    fn should_finish(&self) -> bool {
        if let Some(batch_req) = self.request.as_ref() {
            // Limit the size of batch request so that it will not exceed raft_entry_max_size after
            // adding header.
            if f64::from(self.batch_req_size) > self.raft_entry_max_size * 0.4 {
                return true;
            }
            if batch_req.get_requests().len() > <E as WriteBatchExt>::WRITE_BATCH_MAX_KEYS {
                return true;
            }
        }
        false
    }

    fn build(&mut self, metric: &mut RaftProposeMetrics) -> Option<RaftCommand<E::Snapshot>> {
        if let Some(req) = self.request.take() {
            self.batch_req_size = 0;
            if self.callbacks.len() == 1 {
                let (cb, _) = self.callbacks.pop().unwrap();
                return Some(RaftCommand::new(req, cb));
            }
            metric.batch += self.callbacks.len() - 1;
            let mut cbs = std::mem::take(&mut self.callbacks);
            let proposed_cbs: Vec<ExtCallback> = cbs
                .iter_mut()
                .filter_map(|cb| {
                    if let Callback::Write { proposed_cb, .. } = &mut cb.0 {
                        proposed_cb.take()
                    } else {
                        None
                    }
<<<<<<< HEAD
                })
                .collect();
            let proposed_cb: Option<ExtCallback> = if proposed_cbs.is_empty() {
                None
            } else {
                Some(Box::new(move || {
                    for proposed_cb in proposed_cbs {
                        proposed_cb();
                    }
                }))
            };
            let cb = Callback::write_ext(
                Box::new(move |resp| {
                    let mut last_index = 0;
                    let has_error = resp.response.get_header().has_error();
                    for (cb, req_num) in cbs {
                        let next_index = last_index + req_num;
                        let mut cmd_resp = RaftCmdResponse::default();
                        cmd_resp.set_header(resp.response.get_header().clone());
                        if !has_error {
                            cmd_resp.set_responses(
                                resp.response.get_responses()[last_index..next_index].into(),
                            );
                        }
                        cb.invoke_with_response(cmd_resp);
                        last_index = next_index;
                    }
                }),
                proposed_cb,
            );
            return Some(RaftCommand::with_txn_extra(
                req,
                cb,
                std::mem::take(&mut self.txn_extra),
            ));
=======
                    cb.invoke_with_response(cmd_resp);
                    last_index = next_index;
                }
            }));
            return Some(RaftCommand::new(req, cb));
>>>>>>> bcfbca3c
        }
        None
    }
}

impl<EK, ER> Fsm for PeerFsm<EK, ER>
where
    EK: KvEngine,
    ER: RaftEngine,
{
    type Message = PeerMsg<EK>;

    #[inline]
    fn is_stopped(&self) -> bool {
        self.stopped
    }

    /// Set a mailbox to Fsm, which should be used to send message to itself.
    #[inline]
    fn set_mailbox(&mut self, mailbox: Cow<'_, BasicMailbox<Self>>)
    where
        Self: Sized,
    {
        self.mailbox = Some(mailbox.into_owned());
    }

    /// Take the mailbox from Fsm. Implementation should ensure there will be
    /// no reference to mailbox after calling this method.
    #[inline]
    fn take_mailbox(&mut self) -> Option<BasicMailbox<Self>>
    where
        Self: Sized,
    {
        self.mailbox.take()
    }
}

pub struct PeerFsmDelegate<'a, EK, ER, T: 'static, C: 'static>
where
    EK: KvEngine,
    ER: RaftEngine,
{
    fsm: &'a mut PeerFsm<EK, ER>,
    ctx: &'a mut PollContext<EK, ER, T, C>,
}

impl<'a, EK, ER, T: Transport, C: PdClient> PeerFsmDelegate<'a, EK, ER, T, C>
where
    EK: KvEngine,
    ER: RaftEngine,
{
    pub fn new(
        fsm: &'a mut PeerFsm<EK, ER>,
        ctx: &'a mut PollContext<EK, ER, T, C>,
    ) -> PeerFsmDelegate<'a, EK, ER, T, C> {
        PeerFsmDelegate { fsm, ctx }
    }

    pub fn handle_msgs(&mut self, msgs: &mut Vec<PeerMsg<EK>>) {
        for m in msgs.drain(..) {
            match m {
                PeerMsg::RaftMessage(msg) => {
                    if let Err(e) = self.on_raft_message(msg) {
                        error!(
                            "handle raft message err";
                            "region_id" => self.fsm.region_id(),
                            "peer_id" => self.fsm.peer_id(),
                            "err" => %e,
                            "error_code" => %e.error_code(),
                        );
                    }
                }
                PeerMsg::RaftCommand(cmd) => {
                    self.ctx
                        .raft_metrics
                        .propose
                        .request_wait_time
                        .observe(duration_to_sec(cmd.send_time.elapsed()) as f64);
                    let req_size = cmd.request.compute_size();
                    if self.fsm.batch_req_builder.can_batch(&cmd.request, req_size) {
                        self.fsm.batch_req_builder.add(cmd, req_size);
                        if self.fsm.batch_req_builder.should_finish() {
                            self.propose_batch_raft_command();
                        }
                    } else {
                        self.propose_batch_raft_command();
                        self.propose_raft_command(cmd.request, cmd.callback)
                    }
                }
                PeerMsg::Tick(tick) => self.on_tick(tick),
                PeerMsg::ApplyRes { res } => {
                    self.on_apply_res(res);
                }
                PeerMsg::SignificantMsg(msg) => self.on_significant_msg(msg),
                PeerMsg::CasualMessage(msg) => self.on_casual_msg(msg),
                PeerMsg::Start => self.start(),
                PeerMsg::HeartbeatPd => {
                    if self.fsm.peer.is_leader() {
                        self.register_pd_heartbeat_tick()
                    }
                }
                PeerMsg::Noop => {}
                PeerMsg::UpdateReplicationMode => self.on_update_replication_mode(),
            }
        }
        // Propose batch request which may be still waiting for more raft-command
        self.propose_batch_raft_command();
    }

    fn propose_batch_raft_command(&mut self) {
        if let Some(cmd) = self
            .fsm
            .batch_req_builder
            .build(&mut self.ctx.raft_metrics.propose)
        {
            self.propose_raft_command(cmd.request, cmd.callback)
        }
    }

    fn on_update_replication_mode(&mut self) {
        self.fsm
            .peer
            .switch_replication_mode(&self.ctx.global_replication_state);
        if self.fsm.peer.is_leader() {
            self.reset_raft_tick(GroupState::Ordered);
            self.register_pd_heartbeat_tick();
        }
    }

    fn on_casual_msg(&mut self, msg: CasualMessage<EK>) {
        match msg {
            CasualMessage::SplitRegion {
                region_epoch,
                split_keys,
                callback,
            } => {
                info!(
                    "on split";
                    "region_id" => self.fsm.region_id(),
                    "peer_id" => self.fsm.peer_id(),
                    "split_keys" => %KeysInfoFormatter(split_keys.iter()),
                );
                self.on_prepare_split_region(region_epoch, split_keys, callback);
            }
            CasualMessage::ComputeHashResult {
                index,
                context,
                hash,
            } => {
                self.on_hash_computed(index, context, hash);
            }
            CasualMessage::RegionApproximateSize { size } => {
                self.on_approximate_region_size(size);
            }
            CasualMessage::RegionApproximateKeys { keys } => {
                self.on_approximate_region_keys(keys);
            }
            CasualMessage::CompactionDeclinedBytes { bytes } => {
                self.on_compaction_declined_bytes(bytes);
            }
            CasualMessage::HalfSplitRegion {
                region_epoch,
                policy,
            } => {
                self.on_schedule_half_split_region(&region_epoch, policy);
            }
            CasualMessage::GcSnap { snaps } => {
                self.on_gc_snap(snaps);
            }
            CasualMessage::ClearRegionSize => {
                self.on_clear_region_size();
            }
            CasualMessage::RegionOverlapped => {
                debug!("start ticking for overlapped"; "region_id" => self.region_id(), "peer_id" => self.fsm.peer_id());
                // Maybe do some safe check first?
                self.fsm.group_state = GroupState::Chaos;
                self.register_raft_base_tick();

                if is_learner(&self.fsm.peer.peer) {
                    // FIXME: should use `bcast_check_stale_peer_message` instead.
                    // Sending a new enum type msg to a old tikv may cause panic during rolling update
                    // we should change the protobuf behavior and check if properly handled in all place
                    self.fsm.peer.bcast_wake_up_message(&mut self.ctx);
                }
            }
            CasualMessage::SnapshotGenerated => {
                // Resume snapshot handling again to avoid waiting another heartbeat.
                self.fsm.peer.ping();
                self.fsm.has_ready = true;
            }
            CasualMessage::ForceCompactRaftLogs => {
                self.on_raft_gc_log_tick(true);
            }
            CasualMessage::AccessPeer(cb) => cb(&mut self.fsm.peer as &mut dyn AbstractPeer),
        }
    }

    fn on_tick(&mut self, tick: PeerTicks) {
        if self.fsm.stopped {
            return;
        }
        trace!(
            "tick";
            "tick" => ?tick,
            "peer_id" => self.fsm.peer_id(),
            "region_id" => self.region_id(),
        );
        self.fsm.tick_registry.remove(tick);
        match tick {
            PeerTicks::RAFT => self.on_raft_base_tick(),
            PeerTicks::RAFT_LOG_GC => self.on_raft_gc_log_tick(false),
            PeerTicks::PD_HEARTBEAT => self.on_pd_heartbeat_tick(),
            PeerTicks::SPLIT_REGION_CHECK => self.on_split_region_check_tick(),
            PeerTicks::CHECK_MERGE => self.on_check_merge(),
            PeerTicks::CHECK_PEER_STALE_STATE => self.on_check_peer_stale_state_tick(),
            _ => unreachable!(),
        }
    }

    fn start(&mut self) {
        self.register_raft_base_tick();
        self.register_raft_gc_log_tick();
        self.register_pd_heartbeat_tick();
        self.register_split_region_check_tick();
        self.register_check_peer_stale_state_tick();
        self.on_check_merge();
        // Apply committed entries more quickly.
        if self.fsm.peer.raft_group.store().committed_index()
            > self.fsm.peer.raft_group.store().applied_index()
        {
            self.fsm.has_ready = true;
        }
    }

    fn on_gc_snap(&mut self, snaps: Vec<(SnapKey, bool)>) {
        let s = self.fsm.peer.get_store();
        let compacted_idx = s.truncated_index();
        let compacted_term = s.truncated_term();
        let is_applying_snap = s.is_applying_snapshot();
        for (key, is_sending) in snaps {
            if is_sending {
                let s = match self.ctx.snap_mgr.get_snapshot_for_sending(&key) {
                    Ok(s) => s,
                    Err(e) => {
                        error!(
                            "failed to load snapshot";
                            "region_id" => self.fsm.region_id(),
                            "peer_id" => self.fsm.peer_id(),
                            "snapshot" => ?key,
                            "err" => %e,
                            "error_code" => %e.error_code(),
                        );
                        continue;
                    }
                };
                if key.term < compacted_term || key.idx < compacted_idx {
                    info!(
                        "deleting compacted snap file";
                        "region_id" => self.fsm.region_id(),
                        "peer_id" => self.fsm.peer_id(),
                        "snap_file" => %key,
                    );
                    self.ctx.snap_mgr.delete_snapshot(&key, s.as_ref(), false);
                } else if let Ok(meta) = s.meta() {
                    let modified = match meta.modified() {
                        Ok(m) => m,
                        Err(e) => {
                            error!(
                                "failed to load snapshot";
                                "region_id" => self.fsm.region_id(),
                                "peer_id" => self.fsm.peer_id(),
                                "snapshot" => ?key,
                                "err" => %e,
                            );
                            continue;
                        }
                    };
                    if let Ok(elapsed) = modified.elapsed() {
                        if elapsed > self.ctx.cfg.snap_gc_timeout.0 {
                            info!(
                                "deleting expired snap file";
                                "region_id" => self.fsm.region_id(),
                                "peer_id" => self.fsm.peer_id(),
                                "snap_file" => %key,
                            );
                            self.ctx.snap_mgr.delete_snapshot(&key, s.as_ref(), false);
                        }
                    }
                }
            } else if key.term <= compacted_term
                && (key.idx < compacted_idx || key.idx == compacted_idx && !is_applying_snap)
            {
                info!(
                    "deleting applied snap file";
                    "region_id" => self.fsm.region_id(),
                    "peer_id" => self.fsm.peer_id(),
                    "snap_file" => %key,
                );
                let a = match self.ctx.snap_mgr.get_snapshot_for_applying(&key) {
                    Ok(a) => a,
                    Err(e) => {
                        error!(
                            "failed to load snapshot";
                            "region_id" => self.fsm.region_id(),
                            "peer_id" => self.fsm.peer_id(),
                            "snap_file" => %key,
                            "err" => %e,
                            "error_code" => %e.error_code(),
                        );
                        continue;
                    }
                };
                self.ctx.snap_mgr.delete_snapshot(&key, a.as_ref(), false);
            }
        }
    }

    fn on_clear_region_size(&mut self) {
        self.fsm.peer.approximate_size = None;
        self.fsm.peer.approximate_keys = None;
        self.register_split_region_check_tick();
    }

    fn on_capture_change(
        &mut self,
        cmd: ChangeCmd,
        region_epoch: RegionEpoch,
        cb: Callback<EK::Snapshot>,
    ) {
        fail_point!("raft_on_capture_change");
        let region_id = self.region_id();
        let msg =
            new_read_index_request(region_id, region_epoch.clone(), self.fsm.peer.peer.clone());
        let apply_router = self.ctx.apply_router.clone();
        self.propose_raft_command(
            msg,
            Callback::Read(Box::new(move |resp| {
                // Return the error
                if resp.response.get_header().has_error() {
                    cb.invoke_read(resp);
                    return;
                }
                apply_router.schedule_task(
                    region_id,
                    ApplyTask::Change {
                        cmd,
                        region_epoch,
                        cb,
                    },
                )
            })),
        );
    }

    fn on_significant_msg(&mut self, msg: SignificantMsg<EK::Snapshot>) {
        match msg {
            SignificantMsg::SnapshotStatus {
                to_peer_id, status, ..
            } => {
                // Report snapshot status to the corresponding peer.
                self.report_snapshot_status(to_peer_id, status);
            }
            SignificantMsg::Unreachable { to_peer_id, .. } => {
                if self.fsm.peer.is_leader() {
                    self.fsm.peer.raft_group.report_unreachable(to_peer_id);
                } else if to_peer_id == self.fsm.peer.leader_id() {
                    self.fsm.group_state = GroupState::Chaos;
                    self.register_raft_base_tick();
                }
            }
            SignificantMsg::StoreUnreachable { store_id } => {
                if let Some(peer_id) = util::find_peer(self.region(), store_id).map(|p| p.get_id())
                {
                    if self.fsm.peer.is_leader() {
                        self.fsm.peer.raft_group.report_unreachable(peer_id);
                    } else if peer_id == self.fsm.peer.leader_id() {
                        self.fsm.group_state = GroupState::Chaos;
                        self.register_raft_base_tick();
                    }
                }
            }
            SignificantMsg::MergeResult {
                target_region_id,
                target,
                result,
            } => {
                self.on_merge_result(target_region_id, target, result);
            }
            SignificantMsg::CatchUpLogs(catch_up_logs) => {
                self.on_catch_up_logs_for_merge(catch_up_logs);
            }
            SignificantMsg::StoreResolved { store_id, group_id } => {
                let state = self.ctx.global_replication_state.lock().unwrap();
                if state.status().get_mode() != ReplicationMode::DrAutoSync {
                    return;
                }
                if state.status().get_dr_auto_sync().get_state() == DrAutoSyncState::Async {
                    return;
                }
                drop(state);
                self.fsm
                    .peer
                    .raft_group
                    .raft
                    .assign_commit_groups(&[(store_id, group_id)]);
            }
            SignificantMsg::CaptureChange {
                cmd,
                region_epoch,
                callback,
            } => self.on_capture_change(cmd, region_epoch, callback),
            SignificantMsg::LeaderCallback(cb) => {
                self.on_leader_callback(cb);
            }
        }
    }

    fn report_snapshot_status(&mut self, to_peer_id: u64, status: SnapshotStatus) {
        let to_peer = match self.fsm.peer.get_peer_from_cache(to_peer_id) {
            Some(peer) => peer,
            None => {
                // If to_peer is gone, ignore this snapshot status
                warn!(
                    "peer not found, ignore snapshot status";
                    "region_id" => self.region_id(),
                    "peer_id" => self.fsm.peer_id(),
                    "to_peer_id" => to_peer_id,
                    "status" => ?status,
                );
                return;
            }
        };
        info!(
            "report snapshot status";
            "region_id" => self.fsm.region_id(),
            "peer_id" => self.fsm.peer_id(),
            "to" => ?to_peer,
            "status" => ?status,
        );
        self.fsm.peer.raft_group.report_snapshot(to_peer_id, status)
    }

    fn on_leader_callback(&mut self, cb: Callback<EK::Snapshot>) {
        let msg = new_read_index_request(
            self.region_id(),
            self.region().get_region_epoch().clone(),
            self.fsm.peer.peer.clone(),
        );
        self.propose_raft_command(msg, cb);
    }

    fn on_role_changed(&mut self, ready: &Ready) {
        // Update leader lease when the Raft state changes.
        if let Some(ss) = ready.ss() {
            if StateRole::Leader == ss.raft_state {
                self.fsm.missing_ticks = 0;
                self.register_split_region_check_tick();
                self.fsm.peer.heartbeat_pd(&self.ctx);
                self.register_pd_heartbeat_tick();
            }
        }
    }

    pub fn collect_ready(&mut self) {
        let has_ready = self.fsm.has_ready;
        self.fsm.has_ready = false;
        if !has_ready || self.fsm.stopped {
            return;
        }
        self.ctx.pending_count += 1;
        self.ctx.has_ready = true;
        let res = self.fsm.peer.handle_raft_ready_append(self.ctx);
        if let Some(r) = res {
            self.on_role_changed(&r.0);
            if !r.0.entries().is_empty() {
                self.register_raft_gc_log_tick();
                self.register_split_region_check_tick();
            }
            self.ctx.ready_res.push(r);
        }
    }

    #[inline]
    pub fn handle_raft_ready_apply(&mut self, ready: &mut Ready, invoke_ctx: &InvokeContext) {
        self.fsm.early_apply = ready
            .committed_entries
            .as_ref()
            .and_then(|e| e.last())
            .map_or(false, |e| {
                self.fsm.peer.can_early_apply(e.get_term(), e.get_index())
            });
        if !self.fsm.early_apply {
            return;
        }
        self.fsm
            .peer
            .handle_raft_ready_apply(self.ctx, ready, invoke_ctx);
    }

    pub fn post_raft_ready_append(&mut self, mut ready: Ready, invoke_ctx: InvokeContext) {
        let is_merging = self.fsm.peer.pending_merge_state.is_some();
        if !self.fsm.early_apply {
            self.fsm
                .peer
                .handle_raft_ready_apply(self.ctx, &mut ready, &invoke_ctx);
        }
        let res = self
            .fsm
            .peer
            .post_raft_ready_append(self.ctx, &mut ready, invoke_ctx);
        self.fsm.peer.handle_raft_ready_advance(ready);
        let mut has_snapshot = false;
        if let Some(apply_res) = res {
            self.on_ready_apply_snapshot(apply_res);
            has_snapshot = true;
            self.register_raft_base_tick();
        }
        if self.fsm.peer.leader_unreachable {
            self.fsm.group_state = GroupState::Chaos;
            self.register_raft_base_tick();
            self.fsm.peer.leader_unreachable = false;
        }
        if is_merging && has_snapshot {
            // After applying a snapshot, merge is rollbacked implicitly.
            self.on_ready_rollback_merge(0, None);
        }
    }

    #[inline]
    fn region_id(&self) -> u64 {
        self.fsm.peer.region().get_id()
    }

    #[inline]
    fn region(&self) -> &Region {
        self.fsm.peer.region()
    }

    #[inline]
    fn store_id(&self) -> u64 {
        self.fsm.peer.peer.get_store_id()
    }

    #[inline]
    fn schedule_tick(&mut self, tick: PeerTicks, timeout: Duration) {
        if self.fsm.tick_registry.contains(tick) {
            return;
        }
        if is_zero_duration(&timeout) {
            return;
        }
        trace!(
            "schedule tick";
            "tick" => ?tick,
            "timeout" => ?timeout,
            "region_id" => self.region_id(),
            "peer_id" => self.fsm.peer_id(),
        );
        self.fsm.tick_registry.insert(tick);

        let region_id = self.region_id();
        let mb = match self.ctx.router.mailbox(region_id) {
            Some(mb) => mb,
            None => {
                self.fsm.tick_registry.remove(tick);
                error!(
                    "failed to get mailbox";
                    "region_id" => self.fsm.region_id(),
                    "peer_id" => self.fsm.peer_id(),
                    "tick" => ?tick,
                );
                return;
            }
        };
        let peer_id = self.fsm.peer.peer_id();
        let delay = self.ctx.timer.delay(timeout).compat();
        let f = async move {
            match delay.await {
                Ok(_) => {
                    fail_point!(
                        "on_raft_log_gc_tick_1",
                        peer_id == 1 && tick == PeerTicks::RAFT_LOG_GC,
                        |_| unreachable!()
                    );
                    // This can happen only when the peer is about to be destroyed
                    // or the node is shutting down. So it's OK to not to clean up
                    // registry.
                    if let Err(e) = mb.force_send(PeerMsg::Tick(tick)) {
                        debug!(
                            "failed to schedule peer tick";
                            "region_id" => region_id,
                            "peer_id" => peer_id,
                            "tick" => ?tick,
                            "err" => %e,
                        );
                    }
                }
                Err(e) => {
                    panic!(
                        "[region {}] {} tick {:?} is lost due to timeout error: {:?}",
                        region_id, peer_id, tick, e
                    );
                }
            }
        };
        self.ctx.poller_handle.spawn(f);
    }

    fn register_raft_base_tick(&mut self) {
        // If we register raft base tick failed, the whole raft can't run correctly,
        // TODO: shutdown the store?
        self.schedule_tick(PeerTicks::RAFT, self.ctx.cfg.raft_base_tick_interval.0)
    }

    fn on_raft_base_tick(&mut self) {
        if self.fsm.peer.pending_remove {
            self.fsm.peer.mut_store().flush_cache_metrics();
            return;
        }
        // When having pending snapshot, if election timeout is met, it can't pass
        // the pending conf change check because first index has been updated to
        // a value that is larger than last index.
        if self.fsm.peer.is_applying_snapshot() || self.fsm.peer.has_pending_snapshot() {
            // need to check if snapshot is applied.
            self.fsm.has_ready = true;
            self.fsm.missing_ticks = 0;
            self.register_raft_base_tick();
            return;
        }

        self.fsm.peer.retry_pending_reads(&self.ctx.cfg);

        let mut res = None;
        if self.ctx.cfg.hibernate_regions {
            if self.fsm.group_state == GroupState::Idle {
                // missing_ticks should be less than election timeout ticks otherwise
                // follower may tick more than an election timeout in chaos state.
                // Before stopping tick, `missing_tick` should be `raft_election_timeout_ticks` - 2
                // - `raft_heartbeat_ticks` (default 10 - 2 - 2 = 6)
                // and the follwer's `election_elapsed` in raft-rs is 1.
                // After the group state becomes Chaos, the next tick will call `raft_group.tick`
                // `missing_tick` + 1 times(default 7).
                // Then the follower's `election_elapsed` will be 1 + `missing_tick` + 1
                // (default 1 + 6 + 1 = 8) which is less than the min election timeout.
                // The reason is that we don't want let all followers become (pre)candidate if one
                // follower may receive a request, then becomes (pre)candidate and sends (pre)vote msg
                // to others. As long as the leader can wake up and broadcast hearbeats in one `raft_heartbeat_ticks`
                // time(default 2s), no more followers will wake up and sends vote msg again.
                if self.fsm.missing_ticks + 2 + self.ctx.cfg.raft_heartbeat_ticks
                    < self.ctx.cfg.raft_election_timeout_ticks
                {
                    self.register_raft_base_tick();
                    self.fsm.missing_ticks += 1;
                }
                return;
            }
            res = Some(self.fsm.peer.check_before_tick(&self.ctx.cfg));
            if self.fsm.missing_ticks > 0 {
                for _ in 0..self.fsm.missing_ticks {
                    if self.fsm.peer.raft_group.tick() {
                        self.fsm.has_ready = true;
                    }
                }
                self.fsm.missing_ticks = 0;
            }
        }
        if self.fsm.peer.raft_group.tick() {
            self.fsm.has_ready = true;
        }

        self.fsm.peer.mut_store().flush_cache_metrics();

        // Keep ticking if there are still pending read requests or this node is within hibernate timeout.
        if res.is_none() /* hibernate_region is false */ ||
            !self.fsm.peer.check_after_tick(self.fsm.group_state, res.unwrap()) ||
            (self.fsm.peer.is_leader() && !self.ctx.is_hibernate_timeout())
        {
            self.register_raft_base_tick();
            return;
        }

        debug!("stop ticking"; "region_id" => self.region_id(), "peer_id" => self.fsm.peer_id(), "res" => ?res);
        self.fsm.group_state = GroupState::Idle;
        // Followers will stop ticking at L789. Keep ticking for followers
        // to allow it to campaign quickly when abnormal situation is detected.
        if !self.fsm.peer.is_leader() {
            self.register_raft_base_tick();
        } else {
            self.register_pd_heartbeat_tick();
        }
    }

    fn on_apply_res(&mut self, res: ApplyTaskRes<EK::Snapshot>) {
        fail_point!("on_apply_res", |_| {});
        match res {
            ApplyTaskRes::Apply(mut res) => {
                debug!(
                    "async apply finish";
                    "region_id" => self.region_id(),
                    "peer_id" => self.fsm.peer_id(),
                    "res" => ?res,
                );
                self.on_ready_result(&mut res.exec_res, &res.metrics);
                if self.fsm.stopped {
                    return;
                }
                self.fsm.has_ready |= self.fsm.peer.post_apply(
                    self.ctx,
                    res.apply_state,
                    res.applied_index_term,
                    &res.metrics,
                );
                // After applying, several metrics are updated, report it to pd to
                // get fair schedule.
                self.register_pd_heartbeat_tick();
            }
            ApplyTaskRes::Destroy {
                region_id,
                peer_id,
                merge_from_snapshot,
            } => {
                assert_eq!(peer_id, self.fsm.peer.peer_id());
                if !merge_from_snapshot {
                    self.destroy_peer(false);
                } else {
                    // Wait for its target peer to apply snapshot and then send `MergeResult` back
                    // to destroy itself
                    let mut meta = self.ctx.store_meta.lock().unwrap();
                    // The `need_atomic` flag must be true
                    assert!(*meta.destroyed_region_for_snap.get(&region_id).unwrap());

                    let target_region_id = *meta.targets_map.get(&region_id).unwrap();
                    let is_ready = meta
                        .atomic_snap_regions
                        .get_mut(&target_region_id)
                        .unwrap()
                        .get_mut(&region_id)
                        .unwrap();
                    *is_ready = true;
                }
            }
        }
    }

    fn on_raft_message(&mut self, mut msg: RaftMessage) -> Result<()> {
        debug!(
            "handle raft message";
            "region_id" => self.region_id(),
            "peer_id" => self.fsm.peer_id(),
            "message_type" => ?msg.get_message().get_msg_type(),
            "from_peer_id" => msg.get_from_peer().get_id(),
            "to_peer_id" => msg.get_to_peer().get_id(),
        );

        if !self.validate_raft_msg(&msg) {
            return Ok(());
        }
        if self.fsm.peer.pending_remove || self.fsm.stopped {
            return Ok(());
        }

        if msg.get_is_tombstone() {
            // we receive a message tells us to remove ourself.
            self.handle_gc_peer_msg(&msg);
            return Ok(());
        }

        if msg.has_merge_target() {
            fail_point!("on_has_merge_target", |_| Ok(()));
            if self.need_gc_merge(&msg)? {
                self.on_stale_merge(msg.get_merge_target().get_id());
            }
            return Ok(());
        }

        if self.check_msg(&msg) {
            return Ok(());
        }

        if msg.has_extra_msg() {
            self.on_extra_message(msg);
            return Ok(());
        }

        let is_snapshot = msg.get_message().has_snapshot();
        let regions_to_destroy = match self.check_snapshot(&msg)? {
            Either::Left(key) => {
                // If the snapshot file is not used again, then it's OK to
                // delete them here. If the snapshot file will be reused when
                // receiving, then it will fail to pass the check again, so
                // missing snapshot files should not be noticed.
                let s = self.ctx.snap_mgr.get_snapshot_for_applying(&key)?;
                self.ctx.snap_mgr.delete_snapshot(&key, s.as_ref(), false);
                return Ok(());
            }
            Either::Right(v) => v,
        };

        if !self.check_request_snapshot(&msg) {
            return Ok(());
        }

        if util::is_vote_msg(&msg.get_message())
            || msg.get_message().get_msg_type() == MessageType::MsgTimeoutNow
        {
            if self.fsm.group_state != GroupState::Chaos {
                self.fsm.group_state = GroupState::Chaos;
                self.register_raft_base_tick();
            }
        } else if msg.get_from_peer().get_id() == self.fsm.peer.leader_id() {
            self.reset_raft_tick(GroupState::Ordered);
        }

        let from_peer_id = msg.get_from_peer().get_id();
        self.fsm.peer.insert_peer_cache(msg.take_from_peer());

        let result = self.fsm.peer.step(self.ctx, msg.take_message());

        if is_snapshot {
            if !self.fsm.peer.has_pending_snapshot() {
                // This snapshot is rejected by raft-rs.
                let mut meta = self.ctx.store_meta.lock().unwrap();
                meta.pending_snapshot_regions
                    .retain(|r| self.fsm.region_id() != r.get_id());
            } else {
                // This snapshot may be accepted by raft-rs.
                // If it's rejected by raft-rs, the snapshot region in `pending_snapshot_regions`
                // will be removed together with the latest snapshot region after applying that snapshot.
                // But if `regions_to_destroy` is not empty, the pending snapshot must be this msg's snapshot
                // because this kind of snapshot is exclusive.
                self.destroy_regions_for_snapshot(regions_to_destroy);
            }
        }

        if result.is_err() {
            return result;
        }

        if self.fsm.peer.any_new_peer_catch_up(from_peer_id) {
            self.fsm.peer.heartbeat_pd(self.ctx);
            self.fsm.peer.should_wake_up = true;
        }

        if self.fsm.peer.should_wake_up {
            self.reset_raft_tick(GroupState::Ordered);
        }

        self.fsm.has_ready = true;
        Ok(())
    }

    fn on_extra_message(&mut self, mut msg: RaftMessage) {
        match msg.get_extra_msg().get_type() {
            ExtraMessageType::MsgRegionWakeUp | ExtraMessageType::MsgCheckStalePeer => {
                if self.fsm.group_state == GroupState::Idle {
                    self.reset_raft_tick(GroupState::Ordered);
                }
            }
            ExtraMessageType::MsgWantRollbackMerge => {
                self.fsm.peer.maybe_add_want_rollback_merge_peer(
                    msg.get_from_peer().get_id(),
                    msg.get_extra_msg(),
                );
            }
            ExtraMessageType::MsgCheckStalePeerResponse => {
                self.fsm.peer.on_check_stale_peer_response(
                    msg.get_region_epoch().get_conf_ver(),
                    msg.mut_extra_msg().take_check_peers().into(),
                );
            }
        }
    }

    fn reset_raft_tick(&mut self, state: GroupState) {
        self.fsm.group_state = state;
        self.fsm.missing_ticks = 0;
        self.fsm.peer.should_wake_up = false;
        self.register_raft_base_tick();
    }

    // return false means the message is invalid, and can be ignored.
    fn validate_raft_msg(&mut self, msg: &RaftMessage) -> bool {
        let region_id = msg.get_region_id();
        let to = msg.get_to_peer();

        if to.get_store_id() != self.store_id() {
            warn!(
                "store not match, ignore it";
                "region_id" => region_id,
                "to_store_id" => to.get_store_id(),
                "my_store_id" => self.store_id(),
            );
            self.ctx.raft_metrics.message_dropped.mismatch_store_id += 1;
            return false;
        }

        if !msg.has_region_epoch() {
            error!(
                "missing epoch in raft message, ignore it";
                "region_id" => region_id,
            );
            self.ctx.raft_metrics.message_dropped.mismatch_region_epoch += 1;
            return false;
        }

        true
    }

    /// Checks if the message is sent to the correct peer.
    ///
    /// Returns true means that the message can be dropped silently.
    fn check_msg(&mut self, msg: &RaftMessage) -> bool {
        let from_epoch = msg.get_region_epoch();
        let from_store_id = msg.get_from_peer().get_store_id();

        // Let's consider following cases with three nodes [1, 2, 3] and 1 is leader:
        // a. 1 removes 2, 2 may still send MsgAppendResponse to 1.
        //  We should ignore this stale message and let 2 remove itself after
        //  applying the ConfChange log.
        // b. 2 is isolated, 1 removes 2. When 2 rejoins the cluster, 2 will
        //  send stale MsgRequestVote to 1 and 3, at this time, we should tell 2 to gc itself.
        // c. 2 is isolated but can communicate with 3. 1 removes 3.
        //  2 will send stale MsgRequestVote to 3, 3 should ignore this message.
        // d. 2 is isolated but can communicate with 3. 1 removes 2, then adds 4, remove 3.
        //  2 will send stale MsgRequestVote to 3, 3 should tell 2 to gc itself.
        // e. 2 is isolated. 1 adds 4, 5, 6, removes 3, 1. Now assume 4 is leader.
        //  After 2 rejoins the cluster, 2 may send stale MsgRequestVote to 1 and 3,
        //  1 and 3 will ignore this message. Later 4 will send messages to 2 and 2 will
        //  rejoin the raft group again.
        // f. 2 is isolated. 1 adds 4, 5, 6, removes 3, 1. Now assume 4 is leader, and 4 removes 2.
        //  unlike case e, 2 will be stale forever.
        // TODO: for case f, if 2 is stale for a long time, 2 will communicate with pd and pd will
        // tell 2 is stale, so 2 can remove itself.
        if util::is_epoch_stale(from_epoch, self.fsm.peer.region().get_region_epoch())
            && util::find_peer(self.fsm.peer.region(), from_store_id).is_none()
        {
            let mut need_gc_msg = util::is_vote_msg(msg.get_message());
            if msg.has_extra_msg() {
                // A learner can't vote so it sends the check-stale-peer msg to others to find out whether
                // it is removed due to conf change or merge.
                need_gc_msg |=
                    msg.get_extra_msg().get_type() == ExtraMessageType::MsgCheckStalePeer;
                // For backward compatibility
                need_gc_msg |= msg.get_extra_msg().get_type() == ExtraMessageType::MsgRegionWakeUp;
            }
            // The message is stale and not in current region.
            self.ctx.handle_stale_msg(
                msg,
                self.fsm.peer.region().get_region_epoch().clone(),
                need_gc_msg,
                None,
            );
            return true;
        }

        let target = msg.get_to_peer();
        match target.get_id().cmp(&self.fsm.peer.peer_id()) {
            cmp::Ordering::Less => {
                info!(
                    "target peer id is smaller, msg maybe stale";
                    "region_id" => self.fsm.region_id(),
                    "peer_id" => self.fsm.peer_id(),
                    "target_peer" => ?target,
                );
                self.ctx.raft_metrics.message_dropped.stale_msg += 1;
                true
            }
            cmp::Ordering::Greater => {
                match self.fsm.peer.maybe_destroy(&self.ctx) {
                    Some(job) => {
                        info!(
                            "target peer id is larger, destroying self";
                            "region_id" => self.fsm.region_id(),
                            "peer_id" => self.fsm.peer_id(),
                            "target_peer" => ?target,
                        );
                        if self.handle_destroy_peer(job) {
                            if let Err(e) = self
                                .ctx
                                .router
                                .send_control(StoreMsg::RaftMessage(msg.clone()))
                            {
                                info!(
                                    "failed to send back store message, are we shutting down?";
                                    "region_id" => self.fsm.region_id(),
                                    "peer_id" => self.fsm.peer_id(),
                                    "err" => %e,
                                );
                            }
                        }
                    }
                    None => self.ctx.raft_metrics.message_dropped.applying_snap += 1,
                }
                true
            }
            cmp::Ordering::Equal => false,
        }
    }

    /// Check if it's necessary to gc the source merge peer.
    ///
    /// If the target merge peer won't be created on this store,
    /// then it's appropriate to destroy it immediately.
    fn need_gc_merge(&mut self, msg: &RaftMessage) -> Result<bool> {
        let merge_target = msg.get_merge_target();
        let target_region_id = merge_target.get_id();
        debug!(
            "receive merge target";
            "region_id" => self.fsm.region_id(),
            "peer_id" => self.fsm.peer_id(),
            "merge_target" => ?merge_target,
        );

        // When receiving message that has a merge target, it indicates that the source peer on this
        // store is stale, the peers on other stores are already merged. The epoch in merge target
        // is the state of target peer at the time when source peer is merged. So here we record the
        // merge target epoch version to let the target peer on this store to decide whether to
        // destroy the source peer.
        let mut meta = self.ctx.store_meta.lock().unwrap();
        meta.targets_map.insert(self.region_id(), target_region_id);
        let v = meta
            .pending_merge_targets
            .entry(target_region_id)
            .or_default();
        let mut no_range_merge_target = merge_target.clone();
        no_range_merge_target.clear_start_key();
        no_range_merge_target.clear_end_key();
        if let Some(pre_merge_target) = v.insert(self.region_id(), no_range_merge_target) {
            // Merge target epoch records the version of target region when source region is merged.
            // So it must be same no matter when receiving merge target.
            if pre_merge_target.get_region_epoch().get_version()
                != merge_target.get_region_epoch().get_version()
            {
                panic!(
                    "conflict merge target epoch version {:?} {:?}",
                    pre_merge_target.get_region_epoch().get_version(),
                    merge_target.get_region_epoch()
                );
            }
        }

        if let Some(r) = meta.regions.get(&target_region_id) {
            // In the case that the source peer's range isn't overlapped with target's anymore:
            //     | region 2 | region 3 | region 1 |
            //                   || merge 3 into 2
            //                   \/
            //     |       region 2      | region 1 |
            //                   || merge 1 into 2
            //                   \/
            //     |            region 2            |
            //                   || split 2 into 4
            //                   \/
            //     |        region 4       |region 2|
            // so the new target peer can't find the source peer.
            // e.g. new region 2 is overlapped with region 1
            //
            // If that, source peer still need to decide whether to destroy itself. When the target
            // peer has already moved on, source peer can destroy itself.
            if util::is_epoch_stale(merge_target.get_region_epoch(), r.get_region_epoch()) {
                return Ok(true);
            }
            return Ok(false);
        }
        drop(meta);

        // All of the target peers must exist before merging which is guaranteed by PD.
        // Now the target peer is not in region map, so if everything is ok, the merge target
        // region should be staler than the local target region
        if self.is_merge_target_region_stale(merge_target)? {
            Ok(true)
        } else {
            if self.ctx.cfg.dev_assert {
                panic!(
                    "something is wrong, maybe PD do not ensure all target peers exist before merging"
                );
            }
            error!(
                "something is wrong, maybe PD do not ensure all target peers exist before merging"
            );
            Ok(false)
        }
    }

    fn handle_gc_peer_msg(&mut self, msg: &RaftMessage) {
        let from_epoch = msg.get_region_epoch();
        if !util::is_epoch_stale(self.fsm.peer.region().get_region_epoch(), from_epoch) {
            return;
        }

        if self.fsm.peer.peer != *msg.get_to_peer() {
            info!(
                "receive stale gc message, ignore.";
                "region_id" => self.fsm.region_id(),
                "peer_id" => self.fsm.peer_id(),
            );
            self.ctx.raft_metrics.message_dropped.stale_msg += 1;
            return;
        }
        // TODO: ask pd to guarantee we are stale now.
        info!(
            "receives gc message, trying to remove";
            "region_id" => self.fsm.region_id(),
            "peer_id" => self.fsm.peer_id(),
            "to_peer" => ?msg.get_to_peer(),
        );
        match self.fsm.peer.maybe_destroy(&self.ctx) {
            None => self.ctx.raft_metrics.message_dropped.applying_snap += 1,
            Some(job) => {
                self.handle_destroy_peer(job);
            }
        }
    }

    // Returns `Vec<(u64, bool)>` indicated (source_region_id, merge_to_this_peer) if the `msg`
    // doesn't contain a snapshot or this snapshot doesn't conflict with any other snapshots or regions.
    // Otherwise a `SnapKey` is returned.
    fn check_snapshot(&mut self, msg: &RaftMessage) -> Result<Either<SnapKey, Vec<(u64, bool)>>> {
        if !msg.get_message().has_snapshot() {
            return Ok(Either::Right(vec![]));
        }

        let before_check_snapshot_1_2 = || {
            fail_point!(
                "before_check_snapshot_1_2",
                self.fsm.region_id() == 1 && self.fsm.peer_id() == 2,
                |_| {}
            );
        };
        before_check_snapshot_1_2();

        let region_id = msg.get_region_id();
        let snap = msg.get_message().get_snapshot();
        let key = SnapKey::from_region_snap(region_id, snap);
        let mut snap_data = RaftSnapshotData::default();
        snap_data.merge_from_bytes(snap.get_data())?;
        let snap_region = snap_data.take_region();
        let peer_id = msg.get_to_peer().get_id();
        let snap_enc_start_key = enc_start_key(&snap_region);
        let snap_enc_end_key = enc_end_key(&snap_region);

        if snap_region
            .get_peers()
            .iter()
            .all(|p| p.get_id() != peer_id)
        {
            info!(
                "snapshot doesn't contain to peer, skip";
                "region_id" => self.fsm.region_id(),
                "peer_id" => self.fsm.peer_id(),
                "snap" => ?snap_region,
                "to_peer" => ?msg.get_to_peer(),
            );
            self.ctx.raft_metrics.message_dropped.region_no_peer += 1;
            return Ok(Either::Left(key));
        }

        let mut meta = self.ctx.store_meta.lock().unwrap();
        if meta.regions[&self.region_id()] != *self.region() {
            if !self.fsm.peer.is_initialized() {
                info!(
                    "stale delegate detected, skip";
                    "region_id" => self.fsm.region_id(),
                    "peer_id" => self.fsm.peer_id(),
                );
                self.ctx.raft_metrics.message_dropped.stale_msg += 1;
                return Ok(Either::Left(key));
            } else {
                panic!(
                    "{} meta corrupted: {:?} != {:?}",
                    self.fsm.peer.tag,
                    meta.regions[&self.region_id()],
                    self.region()
                );
            }
        }

        if meta.atomic_snap_regions.contains_key(&region_id) {
            info!(
                "atomic snapshot is applying, skip";
                "region_id" => self.fsm.region_id(),
                "peer_id" => self.fsm.peer_id(),
            );
            return Ok(Either::Left(key));
        }

        for region in &meta.pending_snapshot_regions {
            if enc_start_key(region) < snap_enc_end_key &&
               enc_end_key(region) > snap_enc_start_key &&
               // Same region can overlap, we will apply the latest version of snapshot.
               region.get_id() != snap_region.get_id()
            {
                info!(
                    "pending region overlapped";
                    "region_id" => self.fsm.region_id(),
                    "peer_id" => self.fsm.peer_id(),
                    "region" => ?region,
                    "snap" => ?snap_region,
                );
                self.ctx.raft_metrics.message_dropped.region_overlap += 1;
                return Ok(Either::Left(key));
            }
        }

        let mut is_overlapped = false;
        let mut regions_to_destroy = vec![];
        // In some extreme cases, it may cause source peer destroyed improperly so that a later
        // CommitMerge may panic because source is already destroyed, so just drop the message:
        // 1. A new snapshot is received whereas a snapshot is still in applying, and the snapshot
        // under applying is generated before merge and the new snapshot is generated after merge.
        // After the applying snapshot is finished, the log may able to catch up and so a
        // CommitMerge will be applied.
        // 2. There is a CommitMerge pending in apply thread.
        let ready = !self.fsm.peer.is_applying_snapshot()
            && !self.fsm.peer.has_pending_snapshot()
            // It must be ensured that all logs have been applied.
            // Suppose apply fsm is applying a `CommitMerge` log and this snapshot is generated after
            // merge, its corresponding source peer can not be destroy by this snapshot.
            && self.fsm.peer.ready_to_handle_pending_snap();
        for exist_region in meta
            .region_ranges
            .range((Excluded(snap_enc_start_key), Unbounded::<Vec<u8>>))
            .map(|(_, &region_id)| &meta.regions[&region_id])
            .take_while(|r| enc_start_key(r) < snap_enc_end_key)
            .filter(|r| r.get_id() != region_id)
        {
            info!(
                "region overlapped";
                "region_id" => self.fsm.region_id(),
                "peer_id" => self.fsm.peer_id(),
                "exist" => ?exist_region,
                "snap" => ?snap_region,
            );
            let (can_destroy, merge_to_this_peer) = maybe_destroy_source(
                &meta,
                self.fsm.region_id(),
                self.fsm.peer_id(),
                exist_region.get_id(),
                snap_region.get_region_epoch().to_owned(),
            );
            if ready && can_destroy {
                // The snapshot that we decide to whether destroy peer based on must can be applied.
                // So here not to destroy peer immediately, or the snapshot maybe dropped in later
                // check but the peer is already destroyed.
                regions_to_destroy.push((exist_region.get_id(), merge_to_this_peer));
                continue;
            }
            is_overlapped = true;
            if !can_destroy
                && snap_region.get_region_epoch().get_version()
                    > exist_region.get_region_epoch().get_version()
            {
                // If snapshot's epoch version is greater than exist region's, the exist region
                // may has been merged/splitted already.
                let _ = self.ctx.router.force_send(
                    exist_region.get_id(),
                    PeerMsg::CasualMessage(CasualMessage::RegionOverlapped),
                );
            }
        }
        if is_overlapped {
            self.ctx.raft_metrics.message_dropped.region_overlap += 1;
            return Ok(Either::Left(key));
        }

        // Check if snapshot file exists.
        self.ctx.snap_mgr.get_snapshot_for_applying(&key)?;

        // WARNING: The checking code must be above this line.
        // Now all checking passed.

        if self.fsm.peer.local_first_replicate && !self.fsm.peer.is_initialized() {
            // If the peer is not initialized and passes the snapshot range check, `is_splitting` flag must
            // be false.
            // 1. If `is_splitting` is set to true, then the uninitialized peer is created before split is applied
            //    and the peer id is the same as split one. So there should be no initialized peer before.
            // 2. If the peer is also created by splitting, then the snapshot range is not overlapped with
            //    parent peer. It means leader has applied merge and split at least one time. However,
            //    the prerequisite of merge includes the initialization of all target peers and source peers,
            //    which is conflict with 1.
            let pending_create_peers = self.ctx.pending_create_peers.lock().unwrap();
            let status = pending_create_peers.get(&region_id).cloned();
            if status != Some((self.fsm.peer_id(), false)) {
                drop(pending_create_peers);
                panic!("{} status {:?} is not expected", self.fsm.peer.tag, status);
            }
        }
        meta.pending_snapshot_regions.push(snap_region);

        Ok(Either::Right(regions_to_destroy))
    }

    fn destroy_regions_for_snapshot(&mut self, regions_to_destroy: Vec<(u64, bool)>) {
        if regions_to_destroy.is_empty() {
            return;
        }
        let mut meta = self.ctx.store_meta.lock().unwrap();
        assert!(!meta.atomic_snap_regions.contains_key(&self.fsm.region_id()));
        for (source_region_id, merge_to_this_peer) in regions_to_destroy {
            if !meta.regions.contains_key(&source_region_id) {
                if merge_to_this_peer {
                    drop(meta);
                    panic!(
                        "{}'s source region {} has been destroyed",
                        self.fsm.peer.tag, source_region_id
                    );
                }
                continue;
            }
            info!(
                "source region destroy due to target region's snapshot";
                "region_id" => self.fsm.region_id(),
                "peer_id" => self.fsm.peer_id(),
                "source_region_id" => source_region_id,
                "need_atomic" => merge_to_this_peer,
            );
            meta.atomic_snap_regions
                .entry(self.fsm.region_id())
                .or_default()
                .insert(source_region_id, false);
            meta.destroyed_region_for_snap
                .insert(source_region_id, merge_to_this_peer);

            let result = if merge_to_this_peer {
                MergeResultKind::FromTargetSnapshotStep1
            } else {
                MergeResultKind::Stale
            };
            // Use `unwrap` is ok because the StoreMeta lock is held and these source peers still
            // exist in regions and region_ranges map.
            // It depends on the implementation of `destroy_peer`
            self.ctx
                .router
                .force_send(
                    source_region_id,
                    PeerMsg::SignificantMsg(SignificantMsg::MergeResult {
                        target_region_id: self.fsm.region_id(),
                        target: self.fsm.peer.peer.clone(),
                        result,
                    }),
                )
                .unwrap();
        }
    }

    // Check if this peer can handle request_snapshot.
    fn check_request_snapshot(&mut self, msg: &RaftMessage) -> bool {
        let m = msg.get_message();
        let request_index = m.get_request_snapshot();
        if request_index == raft::INVALID_INDEX {
            // If it's not a request snapshot, then go on.
            return true;
        }
        self.fsm
            .peer
            .ready_to_handle_request_snapshot(request_index)
    }

    fn handle_destroy_peer(&mut self, job: DestroyPeerJob) -> bool {
        // The initialized flag implicitly means whether apply fsm exists or not.
        if job.initialized {
            // Destroy the apply fsm first, wait for the reply msg from apply fsm
            self.ctx
                .apply_router
                .schedule_task(job.region_id, ApplyTask::destroy(job.region_id, false));
            false
        } else {
            // Destroy the peer fsm directly
            self.destroy_peer(false);
            true
        }
    }

    fn destroy_peer(&mut self, merged_by_target: bool) {
        fail_point!("destroy_peer");
        info!(
            "starts destroy";
            "region_id" => self.fsm.region_id(),
            "peer_id" => self.fsm.peer_id(),
            "merged_by_target" => merged_by_target,
        );
        let region_id = self.region_id();
        // We can't destroy a peer which is applying snapshot.
        assert!(!self.fsm.peer.is_applying_snapshot());

        // Mark itself as pending_remove
        self.fsm.peer.pending_remove = true;

        let mut meta = self.ctx.store_meta.lock().unwrap();

        if meta.atomic_snap_regions.contains_key(&self.region_id()) {
            drop(meta);
            panic!(
                "{} is applying atomic snapshot during destroying",
                self.fsm.peer.tag
            );
        }

        // It's possible that this region gets a snapshot then gets a stale peer msg.
        // So the data in `pending_snapshot_regions` should be removed here.
        meta.pending_snapshot_regions
            .retain(|r| self.fsm.region_id() != r.get_id());

        // Destroy read delegates.
        if let Some(reader) = meta.readers.remove(&region_id) {
            reader.mark_invalid();
        }

        // Trigger region change observer
        self.ctx.coprocessor_host.on_region_changed(
            self.fsm.peer.region(),
            RegionChangeEvent::Destroy,
            self.fsm.peer.get_role(),
        );
        let task = PdTask::DestroyPeer { region_id };
        if let Err(e) = self.ctx.pd_scheduler.schedule(task) {
            error!(
                "failed to notify pd";
                "region_id" => self.fsm.region_id(),
                "peer_id" => self.fsm.peer_id(),
                "err" => %e,
            );
        }
        let is_initialized = self.fsm.peer.is_initialized();
        if let Err(e) = self.fsm.peer.destroy(self.ctx, merged_by_target) {
            // If not panic here, the peer will be recreated in the next restart,
            // then it will be gc again. But if some overlap region is created
            // before restarting, the gc action will delete the overlap region's
            // data too.
            panic!("{} destroy err {:?}", self.fsm.peer.tag, e);
        }
        // Some places use `force_send().unwrap()` if the StoreMeta lock is held.
        // So in here, it's necessary to held the StoreMeta lock when closing the router.
        self.ctx.router.close(region_id);
        self.fsm.stop();

        if is_initialized
            && !merged_by_target
            && meta
                .region_ranges
                .remove(&enc_end_key(self.fsm.peer.region()))
                .is_none()
        {
            panic!("{} meta corruption detected", self.fsm.peer.tag);
        }
        if meta.regions.remove(&region_id).is_none() && !merged_by_target {
            panic!("{} meta corruption detected", self.fsm.peer.tag)
        }

        if self.fsm.peer.local_first_replicate {
            let mut pending_create_peers = self.ctx.pending_create_peers.lock().unwrap();
            if is_initialized {
                assert!(pending_create_peers.get(&region_id).is_none());
            } else {
                // If this region's data in `pending_create_peers` is not equal to `(peer_id, false)`,
                // it means this peer will be replaced by the split one.
                if let Some(status) = pending_create_peers.get(&region_id) {
                    if *status == (self.fsm.peer_id(), false) {
                        pending_create_peers.remove(&region_id);
                    }
                }
            }
        }

        // Clear merge related structures.
        if let Some(&need_atomic) = meta.destroyed_region_for_snap.get(&region_id) {
            if need_atomic {
                panic!(
                    "{} should destroy with target region atomically",
                    self.fsm.peer.tag
                );
            } else {
                let target_region_id = *meta.targets_map.get(&region_id).unwrap();
                let is_ready = meta
                    .atomic_snap_regions
                    .get_mut(&target_region_id)
                    .unwrap()
                    .get_mut(&region_id)
                    .unwrap();
                *is_ready = true;
            }
        }

        meta.pending_merge_targets.remove(&region_id);
        if let Some(target) = meta.targets_map.remove(&region_id) {
            if meta.pending_merge_targets.contains_key(&target) {
                meta.pending_merge_targets
                    .get_mut(&target)
                    .unwrap()
                    .remove(&region_id);
                // When the target doesn't exist(add peer but the store is isolated), source peer decide to destroy by itself.
                // Without target, the `pending_merge_targets` for target won't be removed, so here source peer help target to clear.
                if meta.regions.get(&target).is_none()
                    && meta.pending_merge_targets.get(&target).unwrap().is_empty()
                {
                    meta.pending_merge_targets.remove(&target);
                }
            }
        }
    }

    fn on_ready_change_peer(&mut self, cp: ChangePeer) {
        if cp.conf_change.get_node_id() == raft::INVALID_ID {
            // Apply failed, skip.
            return;
        }

        let change_type = cp.conf_change.get_change_type();
        if cp.index >= self.fsm.peer.raft_group.raft.raft_log.first_index() {
            match self.fsm.peer.raft_group.apply_conf_change(&cp.conf_change) {
                Ok(_) => {}
                // PD could dispatch redundant conf changes.
                Err(raft::Error::NotExists(_, _)) | Err(raft::Error::Exists(_, _)) => {}
                _ => unreachable!(),
            }
        } else {
            // Please take a look at test case test_redundant_conf_change_by_snapshot.
        }

        {
            let mut meta = self.ctx.store_meta.lock().unwrap();
            meta.set_region(&self.ctx.coprocessor_host, cp.region, &mut self.fsm.peer);
        }

        let peer_id = cp.peer.get_id();
        let now = Instant::now();
        match change_type {
            ConfChangeType::AddNode | ConfChangeType::AddLearnerNode => {
                let peer = cp.peer.clone();
                let group_id = self
                    .ctx
                    .global_replication_state
                    .lock()
                    .unwrap()
                    .group
                    .group_id(self.fsm.peer.replication_mode_version, peer.store_id);
                if group_id.unwrap_or(0) != 0 {
                    info!("updating group"; "peer_id" => peer.id, "group_id" => group_id.unwrap());
                    self.fsm
                        .peer
                        .raft_group
                        .raft
                        .assign_commit_groups(&[(peer.id, group_id.unwrap())]);
                }
                if self.fsm.peer.peer_id() == peer_id {
                    self.fsm.peer.peer = peer.clone();
                }

                // Add this peer to cache and heartbeats.
                let id = peer.get_id();
                self.fsm.peer.peer_heartbeats.insert(id, now);
                if self.fsm.peer.is_leader() {
                    // Speed up snapshot instead of waiting another heartbeat.
                    self.fsm.peer.ping();
                    self.fsm.has_ready = true;
                    self.fsm.peer.peers_start_pending_time.push((id, now));
                }
                self.fsm.peer.insert_peer_cache(peer);
            }
            ConfChangeType::RemoveNode => {
                // Remove this peer from cache.
                self.fsm.peer.peer_heartbeats.remove(&peer_id);
                if self.fsm.peer.is_leader() {
                    self.fsm
                        .peer
                        .peers_start_pending_time
                        .retain(|&(p, _)| p != peer_id);
                }
                self.fsm.peer.remove_peer_from_cache(peer_id);
            }
        }

        // In pattern matching above, if the peer is the leader,
        // it will push the change peer into `peers_start_pending_time`
        // without checking if it is duplicated. We move `heartbeat_pd` here
        // to utilize `collect_pending_peers` in `heartbeat_pd` to avoid
        // adding the redundant peer.
        if self.fsm.peer.is_leader() {
            // Notify pd immediately.
            info!(
                "notify pd with change peer region";
                "region_id" => self.fsm.region_id(),
                "peer_id" => self.fsm.peer_id(),
                "region" => ?self.fsm.peer.region(),
            );
            self.fsm.peer.heartbeat_pd(self.ctx);
        }
        let my_peer_id = self.fsm.peer.peer_id();

        let peer = cp.peer;

        // We only care remove itself now.
        if change_type == ConfChangeType::RemoveNode && peer.get_store_id() == self.store_id() {
            if my_peer_id == peer.get_id() {
                self.destroy_peer(false);
            } else {
                panic!(
                    "{} trying to remove unknown peer {:?}",
                    self.fsm.peer.tag, peer
                );
            }
        }
    }

    fn on_ready_compact_log(&mut self, first_index: u64, state: RaftTruncatedState) {
        let total_cnt = self.fsm.peer.last_applying_idx - first_index;
        // the size of current CompactLog command can be ignored.
        let remain_cnt = self.fsm.peer.last_applying_idx - state.get_index() - 1;
        self.fsm.peer.raft_log_size_hint =
            self.fsm.peer.raft_log_size_hint * remain_cnt / total_cnt;
        let compact_to = state.get_index() + 1;
        let task = RaftlogGcTask::gc(
            self.fsm.peer.get_store().get_raft_engine(),
            self.fsm.peer.get_store().get_region_id(),
            self.fsm.peer.last_compacted_idx,
            compact_to,
        );
        self.fsm.peer.last_compacted_idx = compact_to;
        self.fsm.peer.mut_store().compact_to(compact_to);
        if let Err(e) = self.ctx.raftlog_gc_scheduler.schedule(task) {
            error!(
                "failed to schedule compact task";
                "region_id" => self.fsm.region_id(),
                "peer_id" => self.fsm.peer_id(),
                "err" => %e,
            );
        }
    }

    fn on_ready_split_region(
        &mut self,
        derived: metapb::Region,
        regions: Vec<metapb::Region>,
        new_split_regions: HashMap<u64, apply::NewSplitPeer>,
    ) {
        self.register_split_region_check_tick();
        let mut meta = self.ctx.store_meta.lock().unwrap();
        let region_id = derived.get_id();
        meta.set_region(&self.ctx.coprocessor_host, derived, &mut self.fsm.peer);
        self.fsm.peer.post_split();
        let is_leader = self.fsm.peer.is_leader();
        if is_leader {
            self.fsm.peer.heartbeat_pd(self.ctx);
            // Notify pd immediately to let it update the region meta.
            info!(
                "notify pd with split";
                "region_id" => self.fsm.region_id(),
                "peer_id" => self.fsm.peer_id(),
                "split_count" => regions.len(),
            );
            // Now pd only uses ReportBatchSplit for history operation show,
            // so we send it independently here.
            let task = PdTask::ReportBatchSplit {
                regions: regions.to_vec(),
            };
            if let Err(e) = self.ctx.pd_scheduler.schedule(task) {
                error!(
                    "failed to notify pd";
                    "region_id" => self.fsm.region_id(),
                    "peer_id" => self.fsm.peer_id(),
                    "err" => %e,
                );
            }
        }

        let last_key = enc_end_key(regions.last().unwrap());
        if meta.region_ranges.remove(&last_key).is_none() {
            panic!("{} original region should exists", self.fsm.peer.tag);
        }
        // It's not correct anymore, so set it to None to let split checker update it.
        self.fsm.peer.approximate_size = None;
        let last_region_id = regions.last().unwrap().get_id();
        for new_region in regions {
            let new_region_id = new_region.get_id();

            let not_exist = meta
                .region_ranges
                .insert(enc_end_key(&new_region), new_region_id)
                .is_none();
            assert!(not_exist, "[region {}] should not exists", new_region_id);

            if new_region_id == region_id {
                continue;
            }

            // Create new region
            let new_split_peer = new_split_regions.get(&new_region.get_id()).unwrap();
            if new_split_peer.result.is_some() {
                if let Err(e) = self
                    .fsm
                    .peer
                    .mut_store()
                    .clear_extra_split_data(enc_start_key(&new_region), enc_end_key(&new_region))
                {
                    error!(
                        "failed to cleanup extra split data, may leave some dirty data";
                        "region_id" => new_region.get_id(),
                        "err" => ?e,
                        "error_code" => %e.error_code(),
                    );
                }
                continue;
            }

            {
                let mut pending_create_peers = self.ctx.pending_create_peers.lock().unwrap();
                assert_eq!(
                    pending_create_peers.remove(&new_region_id),
                    Some((new_split_peer.peer_id, true))
                );
            }

            // Insert new regions and validation
            info!(
                "insert new region";
                "region_id" => new_region_id,
                "region" => ?new_region,
            );
            if let Some(r) = meta.regions.get(&new_region_id) {
                // Suppose a new node is added by conf change and the snapshot comes slowly.
                // Then, the region splits and the first vote message comes to the new node
                // before the old snapshot, which will create an uninitialized peer on the
                // store. After that, the old snapshot comes, followed with the last split
                // proposal. After it's applied, the uninitialized peer will be met.
                // We can remove this uninitialized peer directly.
                if util::is_region_initialized(r) {
                    panic!(
                        "[region {}] duplicated region {:?} for split region {:?}",
                        new_region_id, r, new_region
                    );
                }
                self.ctx.router.close(new_region_id);
            }

            let (sender, mut new_peer) = match PeerFsm::create(
                self.ctx.store_id(),
                &self.ctx.cfg,
                self.ctx.region_scheduler.clone(),
                self.ctx.engines.clone(),
                &new_region,
            ) {
                Ok((sender, new_peer)) => (sender, new_peer),
                Err(e) => {
                    // peer information is already written into db, can't recover.
                    // there is probably a bug.
                    panic!("create new split region {:?} err {:?}", new_region, e);
                }
            };
            let mut replication_state = self.ctx.global_replication_state.lock().unwrap();
            new_peer.peer.init_replication_mode(&mut *replication_state);
            drop(replication_state);

            let meta_peer = new_peer.peer.peer.clone();

            for p in new_region.get_peers() {
                // Add this peer to cache.
                new_peer.peer.insert_peer_cache(p.clone());
            }

            // New peer derive write flow from parent region,
            // this will be used by balance write flow.
            new_peer.peer.peer_stat = self.fsm.peer.peer_stat.clone();
            let campaigned = new_peer.peer.maybe_campaign(is_leader);
            new_peer.has_ready |= campaigned;

            if is_leader {
                // The new peer is likely to become leader, send a heartbeat immediately to reduce
                // client query miss.
                new_peer.peer.heartbeat_pd(self.ctx);
            }

            new_peer.peer.activate(self.ctx);
            meta.regions.insert(new_region_id, new_region);
            meta.readers
                .insert(new_region_id, ReadDelegate::from_peer(new_peer.get_peer()));
            if last_region_id == new_region_id {
                // To prevent from big region, the right region needs run split
                // check again after split.
                new_peer.peer.size_diff_hint = self.ctx.cfg.region_split_check_diff.0;
            }
            let mailbox = BasicMailbox::new(sender, new_peer);
            self.ctx.router.register(new_region_id, mailbox);
            self.ctx
                .router
                .force_send(new_region_id, PeerMsg::Start)
                .unwrap();

            if !campaigned {
                if let Some(msg) = meta
                    .pending_votes
                    .swap_remove_front(|m| m.get_to_peer() == &meta_peer)
                {
                    if let Err(e) = self
                        .ctx
                        .router
                        .force_send(new_region_id, PeerMsg::RaftMessage(msg))
                    {
                        warn!("handle first requset vote failed"; "region_id" => region_id, "error" => ?e);
                    }
                }
            }
        }
    }

    fn register_merge_check_tick(&mut self) {
        self.schedule_tick(
            PeerTicks::CHECK_MERGE,
            self.ctx.cfg.merge_check_tick_interval.0,
        )
    }

    /// Check if merge target region is staler than the local one in kv engine.
    /// It should be called when target region is not in region map in memory.
    /// If everything is ok, the answer should always be true because PD should ensure all target peers exist.
    /// So if not, error log will be printed and return false.
    fn is_merge_target_region_stale(&self, target_region: &metapb::Region) -> Result<bool> {
        let target_region_id = target_region.get_id();
        let target_peer_id = util::find_peer(target_region, self.ctx.store_id())
            .unwrap()
            .get_id();

        let state_key = keys::region_state_key(target_region_id);
        if let Some(target_state) = self
            .ctx
            .engines
            .kv
            .get_msg_cf::<RegionLocalState>(CF_RAFT, &state_key)?
        {
            if util::is_epoch_stale(
                target_region.get_region_epoch(),
                target_state.get_region().get_region_epoch(),
            ) {
                return Ok(true);
            }
            // The local target region epoch is staler than target region's.
            // In the case where the peer is destroyed by receiving gc msg rather than applying conf change,
            // the epoch may staler but it's legal, so check peer id to assure that.
            if let Some(local_target_peer_id) =
                util::find_peer(target_state.get_region(), self.ctx.store_id()).map(|r| r.get_id())
            {
                match local_target_peer_id.cmp(&target_peer_id) {
                    cmp::Ordering::Equal => {
                        if target_state.get_state() == PeerState::Tombstone {
                            // The local target peer has already been destroyed.
                            return Ok(true);
                        }
                        error!(
                            "the local target peer state is not tombstone in kv engine";
                            "target_peer_id" => target_peer_id,
                            "target_peer_state" => ?target_state.get_state(),
                            "target_region" => ?target_region,
                            "region_id" => self.fsm.region_id(),
                            "peer_id" => self.fsm.peer_id(),
                        );
                    }
                    cmp::Ordering::Greater => {
                        // The local target peer id is greater than the one in target region, but its epoch
                        // is staler than target_region's. That is contradictory.
                        panic!("{} local target peer id {} is greater than the one in target region {}, but its epoch is staler, local target region {:?},
                                    target region {:?}", self.fsm.peer.tag, local_target_peer_id, target_peer_id, target_state.get_region(), target_region);
                    }
                    cmp::Ordering::Less => {
                        error!(
                            "the local target peer id in kv engine is less than the one in target region";
                            "local_target_peer_id" => local_target_peer_id,
                            "target_peer_id" => target_peer_id,
                            "target_region" => ?target_region,
                            "region_id" => self.fsm.region_id(),
                            "peer_id" => self.fsm.peer_id(),
                        );
                    }
                }
            } else {
                // Can't get local target peer id probably because this target peer is removed by applying conf change
                error!(
                    "the local target peer does not exist in target region state";
                    "target_region" => ?target_region,
                    "local_target" => ?target_state.get_region(),
                    "region_id" => self.fsm.region_id(),
                    "peer_id" => self.fsm.peer_id(),
                );
            }
        } else {
            error!(
                "failed to load target peer's RegionLocalState from kv engine";
                "target_peer_id" => target_peer_id,
                "target_region" => ?target_region,
                "region_id" => self.fsm.region_id(),
                "peer_id" => self.fsm.peer_id(),
            );
        }
        Ok(false)
    }

    fn validate_merge_peer(&self, target_region: &metapb::Region) -> Result<bool> {
        let target_region_id = target_region.get_id();
        let exist_region = {
            let meta = self.ctx.store_meta.lock().unwrap();
            meta.regions.get(&target_region_id).cloned()
        };
        if let Some(r) = exist_region {
            let exist_epoch = r.get_region_epoch();
            let expect_epoch = target_region.get_region_epoch();
            // exist_epoch > expect_epoch
            if util::is_epoch_stale(expect_epoch, exist_epoch) {
                return Err(box_err!(
                    "target region changed {:?} -> {:?}",
                    target_region,
                    r
                ));
            }
            // exist_epoch < expect_epoch
            if util::is_epoch_stale(exist_epoch, expect_epoch) {
                info!(
                    "target region still not catch up, skip.";
                    "region_id" => self.fsm.region_id(),
                    "peer_id" => self.fsm.peer_id(),
                    "target_region" => ?target_region,
                    "exist_region" => ?r,
                );
                return Ok(false);
            }
            return Ok(true);
        }

        // All of the target peers must exist before merging which is guaranteed by PD.
        // Now the target peer is not in region map.
        match self.is_merge_target_region_stale(target_region) {
            Err(e) => {
                error!(
                    "failed to load region state, ignore";
                    "region_id" => self.fsm.region_id(),
                    "peer_id" => self.fsm.peer_id(),
                    "err" => %e,
                    "target_region_id" => target_region_id,
                    "error_code" => %e.error_code(),
                );
                Ok(false)
            }
            Ok(true) => Err(box_err!("region {} is destroyed", target_region_id)),
            Ok(false) => {
                if self.ctx.cfg.dev_assert {
                    panic!(
                        "something is wrong, maybe PD do not ensure all target peers exist before merging"
                    );
                }
                error!("something is wrong, maybe PD do not ensure all target peers exist before merging");
                Ok(false)
            }
        }
    }

    fn schedule_merge(&mut self) -> Result<()> {
        fail_point!("on_schedule_merge", |_| Ok(()));
        let (request, target_id) = {
            let state = self.fsm.peer.pending_merge_state.as_ref().unwrap();
            let expect_region = state.get_target();
            if !self.validate_merge_peer(expect_region)? {
                // Wait till next round.
                return Ok(());
            }
            let target_id = expect_region.get_id();
            let sibling_region = expect_region;

            let (min_index, _) = self.fsm.peer.get_min_progress()?;
            let low = cmp::max(min_index + 1, state.get_min_index());
            // TODO: move this into raft module.
            // > over >= to include the PrepareMerge proposal.
            let entries = if low > state.get_commit() {
                vec![]
            } else {
                match self
                    .fsm
                    .peer
                    .get_store()
                    .entries(low, state.get_commit() + 1, NO_LIMIT)
                {
                    Ok(ents) => ents,
                    Err(e) => panic!(
                        "[region {}] {} failed to get merge entires: {:?}, low:{}, commit: {}",
                        self.fsm.region_id(),
                        self.fsm.peer_id(),
                        e,
                        low,
                        state.get_commit()
                    ),
                }
            };

            let sibling_peer = util::find_peer(&sibling_region, self.store_id()).unwrap();
            let mut request = new_admin_request(sibling_region.get_id(), sibling_peer.clone());
            request
                .mut_header()
                .set_region_epoch(sibling_region.get_region_epoch().clone());
            let mut admin = AdminRequest::default();
            admin.set_cmd_type(AdminCmdType::CommitMerge);
            admin
                .mut_commit_merge()
                .set_source(self.fsm.peer.region().clone());
            admin.mut_commit_merge().set_commit(state.get_commit());
            admin.mut_commit_merge().set_entries(entries.into());
            request.set_admin_request(admin);
            (request, target_id)
        };
        // Please note that, here assumes that the unit of network isolation is store rather than
        // peer. So a quorum stores of source region should also be the quorum stores of target
        // region. Otherwise we need to enable proposal forwarding.
        self.ctx
            .router
            .force_send(
                target_id,
                PeerMsg::RaftCommand(RaftCommand::new(request, Callback::None)),
            )
            .map_err(|_| Error::RegionNotFound(target_id))
    }

    fn rollback_merge(&mut self) {
        let req = {
            let state = self.fsm.peer.pending_merge_state.as_ref().unwrap();
            let mut request =
                new_admin_request(self.fsm.peer.region().get_id(), self.fsm.peer.peer.clone());
            request
                .mut_header()
                .set_region_epoch(self.fsm.peer.region().get_region_epoch().clone());
            let mut admin = AdminRequest::default();
            admin.set_cmd_type(AdminCmdType::RollbackMerge);
            admin.mut_rollback_merge().set_commit(state.get_commit());
            request.set_admin_request(admin);
            request
        };
        self.propose_raft_command(req, Callback::None);
    }

    fn on_check_merge(&mut self) {
        if self.fsm.stopped
            || self.fsm.peer.pending_remove
            || self.fsm.peer.pending_merge_state.is_none()
        {
            return;
        }
        self.register_merge_check_tick();
        fail_point!(
            "on_check_merge_not_1001",
            self.fsm.peer_id() != 1001,
            |_| {}
        );
        if let Err(e) = self.schedule_merge() {
            if self.fsm.peer.is_leader() {
                self.fsm
                    .peer
                    .add_want_rollback_merge_peer(self.fsm.peer_id());
                if self.fsm.peer.want_rollback_merge_peers.len()
                    >= raft::majority(
                        self.fsm
                            .peer
                            .raft_group
                            .status()
                            .progress
                            .unwrap()
                            .voter_ids()
                            .len(),
                    )
                {
                    info!(
                        "failed to schedule merge, rollback";
                        "region_id" => self.fsm.region_id(),
                        "peer_id" => self.fsm.peer_id(),
                        "err" => %e,
                        "error_code" => %e.error_code(),
                    );
                    self.rollback_merge();
                }
            } else if !is_learner(&self.fsm.peer.peer) {
                info!(
                    "want to rollback merge";
                    "region_id" => self.fsm.region_id(),
                    "peer_id" => self.fsm.peer_id(),
                    "leader_id" => self.fsm.peer.leader_id(),
                    "err" => %e,
                    "error_code" => %e.error_code(),
                );
                if self.fsm.peer.leader_id() != raft::INVALID_ID {
                    self.fsm.peer.send_want_rollback_merge(
                        self.fsm
                            .peer
                            .pending_merge_state
                            .as_ref()
                            .unwrap()
                            .get_commit(),
                        &mut self.ctx,
                    );
                }
            }
        }
    }

    fn on_ready_prepare_merge(&mut self, region: metapb::Region, state: MergeState) {
        {
            let mut meta = self.ctx.store_meta.lock().unwrap();
            meta.set_region(&self.ctx.coprocessor_host, region, &mut self.fsm.peer);
        }

        self.fsm.peer.pending_merge_state = Some(state);
        let state = self.fsm.peer.pending_merge_state.as_ref().unwrap();

        if let Some(ref catch_up_logs) = self.fsm.peer.catch_up_logs {
            if state.get_commit() == catch_up_logs.merge.get_commit() {
                assert_eq!(state.get_target().get_id(), catch_up_logs.target_region_id);
                // Indicate that `on_catch_up_logs_for_merge` has already executed.
                // Mark pending_remove because its apply fsm will be destroyed.
                self.fsm.peer.pending_remove = true;
                // Send CatchUpLogs back to destroy source apply fsm,
                // then it will send `Noop` to trigger target apply fsm.
                self.ctx.apply_router.schedule_task(
                    self.fsm.region_id(),
                    ApplyTask::LogsUpToDate(self.fsm.peer.catch_up_logs.take().unwrap()),
                );
                return;
            }
        }

        self.on_check_merge();
    }

    fn on_catch_up_logs_for_merge(&mut self, mut catch_up_logs: CatchUpLogs) {
        let region_id = self.fsm.region_id();
        assert_eq!(region_id, catch_up_logs.merge.get_source().get_id());

        if let Some(ref cul) = self.fsm.peer.catch_up_logs {
            panic!(
                "{} get catch_up_logs from {} but has already got from {}",
                self.fsm.peer.tag, catch_up_logs.target_region_id, cul.target_region_id
            )
        }

        if let Some(ref pending_merge_state) = self.fsm.peer.pending_merge_state {
            if pending_merge_state.get_commit() == catch_up_logs.merge.get_commit() {
                assert_eq!(
                    pending_merge_state.get_target().get_id(),
                    catch_up_logs.target_region_id
                );
                // Indicate that `on_ready_prepare_merge` has already executed.
                // Mark pending_remove because its apply fsm will be destroyed.
                self.fsm.peer.pending_remove = true;
                // Just for saving memory.
                catch_up_logs.merge.clear_entries();
                // Send CatchUpLogs back to destroy source apply fsm,
                // then it will send `Noop` to trigger target apply fsm.
                self.ctx
                    .apply_router
                    .schedule_task(region_id, ApplyTask::LogsUpToDate(catch_up_logs));
                return;
            }
        }

        // Directly append these logs to raft log and then commit them.
        match self
            .fsm
            .peer
            .maybe_append_merge_entries(&catch_up_logs.merge)
        {
            Some(last_index) => {
                info!(
                    "append and commit entries to source region";
                    "region_id" => region_id,
                    "peer_id" => self.fsm.peer.peer_id(),
                    "last_index" => last_index,
                );
                // Now it has some committed entries, so mark it to take `Ready` in next round.
                self.fsm.has_ready = true;
            }
            None => {
                info!(
                    "no need to catch up logs";
                    "region_id" => region_id,
                    "peer_id" => self.fsm.peer.peer_id(),
                );
            }
        }
        // Just for saving memory.
        catch_up_logs.merge.clear_entries();
        self.fsm.peer.catch_up_logs = Some(catch_up_logs);
    }

    fn on_ready_commit_merge(&mut self, region: metapb::Region, source: metapb::Region) {
        self.register_split_region_check_tick();
        let mut meta = self.ctx.store_meta.lock().unwrap();

        let prev = meta.region_ranges.remove(&enc_end_key(&source));
        assert_eq!(prev, Some(source.get_id()));
        let prev = if region.get_end_key() == source.get_end_key() {
            meta.region_ranges.remove(&enc_start_key(&source))
        } else {
            meta.region_ranges.remove(&enc_end_key(&region))
        };
        if prev != Some(region.get_id()) {
            panic!(
                "{} meta corrupted: prev: {:?}, ranges: {:?}",
                self.fsm.peer.tag, prev, meta.region_ranges
            );
        }
        meta.region_ranges
            .insert(enc_end_key(&region), region.get_id());
        assert!(meta.regions.remove(&source.get_id()).is_some());
        meta.set_region(&self.ctx.coprocessor_host, region, &mut self.fsm.peer);
        let reader = meta.readers.remove(&source.get_id()).unwrap();
        reader.mark_invalid();

        // If a follower merges into a leader, a more recent read may happen
        // on the leader of the follower. So max ts should be updated after
        // a region merge.
        self.fsm
            .peer
            .require_updating_max_ts(&self.ctx.pd_scheduler);

        drop(meta);

        // make approximate size and keys updated in time.
        // the reason why follower need to update is that there is a issue that after merge
        // and then transfer leader, the new leader may have stale size and keys.
        self.fsm.peer.size_diff_hint = self.ctx.cfg.region_split_check_diff.0;
        if self.fsm.peer.is_leader() {
            info!(
                "notify pd with merge";
                "region_id" => self.fsm.region_id(),
                "peer_id" => self.fsm.peer_id(),
                "source_region" => ?source,
                "target_region" => ?self.fsm.peer.region(),
            );
            self.fsm.peer.heartbeat_pd(self.ctx);
        }
        if let Err(e) = self.ctx.router.force_send(
            source.get_id(),
            PeerMsg::SignificantMsg(SignificantMsg::MergeResult {
                target_region_id: self.fsm.region_id(),
                target: self.fsm.peer.peer.clone(),
                result: MergeResultKind::FromTargetLog,
            }),
        ) {
            if !self.ctx.router.is_shutdown() {
                panic!(
                    "{} failed to send merge result(FromTargetLog) to source region {}, err {}",
                    self.fsm.peer.tag,
                    source.get_id(),
                    e
                );
            }
        }
    }

    /// Handle rollbacking Merge result.
    ///
    /// If commit is 0, it means that Merge is rollbacked by a snapshot; otherwise
    /// it's rollbacked by a proposal, and its value should be equal to the commit
    /// index of previous PrepareMerge.
    fn on_ready_rollback_merge(&mut self, commit: u64, region: Option<metapb::Region>) {
        let pending_commit = self
            .fsm
            .peer
            .pending_merge_state
            .as_ref()
            .unwrap()
            .get_commit();
        if commit != 0 && pending_commit != commit {
            panic!(
                "{} rollbacks a wrong merge: {} != {}",
                self.fsm.peer.tag, pending_commit, commit
            );
        }
        // Clear merge releted data
        self.fsm.peer.pending_merge_state = None;
        self.fsm.peer.want_rollback_merge_peers.clear();

        if let Some(r) = region {
            let mut meta = self.ctx.store_meta.lock().unwrap();
            meta.set_region(&self.ctx.coprocessor_host, r, &mut self.fsm.peer);
        }
        if self.fsm.peer.is_leader() {
            info!(
                "notify pd with rollback merge";
                "region_id" => self.fsm.region_id(),
                "peer_id" => self.fsm.peer_id(),
                "commit_index" => commit,
            );
            self.fsm.peer.heartbeat_pd(self.ctx);
        }
    }

    fn on_merge_result(
        &mut self,
        target_region_id: u64,
        target: metapb::Peer,
        result: MergeResultKind,
    ) {
        let exists = self
            .fsm
            .peer
            .pending_merge_state
            .as_ref()
            .map_or(true, |s| s.get_target().get_peers().contains(&target));
        if !exists {
            panic!(
                "{} unexpected merge result: {:?} {:?} {:?}",
                self.fsm.peer.tag, self.fsm.peer.pending_merge_state, target, result
            );
        }
        // Because of the checking before proposing `PrepareMerge`, which is
        // no `CompactLog` proposal between the smallest commit index and the latest index.
        // If the merge succeed, all source peers are impossible in apply snapshot state
        // and must be initialized.
        {
            let meta = self.ctx.store_meta.lock().unwrap();
            if meta.atomic_snap_regions.contains_key(&self.region_id()) {
                panic!(
                    "{} is applying atomic snapshot on getting merge result, target region id {}, target peer {:?}, merge result type {:?}",
                    self.fsm.peer.tag, target_region_id, target, result
                );
            }
        }
        if self.fsm.peer.is_applying_snapshot() {
            panic!(
                "{} is applying snapshot on getting merge result, target region id {}, target peer {:?}, merge result type {:?}",
                self.fsm.peer.tag, target_region_id, target, result
            );
        }
        if !self.fsm.peer.is_initialized() {
            panic!(
                "{} is not initialized on getting merge result, target region id {}, target peer {:?}, merge result type {:?}",
                self.fsm.peer.tag, target_region_id, target, result
            );
        }
        match result {
            MergeResultKind::FromTargetLog => {
                info!(
                    "merge finished";
                    "region_id" => self.fsm.region_id(),
                    "peer_id" => self.fsm.peer_id(),
                    "target_region" => ?self.fsm.peer.pending_merge_state.as_ref().unwrap().target,
                );
                self.destroy_peer(true);
            }
            MergeResultKind::FromTargetSnapshotStep1 => {
                info!(
                    "merge finished with target snapshot";
                    "region_id" => self.fsm.region_id(),
                    "peer_id" => self.fsm.peer_id(),
                    "target_region_id" => target_region_id,
                );
                self.fsm.peer.pending_remove = true;
                // Destroy apply fsm at first
                self.ctx.apply_router.schedule_task(
                    self.fsm.region_id(),
                    ApplyTask::destroy(self.fsm.region_id(), true),
                );
            }
            MergeResultKind::FromTargetSnapshotStep2 => {
                // `merge_by_target` is true because this region's range already belongs to
                // its target region so we must not clear data otherwise its target region's
                // data will corrupt.
                self.destroy_peer(true);
            }
            MergeResultKind::Stale => {
                self.on_stale_merge(target_region_id);
            }
        };
    }

    fn on_stale_merge(&mut self, target_region_id: u64) {
        if self.fsm.peer.pending_remove {
            return;
        }
        info!(
            "successful merge can't be continued, try to gc stale peer";
            "region_id" => self.fsm.region_id(),
            "peer_id" => self.fsm.peer_id(),
            "target_region_id" => target_region_id,
            "merge_state" => ?self.fsm.peer.pending_merge_state,
        );
        // Because of the checking before proposing `PrepareMerge`, which is
        // no `CompactLog` proposal between the smallest commit index and the latest index.
        // If the merge succeed, all source peers are impossible in apply snapshot state
        // and must be initialized.
        // So `maybe_destroy` must succeed here.
        let job = self.fsm.peer.maybe_destroy(&self.ctx).unwrap();
        self.handle_destroy_peer(job);
    }

    fn on_ready_apply_snapshot(&mut self, apply_result: ApplySnapResult) {
        let prev_region = apply_result.prev_region;
        let region = apply_result.region;

        info!(
            "snapshot is applied";
            "region_id" => self.fsm.region_id(),
            "peer_id" => self.fsm.peer_id(),
            "region" => ?region,
        );

        if prev_region.get_peers() != region.get_peers() {
            let mut state = self.ctx.global_replication_state.lock().unwrap();
            let gb = state
                .calculate_commit_group(self.fsm.peer.replication_mode_version, region.get_peers());
            self.fsm.peer.raft_group.raft.clear_commit_group();
            self.fsm.peer.raft_group.raft.assign_commit_groups(gb);
        }

        let mut meta = self.ctx.store_meta.lock().unwrap();
        debug!(
            "check snapshot range";
            "region_id" => self.fsm.region_id(),
            "peer_id" => self.fsm.peer_id(),
            "prev_region" => ?prev_region,
        );

        // Remove this region's snapshot region from the `pending_snapshot_regions`
        // The `pending_snapshot_regions` is only used to occupy the key range, so if this
        // peer is added to `region_ranges`, it can be remove from `pending_snapshot_regions`
        meta.pending_snapshot_regions
            .retain(|r| self.fsm.region_id() != r.get_id());

        // Remove its source peers' metadata
        for r in &apply_result.destroyed_regions {
            let prev = meta.region_ranges.remove(&enc_end_key(&r));
            assert_eq!(prev, Some(r.get_id()));
            assert!(meta.regions.remove(&r.get_id()).is_some());
            let reader = meta.readers.remove(&r.get_id()).unwrap();
            reader.mark_invalid();
        }
        // Remove the data from `atomic_snap_regions` and `destroyed_region_for_snap`
        // which are added before applying snapshot
        if let Some(wait_destroy_regions) = meta.atomic_snap_regions.remove(&self.fsm.region_id()) {
            for (source_region_id, _) in wait_destroy_regions {
                assert_eq!(
                    meta.destroyed_region_for_snap
                        .remove(&source_region_id)
                        .is_some(),
                    true
                );
            }
        }

        if util::is_region_initialized(&prev_region) {
            info!(
                "region changed after applying snapshot";
                "region_id" => self.fsm.region_id(),
                "peer_id" => self.fsm.peer_id(),
                "prev_region" => ?prev_region,
                "region" => ?region,
            );
            let prev = meta.region_ranges.remove(&enc_end_key(&prev_region));
            if prev != Some(region.get_id()) {
                panic!(
                    "{} meta corrupted, expect {:?} got {:?}",
                    self.fsm.peer.tag, prev_region, prev,
                );
            }
        } else if self.fsm.peer.local_first_replicate {
            // This peer is uninitialized previously.
            // More accurately, the `RegionLocalState` has been persisted so the data can be removed from `pending_create_peers`.
            let mut pending_create_peers = self.ctx.pending_create_peers.lock().unwrap();
            assert_eq!(
                pending_create_peers.remove(&self.fsm.region_id()),
                Some((self.fsm.peer_id(), false))
            );
        }

        if let Some(r) = meta
            .region_ranges
            .insert(enc_end_key(&region), region.get_id())
        {
            panic!("{} unexpected region {:?}", self.fsm.peer.tag, r);
        }
        let prev = meta.regions.insert(region.get_id(), region);
        assert_eq!(prev, Some(prev_region));

        drop(meta);

        for r in &apply_result.destroyed_regions {
            if let Err(e) = self.ctx.router.force_send(
                r.get_id(),
                PeerMsg::SignificantMsg(SignificantMsg::MergeResult {
                    target_region_id: self.fsm.region_id(),
                    target: self.fsm.peer.peer.clone(),
                    result: MergeResultKind::FromTargetSnapshotStep2,
                }),
            ) {
                if !self.ctx.router.is_shutdown() {
                    panic!("{} failed to send merge result(FromTargetSnapshotStep2) to source region {}, err {}", self.fsm.peer.tag, r.get_id(), e);
                }
            }
        }
    }

    fn on_ready_result(
        &mut self,
        exec_results: &mut VecDeque<ExecResult<EK::Snapshot>>,
        metrics: &ApplyMetrics,
    ) {
        // handle executing committed log results
        while let Some(result) = exec_results.pop_front() {
            match result {
                ExecResult::ChangePeer(cp) => self.on_ready_change_peer(cp),
                ExecResult::CompactLog { first_index, state } => {
                    self.on_ready_compact_log(first_index, state)
                }
                ExecResult::SplitRegion {
                    derived,
                    regions,
                    new_split_regions,
                } => self.on_ready_split_region(derived, regions, new_split_regions),
                ExecResult::PrepareMerge { region, state } => {
                    self.on_ready_prepare_merge(region, state)
                }
                ExecResult::CommitMerge { region, source } => {
                    self.on_ready_commit_merge(region.clone(), source.clone())
                }
                ExecResult::RollbackMerge { region, commit } => {
                    self.on_ready_rollback_merge(commit, Some(region))
                }
                ExecResult::ComputeHash {
                    region,
                    index,
                    context,
                    snap,
                } => self.on_ready_compute_hash(region, index, context, snap),
                ExecResult::VerifyHash {
                    index,
                    context,
                    hash,
                } => self.on_ready_verify_hash(index, context, hash),
                ExecResult::DeleteRange { .. } => {
                    // TODO: clean user properties?
                }
                ExecResult::IngestSst { ssts } => self.on_ingest_sst_result(ssts),
            }
        }

        // Update metrics only when all exec_results are finished in case the metrics is counted multiple times
        // when waiting for commit merge
        self.ctx.store_stat.lock_cf_bytes_written += metrics.lock_cf_written_bytes;
        self.ctx.store_stat.engine_total_bytes_written += metrics.written_bytes;
        self.ctx.store_stat.engine_total_keys_written += metrics.written_keys;
    }

    /// Check if a request is valid if it has valid prepare_merge/commit_merge proposal.
    fn check_merge_proposal(&self, msg: &mut RaftCmdRequest) -> Result<()> {
        if !msg.get_admin_request().has_prepare_merge()
            && !msg.get_admin_request().has_commit_merge()
        {
            return Ok(());
        }

        let region = self.fsm.peer.region();
        if msg.get_admin_request().has_prepare_merge() {
            let target_region = msg.get_admin_request().get_prepare_merge().get_target();
            {
                let meta = self.ctx.store_meta.lock().unwrap();
                match meta.regions.get(&target_region.get_id()) {
                    Some(r) => {
                        if r != target_region {
                            return Err(box_err!(
                                "target region not matched, skip proposing: {:?} != {:?}",
                                r,
                                target_region
                            ));
                        }
                    }
                    None => {
                        return Err(box_err!(
                            "target region {} doesn't exist.",
                            target_region.get_id()
                        ));
                    }
                }
            }
            if !util::is_sibling_regions(target_region, region) {
                return Err(box_err!(
                    "{:?} and {:?} are not sibling, skip proposing.",
                    target_region,
                    region
                ));
            }
            if !util::region_on_same_stores(target_region, region) {
                return Err(box_err!(
                    "peers doesn't match {:?} != {:?}, reject merge",
                    region.get_peers(),
                    target_region.get_peers()
                ));
            }
        } else {
            let source_region = msg.get_admin_request().get_commit_merge().get_source();
            if !util::is_sibling_regions(source_region, region) {
                return Err(box_err!(
                    "{:?} and {:?} should be sibling",
                    source_region,
                    region
                ));
            }
            if !util::region_on_same_stores(source_region, region) {
                return Err(box_err!(
                    "peers not matched: {:?} {:?}",
                    source_region,
                    region
                ));
            }
        }

        Ok(())
    }

    fn pre_propose_raft_command(
        &mut self,
        msg: &RaftCmdRequest,
    ) -> Result<Option<RaftCmdResponse>> {
        // Check store_id, make sure that the msg is dispatched to the right place.
        if let Err(e) = util::check_store_id(msg, self.store_id()) {
            self.ctx.raft_metrics.invalid_proposal.mismatch_store_id += 1;
            return Err(e);
        }
        if msg.has_status_request() {
            // For status commands, we handle it here directly.
            let resp = self.execute_status_command(msg)?;
            return Ok(Some(resp));
        }

        // Check whether the store has the right peer to handle the request.
        let region_id = self.region_id();
        let leader_id = self.fsm.peer.leader_id();
        let request = msg.get_requests();

        // ReadIndex can be processed on the replicas.
        let is_read_index_request =
            request.len() == 1 && request[0].get_cmd_type() == CmdType::ReadIndex;
        let mut read_only = true;
        for r in msg.get_requests() {
            match r.get_cmd_type() {
                CmdType::Get | CmdType::Snap | CmdType::ReadIndex => (),
                _ => read_only = false,
            }
        }
        let allow_replica_read = read_only && msg.get_header().get_replica_read();
        if !(self.fsm.peer.is_leader() || is_read_index_request || allow_replica_read) {
            self.ctx.raft_metrics.invalid_proposal.not_leader += 1;
            let leader = self.fsm.peer.get_peer_from_cache(leader_id);
            self.fsm.group_state = GroupState::Chaos;
            self.register_raft_base_tick();
            return Err(Error::NotLeader(region_id, leader));
        }
        // peer_id must be the same as peer's.
        if let Err(e) = util::check_peer_id(msg, self.fsm.peer.peer_id()) {
            self.ctx.raft_metrics.invalid_proposal.mismatch_peer_id += 1;
            return Err(e);
        }
        // check whether the peer is initialized.
        if !self.fsm.peer.is_initialized() {
            self.ctx
                .raft_metrics
                .invalid_proposal
                .region_not_initialized += 1;
            return Err(Error::RegionNotInitialized(region_id));
        }
        // If the peer is applying snapshot, it may drop some sending messages, that could
        // make clients wait for response until timeout.
        if self.fsm.peer.is_applying_snapshot() {
            self.ctx.raft_metrics.invalid_proposal.is_applying_snapshot += 1;
            // TODO: replace to a more suitable error.
            return Err(Error::Other(box_err!(
                "{} peer is applying snapshot",
                self.fsm.peer.tag
            )));
        }
        // Check whether the term is stale.
        if let Err(e) = util::check_term(msg, self.fsm.peer.term()) {
            self.ctx.raft_metrics.invalid_proposal.stale_command += 1;
            return Err(e);
        }

        match util::check_region_epoch(msg, self.fsm.peer.region(), true) {
            Err(Error::EpochNotMatch(msg, mut new_regions)) => {
                // Attach the region which might be split from the current region. But it doesn't
                // matter if the region is not split from the current region. If the region meta
                // received by the TiKV driver is newer than the meta cached in the driver, the meta is
                // updated.
                let sibling_region = self.find_sibling_region();
                if let Some(sibling_region) = sibling_region {
                    new_regions.push(sibling_region);
                }
                self.ctx.raft_metrics.invalid_proposal.epoch_not_match += 1;
                Err(Error::EpochNotMatch(msg, new_regions))
            }
            Err(e) => Err(e),
            Ok(()) => Ok(None),
        }
    }

    fn propose_raft_command(&mut self, mut msg: RaftCmdRequest, cb: Callback<EK::Snapshot>) {
        match self.pre_propose_raft_command(&msg) {
            Ok(Some(resp)) => {
                cb.invoke_with_response(resp);
                return;
            }
            Err(e) => {
                debug!(
                    "failed to propose";
                    "region_id" => self.region_id(),
                    "peer_id" => self.fsm.peer_id(),
                    "message" => ?msg,
                    "err" => %e,
                );
                cb.invoke_with_response(new_error(e));
                return;
            }
            _ => (),
        }

        if self.fsm.peer.pending_remove {
            apply::notify_req_region_removed(self.region_id(), cb);
            return;
        }

        if let Err(e) = self.check_merge_proposal(&mut msg) {
            warn!(
                "failed to propose merge";
                "region_id" => self.region_id(),
                "peer_id" => self.fsm.peer_id(),
                "message" => ?msg,
                "err" => %e,
                "error_code" => %e.error_code(),
            );
            cb.invoke_with_response(new_error(e));
            return;
        }

        // Note:
        // The peer that is being checked is a leader. It might step down to be a follower later. It
        // doesn't matter whether the peer is a leader or not. If it's not a leader, the proposing
        // command log entry can't be committed.

        let mut resp = RaftCmdResponse::default();
        let term = self.fsm.peer.term();
        bind_term(&mut resp, term);
        if self.fsm.peer.propose(self.ctx, cb, msg, resp) {
            self.fsm.has_ready = true;
        }

        if self.fsm.peer.should_wake_up {
            self.reset_raft_tick(GroupState::Ordered);
        }

        self.register_pd_heartbeat_tick();

        // TODO: add timeout, if the command is not applied after timeout,
        // we will call the callback with timeout error.
    }

    fn find_sibling_region(&self) -> Option<Region> {
        let start = if self.ctx.cfg.right_derive_when_split {
            Included(enc_start_key(self.fsm.peer.region()))
        } else {
            Excluded(enc_end_key(self.fsm.peer.region()))
        };
        let meta = self.ctx.store_meta.lock().unwrap();
        meta.region_ranges
            .range((start, Unbounded::<Vec<u8>>))
            .next()
            .map(|(_, region_id)| meta.regions[region_id].to_owned())
    }

    fn register_raft_gc_log_tick(&mut self) {
        self.schedule_tick(
            PeerTicks::RAFT_LOG_GC,
            self.ctx.cfg.raft_log_gc_tick_interval.0,
        )
    }

    #[allow(clippy::if_same_then_else)]
    fn on_raft_gc_log_tick(&mut self, force_compact: bool) {
        if !self.fsm.peer.get_store().is_cache_empty() || !self.ctx.cfg.hibernate_regions {
            self.register_raft_gc_log_tick();
        }
        debug_assert!(!self.fsm.stopped);
        fail_point!("on_raft_gc_log_tick", |_| {});

        // As leader, we would not keep caches for the peers that didn't response heartbeat in the
        // last few seconds. That happens probably because another TiKV is down. In this case if we
        // do not clean up the cache, it may keep growing.
        let drop_cache_duration =
            self.ctx.cfg.raft_heartbeat_interval() + self.ctx.cfg.raft_entry_cache_life_time.0;
        let cache_alive_limit = Instant::now() - drop_cache_duration;

        let mut total_gc_logs = 0;

        let applied_idx = self.fsm.peer.get_store().applied_index();
        if !self.fsm.peer.is_leader() {
            self.fsm.peer.mut_store().compact_to(applied_idx + 1);
            return;
        }

        // Leader will replicate the compact log command to followers,
        // If we use current replicated_index (like 10) as the compact index,
        // when we replicate this log, the newest replicated_index will be 11,
        // but we only compact the log to 10, not 11, at that time,
        // the first index is 10, and replicated_index is 11, with an extra log,
        // and we will do compact again with compact index 11, in cycles...
        // So we introduce a threshold, if replicated index - first index > threshold,
        // we will try to compact log.
        // raft log entries[..............................................]
        //                  ^                                       ^
        //                  |-----------------threshold------------ |
        //              first_index                         replicated_index
        // `alive_cache_idx` is the smallest `replicated_index` of healthy up nodes.
        // `alive_cache_idx` is only used to gc cache.
        let truncated_idx = self.fsm.peer.get_store().truncated_index();
        let last_idx = self.fsm.peer.get_store().last_index();
        let (mut replicated_idx, mut alive_cache_idx) = (last_idx, last_idx);
        for (peer_id, p) in self.fsm.peer.raft_group.raft.prs().iter() {
            if replicated_idx > p.matched {
                replicated_idx = p.matched;
            }
            if let Some(last_heartbeat) = self.fsm.peer.peer_heartbeats.get(peer_id) {
                if alive_cache_idx > p.matched
                    && p.matched >= truncated_idx
                    && *last_heartbeat > cache_alive_limit
                {
                    alive_cache_idx = p.matched;
                }
            }
        }
        // When an election happened or a new peer is added, replicated_idx can be 0.
        if replicated_idx > 0 {
            assert!(
                last_idx >= replicated_idx,
                "expect last index {} >= replicated index {}",
                last_idx,
                replicated_idx
            );
            REGION_MAX_LOG_LAG.observe((last_idx - replicated_idx) as f64);
        }
        self.fsm
            .peer
            .mut_store()
            .maybe_gc_cache(alive_cache_idx, applied_idx);

        let first_idx = self.fsm.peer.get_store().first_index();

        let mut compact_idx = if force_compact
            // Too many logs between applied index and first index.
            || (applied_idx > first_idx && applied_idx - first_idx >= self.ctx.cfg.raft_log_gc_count_limit)
            // Raft log size ecceeds the limit.
            || (self.fsm.peer.raft_log_size_hint >= self.ctx.cfg.raft_log_gc_size_limit.0)
        {
            applied_idx
        } else if replicated_idx < first_idx || last_idx - first_idx < 3 {
            // In the current implementation one compaction can't delete all stale Raft logs.
            // There will be at least 3 entries left after one compaction:
            // |------------- entries needs to be compacted ----------|
            // [entries...][the entry at `compact_idx`][the last entry][new compaction entry]
            //             |-------------------- entries will be left ----------------------|
            return;
        } else if replicated_idx - first_idx < self.ctx.cfg.raft_log_gc_threshold
            && self.fsm.skip_gc_raft_log_ticks < self.ctx.cfg.raft_log_reserve_max_ticks
        {
            // Logs will only be kept `max_ticks` * `raft_log_gc_tick_interval`.
            self.fsm.skip_gc_raft_log_ticks += 1;
            self.register_raft_gc_log_tick();
            return;
        } else {
            replicated_idx
        };
        assert!(compact_idx >= first_idx);
        // Have no idea why subtract 1 here, but original code did this by magic.
        compact_idx -= 1;
        if compact_idx < first_idx {
            // In case compact_idx == first_idx before subtraction.
            return;
        }
        total_gc_logs += compact_idx - first_idx;

        // Create a compact log request and notify directly.
        let region_id = self.fsm.peer.region().get_id();
        let peer = self.fsm.peer.peer.clone();
        let term = self.fsm.peer.get_index_term(compact_idx);
        let request = new_compact_log_request(region_id, peer, compact_idx, term);
        self.propose_raft_command(request, Callback::None);

        self.fsm.skip_gc_raft_log_ticks = 0;
        self.register_raft_gc_log_tick();
        PEER_GC_RAFT_LOG_COUNTER.inc_by(total_gc_logs as i64);
    }

    fn register_split_region_check_tick(&mut self) {
        self.schedule_tick(
            PeerTicks::SPLIT_REGION_CHECK,
            self.ctx.cfg.split_region_check_tick_interval.0,
        )
    }

    #[inline]
    fn region_split_skip_max_count(&self) -> usize {
        fail_point!("region_split_skip_max_count", |_| { usize::max_value() });
        REGION_SPLIT_SKIP_MAX_COUNT
    }

    fn on_split_region_check_tick(&mut self) {
        if !self.ctx.cfg.hibernate_regions {
            self.register_split_region_check_tick();
        }
        if !self.fsm.peer.is_leader() {
            return;
        }

        // To avoid frequent scan, we only add new scan tasks if all previous tasks
        // have finished.
        // TODO: check whether a gc progress has been started.
        if self.ctx.split_check_scheduler.is_busy() {
            self.register_split_region_check_tick();
            return;
        }

        // When restart, the approximate size will be None. The split check will first
        // check the region size, and then check whether the region should split. This
        // should work even if we change the region max size.
        // If peer says should update approximate size, update region size and check
        // whether the region should split.
        if self.fsm.peer.approximate_size.is_some()
            && self.fsm.peer.compaction_declined_bytes < self.ctx.cfg.region_split_check_diff.0
            && self.fsm.peer.size_diff_hint < self.ctx.cfg.region_split_check_diff.0
        {
            return;
        }

        // bulk insert too fast may cause snapshot stale very soon, worst case it stale before
        // sending. so when snapshot is generating or sending, skip split check at most 3 times.
        // There is a trade off between region size and snapshot success rate. Split check is
        // triggered every 10 seconds. If a snapshot can't be generated in 30 seconds, it might be
        // just too large to be generated. Split it into smaller size can help generation. check
        // issue 330 for more info.
        if self.fsm.peer.get_store().is_generating_snapshot()
            && self.fsm.skip_split_count < self.region_split_skip_max_count()
        {
            self.fsm.skip_split_count += 1;
            return;
        }
        self.fsm.skip_split_count = 0;

        let task =
            SplitCheckTask::split_check(self.fsm.peer.region().clone(), true, CheckPolicy::Scan);
        if let Err(e) = self.ctx.split_check_scheduler.schedule(task) {
            error!(
                "failed to schedule split check";
                "region_id" => self.fsm.region_id(),
                "peer_id" => self.fsm.peer_id(),
                "err" => %e,
            );
        }
        self.fsm.peer.size_diff_hint = 0;
        self.fsm.peer.compaction_declined_bytes = 0;
        self.register_split_region_check_tick();
    }

    fn on_prepare_split_region(
        &mut self,
        region_epoch: metapb::RegionEpoch,
        split_keys: Vec<Vec<u8>>,
        cb: Callback<EK::Snapshot>,
    ) {
        if let Err(e) = self.validate_split_region(&region_epoch, &split_keys) {
            cb.invoke_with_response(new_error(e));
            return;
        }
        let region = self.fsm.peer.region();
        let task = PdTask::AskBatchSplit {
            region: region.clone(),
            split_keys,
            peer: self.fsm.peer.peer.clone(),
            right_derive: self.ctx.cfg.right_derive_when_split,
            callback: cb,
        };
        if let Err(Stopped(t)) = self.ctx.pd_scheduler.schedule(task) {
            error!(
                "failed to notify pd to split: Stopped";
                "region_id" => self.fsm.region_id(),
                "peer_id" => self.fsm.peer_id(),
            );
            match t {
                PdTask::AskBatchSplit { callback, .. } => {
                    callback.invoke_with_response(new_error(box_err!(
                        "{} failed to split: Stopped",
                        self.fsm.peer.tag
                    )));
                }
                _ => unreachable!(),
            }
        }
    }

    fn validate_split_region(
        &mut self,
        epoch: &metapb::RegionEpoch,
        split_keys: &[Vec<u8>],
    ) -> Result<()> {
        if split_keys.is_empty() {
            error!(
                "no split key is specified.";
                "region_id" => self.fsm.region_id(),
                "peer_id" => self.fsm.peer_id(),
            );
            return Err(box_err!("{} no split key is specified.", self.fsm.peer.tag));
        }
        for key in split_keys {
            if key.is_empty() {
                error!(
                    "split key should not be empty!!!";
                    "region_id" => self.fsm.region_id(),
                    "peer_id" => self.fsm.peer_id(),
                );
                return Err(box_err!(
                    "{} split key should not be empty",
                    self.fsm.peer.tag
                ));
            }
        }
        if !self.fsm.peer.is_leader() {
            // region on this store is no longer leader, skipped.
            info!(
                "not leader, skip.";
                "region_id" => self.fsm.region_id(),
                "peer_id" => self.fsm.peer_id(),
            );
            return Err(Error::NotLeader(
                self.region_id(),
                self.fsm.peer.get_peer_from_cache(self.fsm.peer.leader_id()),
            ));
        }

        let region = self.fsm.peer.region();
        let latest_epoch = region.get_region_epoch();

        // This is a little difference for `check_region_epoch` in region split case.
        // Here we just need to check `version` because `conf_ver` will be update
        // to the latest value of the peer, and then send to PD.
        if latest_epoch.get_version() != epoch.get_version() {
            info!(
                "epoch changed, retry later";
                "region_id" => self.fsm.region_id(),
                "peer_id" => self.fsm.peer_id(),
                "prev_epoch" => ?region.get_region_epoch(),
                "epoch" => ?epoch,
            );
            return Err(Error::EpochNotMatch(
                format!(
                    "{} epoch changed {:?} != {:?}, retry later",
                    self.fsm.peer.tag, latest_epoch, epoch
                ),
                vec![region.to_owned()],
            ));
        }
        Ok(())
    }

    fn on_approximate_region_size(&mut self, size: u64) {
        self.fsm.peer.approximate_size = Some(size);
        self.register_split_region_check_tick();
        self.register_pd_heartbeat_tick();
    }

    fn on_approximate_region_keys(&mut self, keys: u64) {
        self.fsm.peer.approximate_keys = Some(keys);
        self.register_split_region_check_tick();
        self.register_pd_heartbeat_tick();
    }

    fn on_compaction_declined_bytes(&mut self, declined_bytes: u64) {
        self.fsm.peer.compaction_declined_bytes += declined_bytes;
        if self.fsm.peer.compaction_declined_bytes >= self.ctx.cfg.region_split_check_diff.0 {
            UPDATE_REGION_SIZE_BY_COMPACTION_COUNTER.inc();
        }
        self.register_split_region_check_tick();
    }

    fn on_schedule_half_split_region(
        &mut self,
        region_epoch: &metapb::RegionEpoch,
        policy: CheckPolicy,
    ) {
        if !self.fsm.peer.is_leader() {
            // region on this store is no longer leader, skipped.
            warn!(
                "not leader, skip";
                "region_id" => self.fsm.region_id(),
                "peer_id" => self.fsm.peer_id(),
            );
            return;
        }

        let region = self.fsm.peer.region();
        if util::is_epoch_stale(region_epoch, region.get_region_epoch()) {
            warn!(
                "receive a stale halfsplit message";
                "region_id" => self.fsm.region_id(),
                "peer_id" => self.fsm.peer_id(),
            );
            return;
        }

        let task = SplitCheckTask::split_check(region.clone(), false, policy);
        if let Err(e) = self.ctx.split_check_scheduler.schedule(task) {
            error!(
                "failed to schedule split check";
                "region_id" => self.fsm.region_id(),
                "peer_id" => self.fsm.peer_id(),
                "err" => %e,
            );
        }
    }

    fn on_pd_heartbeat_tick(&mut self) {
        if !self.ctx.cfg.hibernate_regions {
            self.register_pd_heartbeat_tick();
        }
        self.fsm.peer.check_peers();

        if !self.fsm.peer.is_leader() {
            return;
        }
        self.fsm.peer.heartbeat_pd(self.ctx);
        if self.ctx.cfg.hibernate_regions && self.fsm.peer.replication_mode_need_catch_up() {
            self.register_pd_heartbeat_tick();
        }
    }

    fn register_pd_heartbeat_tick(&mut self) {
        self.schedule_tick(
            PeerTicks::PD_HEARTBEAT,
            self.ctx.cfg.pd_heartbeat_tick_interval.0,
        )
    }

    fn on_check_peer_stale_state_tick(&mut self) {
        if self.fsm.peer.pending_remove {
            return;
        }

        self.register_check_peer_stale_state_tick();

        if self.fsm.peer.is_applying_snapshot() || self.fsm.peer.has_pending_snapshot() {
            return;
        }

        if self.ctx.cfg.hibernate_regions {
            if self.fsm.group_state == GroupState::Idle {
                self.fsm.peer.ping();
                if !self.fsm.peer.is_leader() {
                    // If leader is able to receive messge but can't send out any,
                    // follower should be able to start an election.
                    self.fsm.group_state = GroupState::PreChaos;
                } else {
                    self.fsm.has_ready = true;
                    // Schedule a pd heartbeat to discover down and pending peer when
                    // hibernate_regions is enabled.
                    self.register_pd_heartbeat_tick();
                }
            } else if self.fsm.group_state == GroupState::PreChaos {
                self.fsm.group_state = GroupState::Chaos;
            } else if self.fsm.group_state == GroupState::Chaos {
                // Register tick if it's not yet. Only when it fails to receive ping from leader
                // after two stale check can a follower actually tick.
                self.register_raft_base_tick();
            }
        }

        // If this peer detects the leader is missing for a long long time,
        // it should consider itself as a stale peer which is removed from
        // the original cluster.
        // This most likely happens in the following scenario:
        // At first, there are three peer A, B, C in the cluster, and A is leader.
        // Peer B gets down. And then A adds D, E, F into the cluster.
        // Peer D becomes leader of the new cluster, and then removes peer A, B, C.
        // After all these peer in and out, now the cluster has peer D, E, F.
        // If peer B goes up at this moment, it still thinks it is one of the cluster
        // and has peers A, C. However, it could not reach A, C since they are removed
        // from the cluster or probably destroyed.
        // Meantime, D, E, F would not reach B, since it's not in the cluster anymore.
        // In this case, peer B would notice that the leader is missing for a long time,
        // and it would check with pd to confirm whether it's still a member of the cluster.
        // If not, it destroys itself as a stale peer which is removed out already.
        let state = self.fsm.peer.check_stale_state(self.ctx);
        fail_point!("peer_check_stale_state", state != StaleState::Valid, |_| {});
        match state {
            StaleState::Valid => (),
            StaleState::LeaderMissing => {
                warn!(
                    "leader missing longer than abnormal_leader_missing_duration";
                    "region_id" => self.fsm.region_id(),
                    "peer_id" => self.fsm.peer_id(),
                    "expect" => %self.ctx.cfg.abnormal_leader_missing_duration,
                );
                self.ctx
                    .raft_metrics
                    .leader_missing
                    .lock()
                    .unwrap()
                    .insert(self.region_id());
            }
            StaleState::ToValidate => {
                // for peer B in case 1 above
                warn!(
                    "leader missing longer than max_leader_missing_duration. \
                     To check with pd and other peers whether it's still valid";
                    "region_id" => self.fsm.region_id(),
                    "peer_id" => self.fsm.peer_id(),
                    "expect" => %self.ctx.cfg.max_leader_missing_duration,
                );

                self.fsm.peer.bcast_check_stale_peer_message(&mut self.ctx);

                let task = PdTask::ValidatePeer {
                    peer: self.fsm.peer.peer.clone(),
                    region: self.fsm.peer.region().clone(),
                };
                if let Err(e) = self.ctx.pd_scheduler.schedule(task) {
                    error!(
                        "failed to notify pd";
                        "region_id" => self.fsm.region_id(),
                        "peer_id" => self.fsm.peer_id(),
                        "err" => %e,
                    )
                }
            }
        }
    }

    fn register_check_peer_stale_state_tick(&mut self) {
        self.schedule_tick(
            PeerTicks::CHECK_PEER_STALE_STATE,
            self.ctx.cfg.peer_stale_state_check_interval.0,
        )
    }
}

impl<'a, EK, ER, T: Transport, C: PdClient> PeerFsmDelegate<'a, EK, ER, T, C>
where
    EK: KvEngine,
    ER: RaftEngine,
{
    fn on_ready_compute_hash(
        &mut self,
        region: metapb::Region,
        index: u64,
        context: Vec<u8>,
        snap: EK::Snapshot,
    ) {
        self.fsm.peer.consistency_state.last_check_time = Instant::now();
        let task = ConsistencyCheckTask::compute_hash(region, index, context, snap);
        info!(
            "schedule compute hash task";
            "region_id" => self.fsm.region_id(),
            "peer_id" => self.fsm.peer_id(),
            "task" => %task,
        );
        if let Err(e) = self.ctx.consistency_check_scheduler.schedule(task) {
            error!(
                "schedule failed";
                "region_id" => self.fsm.region_id(),
                "peer_id" => self.fsm.peer_id(),
                "err" => %e,
            );
        }
    }

    fn on_ready_verify_hash(
        &mut self,
        expected_index: u64,
        context: Vec<u8>,
        expected_hash: Vec<u8>,
    ) {
        self.verify_and_store_hash(expected_index, context, expected_hash);
    }

    fn on_hash_computed(&mut self, index: u64, context: Vec<u8>, hash: Vec<u8>) {
        if !self.verify_and_store_hash(index, context, hash) {
            return;
        }

        let req = new_verify_hash_request(
            self.region_id(),
            self.fsm.peer.peer.clone(),
            &self.fsm.peer.consistency_state,
        );
        self.propose_raft_command(req, Callback::None);
    }

    fn on_ingest_sst_result(&mut self, ssts: Vec<SstMeta>) {
        for sst in &ssts {
            self.fsm.peer.size_diff_hint += sst.get_length();
        }
        self.register_split_region_check_tick();

        let task = CleanupSSTTask::DeleteSST { ssts };
        if let Err(e) = self
            .ctx
            .cleanup_scheduler
            .schedule(CleanupTask::CleanupSST(task))
        {
            error!(
                "schedule to delete ssts";
                "region_id" => self.fsm.region_id(),
                "peer_id" => self.fsm.peer_id(),
                "err" => %e,
            );
        }
    }

    /// Verify and store the hash to state. return true means the hash has been stored successfully.
    // TODO: Consider context in the function.
    fn verify_and_store_hash(
        &mut self,
        expected_index: u64,
        _context: Vec<u8>,
        expected_hash: Vec<u8>,
    ) -> bool {
        if expected_index < self.fsm.peer.consistency_state.index {
            REGION_HASH_COUNTER.verify.miss.inc();
            warn!(
                "has scheduled a new hash, skip.";
                "region_id" => self.fsm.region_id(),
                "peer_id" => self.fsm.peer_id(),
                "index" => self.fsm.peer.consistency_state.index,
                "expected_index" => expected_index,
            );
            return false;
        }
        if self.fsm.peer.consistency_state.index == expected_index {
            if self.fsm.peer.consistency_state.hash.is_empty() {
                warn!(
                    "duplicated consistency check detected, skip.";
                    "region_id" => self.fsm.region_id(),
                    "peer_id" => self.fsm.peer_id(),
                );
                return false;
            }
            if self.fsm.peer.consistency_state.hash != expected_hash {
                panic!(
                    "{} hash at {} not correct, want \"{}\", got \"{}\"!!!",
                    self.fsm.peer.tag,
                    self.fsm.peer.consistency_state.index,
                    escape(&expected_hash),
                    escape(&self.fsm.peer.consistency_state.hash)
                );
            }
            info!(
                "consistency check pass.";
                "region_id" => self.fsm.region_id(),
                "peer_id" => self.fsm.peer_id(),
                "index" => self.fsm.peer.consistency_state.index
            );
            REGION_HASH_COUNTER.verify.matched.inc();
            self.fsm.peer.consistency_state.hash = vec![];
            return false;
        }
        if self.fsm.peer.consistency_state.index != INVALID_INDEX
            && !self.fsm.peer.consistency_state.hash.is_empty()
        {
            // Maybe computing is too slow or computed result is dropped due to channel full.
            // If computing is too slow, miss count will be increased twice.
            REGION_HASH_COUNTER.verify.miss.inc();
            warn!(
                "hash belongs to wrong index, skip.";
                "region_id" => self.fsm.region_id(),
                "peer_id" => self.fsm.peer_id(),
                "index" => self.fsm.peer.consistency_state.index,
                "expected_index" => expected_index,
            );
        }

        info!(
            "save hash for consistency check later.";
            "region_id" => self.fsm.region_id(),
            "peer_id" => self.fsm.peer_id(),
            "index" => expected_index,
        );
        self.fsm.peer.consistency_state.index = expected_index;
        self.fsm.peer.consistency_state.hash = expected_hash;
        true
    }
}

/// Checks merge target, returns whether the source peer should be destroyed and whether the source peer is
/// merged to this target peer.
///
/// It returns (`can_destroy`, `merge_to_this_peer`).
///
/// `can_destroy` is true when there is a network isolation which leads to a follower of a merge target
/// Region's log falls behind and then receive a snapshot with epoch version after merge.
///
/// `merge_to_this_peer` is true when `can_destroy` is true and the source peer is merged to this target peer.
pub fn maybe_destroy_source(
    meta: &StoreMeta,
    target_region_id: u64,
    target_peer_id: u64,
    source_region_id: u64,
    region_epoch: RegionEpoch,
) -> (bool, bool) {
    if let Some(merge_targets) = meta.pending_merge_targets.get(&target_region_id) {
        if let Some(target_region) = merge_targets.get(&source_region_id) {
            info!(
                "[region {}] checking source {} epoch: {:?}, merge target epoch: {:?}",
                target_region_id,
                source_region_id,
                region_epoch,
                target_region.get_region_epoch(),
            );
            // The target peer will move on, namely, it will apply a snapshot generated after merge,
            // so destroy source peer.
            if region_epoch.get_version() > target_region.get_region_epoch().get_version() {
                return (
                    true,
                    target_peer_id
                        == util::find_peer(target_region, meta.store_id.unwrap())
                            .unwrap()
                            .get_id(),
                );
            }
            // Wait till the target peer has caught up logs and source peer will be destroyed at that time.
            return (false, false);
        }
    }
    (false, false)
}

pub fn new_read_index_request(
    region_id: u64,
    region_epoch: RegionEpoch,
    peer: metapb::Peer,
) -> RaftCmdRequest {
    let mut request = RaftCmdRequest::default();
    request.mut_header().set_region_id(region_id);
    request.mut_header().set_region_epoch(region_epoch);
    request.mut_header().set_peer(peer);
    let mut cmd = Request::default();
    cmd.set_cmd_type(CmdType::ReadIndex);
    request
}

pub fn new_admin_request(region_id: u64, peer: metapb::Peer) -> RaftCmdRequest {
    let mut request = RaftCmdRequest::default();
    request.mut_header().set_region_id(region_id);
    request.mut_header().set_peer(peer);
    request
}

fn new_verify_hash_request(
    region_id: u64,
    peer: metapb::Peer,
    state: &ConsistencyState,
) -> RaftCmdRequest {
    let mut request = new_admin_request(region_id, peer);

    let mut admin = AdminRequest::default();
    admin.set_cmd_type(AdminCmdType::VerifyHash);
    admin.mut_verify_hash().set_index(state.index);
    admin.mut_verify_hash().set_context(state.context.clone());
    admin.mut_verify_hash().set_hash(state.hash.clone());
    request.set_admin_request(admin);
    request
}

fn new_compact_log_request(
    region_id: u64,
    peer: metapb::Peer,
    compact_index: u64,
    compact_term: u64,
) -> RaftCmdRequest {
    let mut request = new_admin_request(region_id, peer);

    let mut admin = AdminRequest::default();
    admin.set_cmd_type(AdminCmdType::CompactLog);
    admin.mut_compact_log().set_compact_index(compact_index);
    admin.mut_compact_log().set_compact_term(compact_term);
    request.set_admin_request(admin);
    request
}

impl<'a, EK, ER, T: Transport, C: PdClient> PeerFsmDelegate<'a, EK, ER, T, C>
where
    EK: KvEngine,
    ER: RaftEngine,
{
    // Handle status commands here, separate the logic, maybe we can move it
    // to another file later.
    // Unlike other commands (write or admin), status commands only show current
    // store status, so no need to handle it in raft group.
    fn execute_status_command(&mut self, request: &RaftCmdRequest) -> Result<RaftCmdResponse> {
        let cmd_type = request.get_status_request().get_cmd_type();

        let mut response = match cmd_type {
            StatusCmdType::RegionLeader => self.execute_region_leader(),
            StatusCmdType::RegionDetail => self.execute_region_detail(request),
            StatusCmdType::InvalidStatus => {
                Err(box_err!("{} invalid status command!", self.fsm.peer.tag))
            }
        }?;
        response.set_cmd_type(cmd_type);

        let mut resp = RaftCmdResponse::default();
        resp.set_status_response(response);
        // Bind peer current term here.
        bind_term(&mut resp, self.fsm.peer.term());
        Ok(resp)
    }

    fn execute_region_leader(&mut self) -> Result<StatusResponse> {
        let mut resp = StatusResponse::default();
        if let Some(leader) = self.fsm.peer.get_peer_from_cache(self.fsm.peer.leader_id()) {
            resp.mut_region_leader().set_leader(leader);
        }

        Ok(resp)
    }

    fn execute_region_detail(&mut self, request: &RaftCmdRequest) -> Result<StatusResponse> {
        if !self.fsm.peer.get_store().is_initialized() {
            let region_id = request.get_header().get_region_id();
            return Err(Error::RegionNotInitialized(region_id));
        }
        let mut resp = StatusResponse::default();
        resp.mut_region_detail()
            .set_region(self.fsm.peer.region().clone());
        if let Some(leader) = self.fsm.peer.get_peer_from_cache(self.fsm.peer.leader_id()) {
            resp.mut_region_detail().set_leader(leader);
        }

        Ok(resp)
    }
}

#[cfg(test)]
mod tests {
    use super::BatchRaftCmdRequestBuilder;
    use crate::store::local_metrics::RaftProposeMetrics;
    use crate::store::msg::{Callback, ExtCallback, RaftCommand};

    use engine_rocks::RocksEngine;
    use kvproto::raft_cmdpb::{
        AdminRequest, CmdType, PutRequest, RaftCmdRequest, RaftCmdResponse, Request, Response,
        StatusRequest,
    };
    use protobuf::Message;
    use std::sync::atomic::{AtomicBool, Ordering};
    use std::sync::Arc;

    #[test]
    fn test_batch_raft_cmd_request_builder() {
        let max_batch_size = 1000.0;
        let mut builder = BatchRaftCmdRequestBuilder::<RocksEngine>::new(max_batch_size);
        let mut q = Request::default();
        let mut metric = RaftProposeMetrics::default();

        let mut req = RaftCmdRequest::default();
        req.set_admin_request(AdminRequest::default());
        assert!(!builder.can_batch(&req, 0));

        let mut req = RaftCmdRequest::default();
        req.set_status_request(StatusRequest::default());
        assert!(!builder.can_batch(&req, 0));

        let mut req = RaftCmdRequest::default();
        let mut put = PutRequest::default();
        put.set_key(b"aaaa".to_vec());
        put.set_value(b"bbbb".to_vec());
        q.set_cmd_type(CmdType::Put);
        q.set_put(put);
        req.mut_requests().push(q.clone());
        let _ = q.take_put();
        let req_size = req.compute_size();
        assert!(builder.can_batch(&req, req_size));

        let mut req = RaftCmdRequest::default();
        q.set_cmd_type(CmdType::Snap);
        req.mut_requests().push(q.clone());
        let mut put = PutRequest::default();
        put.set_key(b"aaaa".to_vec());
        put.set_value(b"bbbb".to_vec());
        q.set_cmd_type(CmdType::Put);
        q.set_put(put);
        req.mut_requests().push(q.clone());
        let req_size = req.compute_size();
        assert!(!builder.can_batch(&req, req_size));

        let mut req = RaftCmdRequest::default();
        let mut put = PutRequest::default();
        put.set_key(b"aaaa".to_vec());
        put.set_value(vec![8 as u8; 2000]);
        q.set_cmd_type(CmdType::Put);
        q.set_put(put);
        req.mut_requests().push(q.clone());
        let req_size = req.compute_size();
        assert!(!builder.can_batch(&req, req_size));

        // Check batch callback
        let mut req = RaftCmdRequest::default();
        let mut put = PutRequest::default();
        put.set_key(b"aaaa".to_vec());
        put.set_value(vec![8 as u8; 20]);
        q.set_cmd_type(CmdType::Put);
        q.set_put(put);
        req.mut_requests().push(q);
        let mut cbs_flags = vec![];
        let mut proposed_cbs_flags = vec![];
        let mut response = RaftCmdResponse::default();
        for i in 0..10 {
            let flag = Arc::new(AtomicBool::new(false));
            cbs_flags.push(flag.clone());
            // Some commands don't have proposed_cb.
            let proposed_cb: Option<ExtCallback> = if i % 2 == 0 {
                let proposed_flag = Arc::new(AtomicBool::new(false));
                proposed_cbs_flags.push(proposed_flag.clone());
                Some(Box::new(move || {
                    proposed_flag.store(true, Ordering::Release);
                }))
            } else {
                None
            };
            let cb = Callback::write_ext(
                Box::new(move |_resp| {
                    flag.store(true, Ordering::Release);
                }),
                proposed_cb,
            );
            response.mut_responses().push(Response::default());
            let cmd = RaftCommand::new(req.clone(), cb);
            builder.add(cmd, 100);
        }
        let mut cmd = builder.build(&mut metric).unwrap();
        cmd.callback.invoke_proposed();
        for flag in proposed_cbs_flags {
            assert!(flag.load(Ordering::Acquire));
        }
        assert_eq!(10, cmd.request.get_requests().len());
        cmd.callback.invoke_with_response(response);
        for flag in cbs_flags {
            assert!(flag.load(Ordering::Acquire));
        }
    }
}<|MERGE_RESOLUTION|>--- conflicted
+++ resolved
@@ -365,7 +365,6 @@
                     } else {
                         None
                     }
-<<<<<<< HEAD
                 })
                 .collect();
             let proposed_cb: Option<ExtCallback> = if proposed_cbs.is_empty() {
@@ -396,18 +395,7 @@
                 }),
                 proposed_cb,
             );
-            return Some(RaftCommand::with_txn_extra(
-                req,
-                cb,
-                std::mem::take(&mut self.txn_extra),
-            ));
-=======
-                    cb.invoke_with_response(cmd_resp);
-                    last_index = next_index;
-                }
-            }));
             return Some(RaftCommand::new(req, cb));
->>>>>>> bcfbca3c
         }
         None
     }
