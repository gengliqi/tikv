--- conflicted
+++ resolved
@@ -951,11 +951,7 @@
         }
     }
 
-<<<<<<< HEAD
-    fn on_persisted_msg(&mut self, peer_id: u64, number: u64, ts: Instant) {
-=======
-    fn on_persisted_msg(&mut self, peer_id: u64, ready_number: u64, _send_time: Instant) {
->>>>>>> b0881b04
+    fn on_persisted_msg(&mut self, peer_id: u64, ready_number: u64, send_time: Instant) {
         if peer_id != self.fsm.peer_id() {
             error!(
                 "peer id not match";
@@ -969,8 +965,8 @@
         self.ctx
             .raft_metrics
             .persisted_msg
-            .observe(duration_to_sec(ts.elapsed()));
-        if let Some(persist_snap_res) = self.fsm.peer.on_persist_ready(self.ctx, number) {
+            .observe(duration_to_sec(send_time.elapsed()));
+        if let Some(persist_snap_res) = self.fsm.peer.on_persist_ready(self.ctx, ready_number) {
             self.on_ready_apply_snapshot(persist_snap_res);
             if self.fsm.peer.pending_merge_state.is_some() {
                 // After applying a snapshot, merge is rollbacked implicitly.
