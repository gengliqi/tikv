// Copyright 2018 TiKV Project Authors. Licensed under Apache-2.0.

use std::borrow::Cow;
use std::cell::Cell;
use std::collections::Bound::{Excluded, Unbounded};
use std::collections::VecDeque;
use std::iter::Iterator;
use std::time::Instant;
use std::{cmp, mem, u64};

use batch_system::{BasicMailbox, Fsm};
use collections::HashMap;
use engine_traits::CF_RAFT;
use engine_traits::{Engines, KvEngine, PerfContext, RaftEngine, SSTMetaInfo, WriteBatchExt};
use error_code::ErrorCodeExt;
use fail::fail_point;
use keys::{self, enc_end_key, enc_start_key};
use kvproto::errorpb;
use kvproto::import_sstpb::SwitchMode;
use kvproto::metapb::{self, Region, RegionEpoch};
use kvproto::pdpb::CheckPolicy;
use kvproto::raft_cmdpb::{
    AdminCmdType, AdminRequest, CmdType, RaftCmdRequest, RaftCmdResponse, Request, StatusCmdType,
    StatusResponse,
};
use kvproto::raft_serverpb::{
    ExtraMessage, ExtraMessageType, MergeState, PeerState, RaftApplyState, RaftMessage,
    RaftSnapshotData, RaftTruncatedState, RegionLocalState,
};
use kvproto::replication_modepb::{DrAutoSyncState, ReplicationMode};
use protobuf::Message;
use raft::eraftpb::{ConfChangeType, EntryType, MessageType};
use raft::{self, Progress, ReadState, Ready, SnapshotStatus, StateRole, INVALID_INDEX, NO_LIMIT};
use smallvec::{smallvec, SmallVec};
use tikv_alloc::trace::TraceEvent;
use tikv_util::mpsc::{self, LooseBoundedSender, Receiver};
use tikv_util::sys::{disk, memory_usage_reaches_high_water};
use tikv_util::time::{duration_to_sec, Instant as TiInstant};
use tikv_util::worker::{ScheduleError, Scheduler};
use tikv_util::{box_err, debug, defer, error, info, trace, warn};
use tikv_util::{escape, is_zero_duration, Either};
use txn_types::WriteBatchFlags;

use self::memtrace::*;
use crate::coprocessor::RegionChangeEvent;
use crate::store::cmd_resp::{bind_term, new_error};
use crate::store::fsm::store::{PollContext, StoreMeta};
use crate::store::fsm::{
    apply, ApplyMetrics, ApplyTask, ApplyTaskRes, CatchUpLogs, ChangeObserver, ChangePeer,
    ExecResult,
};
use crate::store::hibernate_state::{GroupState, HibernateState};
use crate::store::local_metrics::RaftMetrics;
use crate::store::memory::*;
use crate::store::metrics::*;
use crate::store::msg::{Callback, ExtCallback, InspectedRaftMessage};
use crate::store::peer::{ConsistencyState, Peer, PersistSnapshotResult, StaleState};
use crate::store::peer_storage::HandleReadyResult;
use crate::store::transport::Transport;
use crate::store::util::{is_learner, KeysInfoFormatter};
use crate::store::worker::{
    ConsistencyCheckTask, RaftlogGcTask, ReadDelegate, RegionTask, SplitCheckTask,
};
use crate::store::PdTask;
use crate::store::{
    util, AbstractPeer, CasualMessage, Config, MergeResultKind, PeerMsg, PeerTicks, RaftCommand,
    SignificantMsg, SnapKey, StoreMsg,
};
use crate::{Error, Result};

/// Limits the maximum number of regions returned by error.
///
/// Another choice is using coprocessor batch limit, but 10 should be a good fit in most case.
const MAX_REGIONS_IN_ERROR: usize = 10;
const REGION_SPLIT_SKIP_MAX_COUNT: usize = 3;

pub struct DestroyPeerJob {
    pub initialized: bool,
    pub region_id: u64,
    pub peer: metapb::Peer,
}

pub struct CollectedReady {
    pub res: HandleReadyResult,
    pub ready: Ready,
    pub has_new_entries: bool,
}

impl CollectedReady {
    pub fn new(res: HandleReadyResult, ready: Ready, has_new_entries: bool) -> CollectedReady {
        CollectedReady {
            res,
            ready,
            has_new_entries,
        }
    }
}

pub struct PeerFsm<EK, ER>
where
    EK: KvEngine,
    ER: RaftEngine,
{
    pub peer: Peer<EK, ER>,
    /// A registry for all scheduled ticks. This can avoid scheduling ticks twice accidentally.
    tick_registry: PeerTicks,
    /// Ticks for speed up campaign in chaos state.
    ///
    /// Followers will keep ticking in Idle mode to measure how many ticks have been skipped.
    /// Once it becomes chaos, those skipped ticks will be ticked so that it can campaign
    /// quickly instead of waiting an election timeout.
    ///
    /// This will be reset to 0 once it receives any messages from leader.
    missing_ticks: usize,
    hibernate_state: HibernateState,
    stopped: bool,
    has_ready: bool,
    mailbox: Option<BasicMailbox<PeerFsm<EK, ER>>>,
    pub receiver: Receiver<PeerMsg<EK>>,
    /// when snapshot is generating or sending, skip split check at most REGION_SPLIT_SKIT_MAX_COUNT times.
    skip_split_count: usize,
    /// Sometimes applied raft logs won't be compacted in time, because less compact means less
    /// sync-log in apply threads. Stale logs will be deleted if the skip time reaches this
    /// `skip_gc_raft_log_ticks`.
    skip_gc_raft_log_ticks: usize,

    /// Batch raft command which has the same header into an entry
    batch_req_builder: BatchRaftCmdRequestBuilder<EK>,
    /// Destroy is delayed because of some unpersisted readies in Peer.
    /// Should call `destroy_peer` again after persisting all readies.
    delayed_destroy: Option<bool>,

    trace: PeerMemoryTrace,
}

pub struct BatchRaftCmdRequestBuilder<E>
where
    E: KvEngine,
{
    raft_entry_max_size: f64,
    batch_req_size: u32,
    request: Option<RaftCmdRequest>,
    callbacks: Vec<(Callback<E::Snapshot>, usize, TiInstant)>,
}

impl<EK, ER> Drop for PeerFsm<EK, ER>
where
    EK: KvEngine,
    ER: RaftEngine,
{
    fn drop(&mut self) {
        self.peer.stop();
        let mut raft_messages_size = 0;
        while let Ok(msg) = self.receiver.try_recv() {
            let callback = match msg {
                PeerMsg::RaftCommand(cmd) => cmd.callback,
                PeerMsg::CasualMessage(CasualMessage::SplitRegion { callback, .. }) => callback,
                PeerMsg::RaftMessage(im) => {
                    raft_messages_size += im.heap_size;
                    continue;
                }
                _ => continue,
            };

            let mut err = errorpb::Error::default();
            err.set_message("region is not found".to_owned());
            err.mut_region_not_found().set_region_id(self.region_id());
            let mut resp = RaftCmdResponse::default();
            resp.mut_header().set_error(err);
            callback.invoke_with_response(resp);
        }
        (match self.hibernate_state.group_state() {
            GroupState::Idle => &HIBERNATED_PEER_STATE_GAUGE.hibernated,
            _ => &HIBERNATED_PEER_STATE_GAUGE.awaken,
        })
        .dec();

        MEMTRACE_RAFT_MESSAGES.trace(TraceEvent::Sub(raft_messages_size));
        MEMTRACE_RAFT_ENTRIES.trace(TraceEvent::Sub(self.peer.memtrace_raft_entries));

        let mut event = TraceEvent::default();
        if let Some(e) = self.trace.reset(PeerMemoryTrace::default()) {
            event = event + e;
        }
        MEMTRACE_PEERS.trace(event);
    }
}

pub type SenderFsmPair<EK, ER> = (LooseBoundedSender<PeerMsg<EK>>, Box<PeerFsm<EK, ER>>);

impl<EK, ER> PeerFsm<EK, ER>
where
    EK: KvEngine,
    ER: RaftEngine,
{
    // If we create the peer actively, like bootstrap/split/merge region, we should
    // use this function to create the peer. The region must contain the peer info
    // for this store.
    pub fn create(
        store_id: u64,
        cfg: &Config,
        sched: Scheduler<RegionTask<EK::Snapshot>>,
        engines: Engines<EK, ER>,
        region: &metapb::Region,
    ) -> Result<SenderFsmPair<EK, ER>> {
        let meta_peer = match util::find_peer(region, store_id) {
            None => {
                return Err(box_err!(
                    "find no peer for store {} in region {:?}",
                    store_id,
                    region
                ));
            }
            Some(peer) => peer.clone(),
        };

        info!(
            "create peer";
            "region_id" => region.get_id(),
            "peer_id" => meta_peer.get_id(),
        );
        HIBERNATED_PEER_STATE_GAUGE.awaken.inc();
        let (tx, rx) = mpsc::loose_bounded(cfg.notify_capacity);
        Ok((
            tx,
            Box::new(PeerFsm {
                peer: Peer::new(store_id, cfg, sched, engines, region, meta_peer)?,
                tick_registry: PeerTicks::empty(),
                missing_ticks: 0,
                hibernate_state: HibernateState::ordered(),
                stopped: false,
                has_ready: false,
                mailbox: None,
                receiver: rx,
                skip_split_count: 0,
                skip_gc_raft_log_ticks: 0,
                batch_req_builder: BatchRaftCmdRequestBuilder::new(
                    cfg.raft_entry_max_size.0 as f64,
                ),
<<<<<<< HEAD
                delayed_destroy: None,
                max_inflight_msgs: cfg.raft_max_inflight_msgs,
=======
>>>>>>> 1f99e01b
                trace: PeerMemoryTrace::default(),
            }),
        ))
    }

    // The peer can be created from another node with raft membership changes, and we only
    // know the region_id and peer_id when creating this replicated peer, the region info
    // will be retrieved later after applying snapshot.
    pub fn replicate(
        store_id: u64,
        cfg: &Config,
        sched: Scheduler<RegionTask<EK::Snapshot>>,
        engines: Engines<EK, ER>,
        region_id: u64,
        peer: metapb::Peer,
    ) -> Result<SenderFsmPair<EK, ER>> {
        // We will remove tombstone key when apply snapshot
        info!(
            "replicate peer";
            "region_id" => region_id,
            "peer_id" => peer.get_id(),
        );

        let mut region = metapb::Region::default();
        region.set_id(region_id);

        HIBERNATED_PEER_STATE_GAUGE.awaken.inc();
        let (tx, rx) = mpsc::loose_bounded(cfg.notify_capacity);
        Ok((
            tx,
            Box::new(PeerFsm {
                peer: Peer::new(store_id, cfg, sched, engines, &region, peer)?,
                tick_registry: PeerTicks::empty(),
                missing_ticks: 0,
                hibernate_state: HibernateState::ordered(),
                stopped: false,
                has_ready: false,
                mailbox: None,
                receiver: rx,
                skip_split_count: 0,
                skip_gc_raft_log_ticks: 0,
                batch_req_builder: BatchRaftCmdRequestBuilder::new(
                    cfg.raft_entry_max_size.0 as f64,
                ),
<<<<<<< HEAD
                delayed_destroy: None,
                max_inflight_msgs: cfg.raft_max_inflight_msgs,
=======
>>>>>>> 1f99e01b
                trace: PeerMemoryTrace::default(),
            }),
        ))
    }

    #[inline]
    pub fn region_id(&self) -> u64 {
        self.peer.region().get_id()
    }

    #[inline]
    pub fn get_peer(&self) -> &Peer<EK, ER> {
        &self.peer
    }

    #[inline]
    pub fn peer_id(&self) -> u64 {
        self.peer.peer_id()
    }

    #[inline]
    pub fn stop(&mut self) {
        self.stopped = true;
    }

    pub fn set_pending_merge_state(&mut self, state: MergeState) {
        self.peer.pending_merge_state = Some(state);
    }

    pub fn schedule_applying_snapshot(&mut self) {
        self.peer.mut_store().schedule_applying_snapshot();
    }

    pub fn reset_hibernate_state(&mut self, state: GroupState) {
        self.hibernate_state.reset(state);
        if state == GroupState::Idle {
            self.peer.raft_group.raft.maybe_free_inflight_buffers();
        }
    }

    pub fn maybe_hibernate(&mut self) -> bool {
        self.hibernate_state
            .maybe_hibernate(self.peer.peer_id(), self.peer.region())
    }

    pub fn update_memory_trace(&mut self, event: &mut TraceEvent) {
        let task = PeerMemoryTrace {
            read_only: self.raft_read_size(),
            progress: self.raft_progress_size(),
            proposals: self.peer.proposal_size(),
            rest: self.peer.rest_size(),
        };
        if let Some(e) = self.trace.reset(task) {
            *event = *event + e;
        }
    }
}

impl<E> BatchRaftCmdRequestBuilder<E>
where
    E: KvEngine,
{
    fn new(raft_entry_max_size: f64) -> BatchRaftCmdRequestBuilder<E> {
        BatchRaftCmdRequestBuilder {
            raft_entry_max_size,
            request: None,
            batch_req_size: 0,
            callbacks: vec![],
        }
    }

    fn get_batch_size(&self) -> u32 {
        self.batch_req_size
    }

    fn can_batch(&self, req: &RaftCmdRequest, req_size: u32) -> bool {
        // No batch request whose size exceed 20% of raft_entry_max_size,
        // so total size of request in batch_raft_request would not exceed
        // (40% + 20%) of raft_entry_max_size
        if req.get_requests().is_empty() || f64::from(req_size) > self.raft_entry_max_size * 0.2 {
            return false;
        }
        for r in req.get_requests() {
            match r.get_cmd_type() {
                CmdType::Delete | CmdType::Put => (),
                _ => {
                    return false;
                }
            }
        }

        if let Some(batch_req) = self.request.as_ref() {
            if batch_req.get_header() != req.get_header() {
                return false;
            }
        }
        true
    }

    fn add(&mut self, cmd: RaftCommand<E::Snapshot>, req_size: u32) {
        let req_num = cmd.request.get_requests().len();
        let RaftCommand {
            send_time,
            mut request,
            callback,
            ..
        } = cmd;
        if let Some(batch_req) = self.request.as_mut() {
            let requests: Vec<_> = request.take_requests().into();
            for q in requests {
                batch_req.mut_requests().push(q);
            }
        } else {
            self.request = Some(request);
        };
        self.callbacks.push((callback, req_num, send_time));
        self.batch_req_size += req_size;
    }

    fn should_finish(&self) -> bool {
        if let Some(batch_req) = self.request.as_ref() {
            // Limit the size of batch request so that it will not exceed raft_entry_max_size after
            // adding header.
            if f64::from(self.batch_req_size) > self.raft_entry_max_size * 0.4 {
                return true;
            }
            if batch_req.get_requests().len() > <E as WriteBatchExt>::WRITE_BATCH_MAX_KEYS {
                return true;
            }
        }
        false
    }

    fn build(&mut self, metric: &mut RaftMetrics) -> Option<RaftCommand<E::Snapshot>> {
        if let Some(req) = self.request.take() {
            self.batch_req_size = 0;
            if self.callbacks.len() == 1 {
                let (mut cb, _, send_time) = self.callbacks.pop().unwrap();
                if let Callback::Write { request_times, .. } = &mut cb {
                    if metric.waterfall_metrics {
                        metric
                            .batch_wait
                            .observe(send_time.saturating_elapsed_secs());
                    }
                    *request_times = smallvec![send_time];
                }
                return Some(RaftCommand::new(req, cb));
            }
            metric.propose.batch += self.callbacks.len() - 1;
            let mut cbs = std::mem::take(&mut self.callbacks);
            let proposed_cbs: Vec<ExtCallback> = cbs
                .iter_mut()
                .filter_map(|cb| {
                    if let Callback::Write { proposed_cb, .. } = &mut cb.0 {
                        proposed_cb.take()
                    } else {
                        None
                    }
                })
                .collect();
            let proposed_cb: Option<ExtCallback> = if proposed_cbs.is_empty() {
                None
            } else {
                Some(Box::new(move || {
                    for proposed_cb in proposed_cbs {
                        proposed_cb();
                    }
                }))
            };
            let committed_cbs: Vec<_> = cbs
                .iter_mut()
                .filter_map(|cb| {
                    if let Callback::Write { committed_cb, .. } = &mut cb.0 {
                        committed_cb.take()
                    } else {
                        None
                    }
                })
                .collect();
            let committed_cb: Option<ExtCallback> = if committed_cbs.is_empty() {
                None
            } else {
                Some(Box::new(move || {
                    for committed_cb in committed_cbs {
                        committed_cb();
                    }
                }))
            };

            let now = TiInstant::now();
            let times: SmallVec<[TiInstant; 4]> = cbs
                .iter_mut()
                .filter_map(|cb| {
                    if let Callback::Write { .. } = &mut cb.0 {
                        if metric.waterfall_metrics {
                            metric
                                .batch_wait
                                .observe(duration_to_sec(now.saturating_duration_since(cb.2)));
                        }
                        Some(cb.2)
                    } else {
                        None
                    }
                })
                .collect();

            let mut cb = Callback::write_ext(
                Box::new(move |resp| {
                    let mut last_index = 0;
                    let has_error = resp.response.get_header().has_error();
                    for (cb, req_num, _) in cbs {
                        let next_index = last_index + req_num;
                        let mut cmd_resp = RaftCmdResponse::default();
                        cmd_resp.set_header(resp.response.get_header().clone());
                        if !has_error {
                            cmd_resp.set_responses(
                                resp.response.get_responses()[last_index..next_index].into(),
                            );
                        }
                        cb.invoke_with_response(cmd_resp);
                        last_index = next_index;
                    }
                }),
                proposed_cb,
                committed_cb,
            );

            if let Callback::Write { request_times, .. } = &mut cb {
                *request_times = times;
            }

            return Some(RaftCommand::new(req, cb));
        }
        None
    }
}

impl<EK, ER> Fsm for PeerFsm<EK, ER>
where
    EK: KvEngine,
    ER: RaftEngine,
{
    type Message = PeerMsg<EK>;

    #[inline]
    fn is_stopped(&self) -> bool {
        self.stopped
    }

    /// Set a mailbox to Fsm, which should be used to send message to itself.
    #[inline]
    fn set_mailbox(&mut self, mailbox: Cow<'_, BasicMailbox<Self>>)
    where
        Self: Sized,
    {
        self.mailbox = Some(mailbox.into_owned());
    }

    /// Take the mailbox from Fsm. Implementation should ensure there will be
    /// no reference to mailbox after calling this method.
    #[inline]
    fn take_mailbox(&mut self) -> Option<BasicMailbox<Self>>
    where
        Self: Sized,
    {
        self.mailbox.take()
    }
}

pub struct PeerFsmDelegate<'a, EK, ER, T: 'static>
where
    EK: KvEngine,
    ER: RaftEngine,
{
    fsm: &'a mut PeerFsm<EK, ER>,
    ctx: &'a mut PollContext<EK, ER, T>,
}

impl<'a, EK, ER, T: Transport> PeerFsmDelegate<'a, EK, ER, T>
where
    EK: KvEngine,
    ER: RaftEngine,
{
    pub fn new(
        fsm: &'a mut PeerFsm<EK, ER>,
        ctx: &'a mut PollContext<EK, ER, T>,
    ) -> PeerFsmDelegate<'a, EK, ER, T> {
        PeerFsmDelegate { fsm, ctx }
    }

    pub fn handle_msgs(&mut self, msgs: &mut Vec<PeerMsg<EK>>) {
        for m in msgs.drain(..) {
            match m {
                PeerMsg::RaftMessage(msg) => {
                    if let Err(e) = self.on_raft_message(msg) {
                        error!(%e;
                            "handle raft message err";
                            "region_id" => self.fsm.region_id(),
                            "peer_id" => self.fsm.peer_id(),
                        );
                    }
                }
                PeerMsg::RaftCommand(cmd) => {
                    self.ctx
                        .raft_metrics
                        .propose
                        .request_wait_time
                        .observe(duration_to_sec(cmd.send_time.saturating_elapsed()) as f64);
                    if let Some(Err(e)) = cmd.deadline.map(|deadline| deadline.check()) {
                        cmd.callback.invoke_with_response(new_error(e.into()));
                        continue;
                    }

                    let req_size = cmd.request.compute_size();
                    if self.ctx.cfg.cmd_batch
                        && self.fsm.batch_req_builder.can_batch(&cmd.request, req_size)
                    {
                        self.fsm.batch_req_builder.add(cmd, req_size);
                        if self.fsm.batch_req_builder.should_finish() {
                            self.propose_batch_raft_command();
                        }
                    } else {
                        self.propose_batch_raft_command();
                        self.propose_raft_command(cmd.request, cmd.callback);
                    }
                }
                PeerMsg::Tick(tick) => self.on_tick(tick),
                PeerMsg::ApplyRes { res } => {
                    self.on_apply_res(res);
                }
                PeerMsg::SignificantMsg(msg) => self.on_significant_msg(msg),
                PeerMsg::CasualMessage(msg) => self.on_casual_msg(msg),
                PeerMsg::Start => self.start(),
                PeerMsg::HeartbeatPd => {
                    if self.fsm.peer.is_leader() {
                        self.register_pd_heartbeat_tick()
                    }
                }
                PeerMsg::Noop => {}
                PeerMsg::Persisted {
                    peer_id,
                    ready_number,
                    send_time,
                } => self.on_persisted_msg(peer_id, ready_number, send_time),
                PeerMsg::UpdateReplicationMode => self.on_update_replication_mode(),
                PeerMsg::Destroy(peer_id) => {
                    if self.fsm.peer.peer_id() == peer_id {
                        match self.fsm.peer.maybe_destroy(self.ctx) {
                            None => self.ctx.raft_metrics.message_dropped.applying_snap += 1,
                            Some(job) => {
                                self.handle_destroy_peer(job);
                            }
                        }
                    }
                }
            }
            if self.fsm.batch_req_builder.get_batch_size() as usize
                + self.fsm.peer.raft_group.raft.raft_log.unstable.entries_size
                >= self.ctx.cfg.raft_ready_size_limit.0 as usize
            {
                self.propose_batch_raft_command();
                self.collect_ready();
            }
        }
        // Propose batch request which may be still waiting for more raft-command
        self.propose_batch_raft_command();
        self.collect_ready();
    }

    fn propose_batch_raft_command(&mut self) {
        if let Some(cmd) = self.fsm.batch_req_builder.build(&mut self.ctx.raft_metrics) {
            self.propose_raft_command(cmd.request, cmd.callback);
        }
    }

    fn on_update_replication_mode(&mut self) {
        self.fsm
            .peer
            .switch_replication_mode(&self.ctx.global_replication_state);
        if self.fsm.peer.is_leader() {
            self.reset_raft_tick(GroupState::Ordered);
            self.register_pd_heartbeat_tick();
        }
    }

    fn on_casual_msg(&mut self, msg: CasualMessage<EK>) {
        match msg {
            CasualMessage::SplitRegion {
                region_epoch,
                split_keys,
                callback,
                source,
            } => {
                self.on_prepare_split_region(region_epoch, split_keys, callback, &source);
            }
            CasualMessage::ComputeHashResult {
                index,
                context,
                hash,
            } => {
                self.on_hash_computed(index, context, hash);
            }
            CasualMessage::RegionApproximateSize { size } => {
                self.on_approximate_region_size(size);
            }
            CasualMessage::RegionApproximateKeys { keys } => {
                self.on_approximate_region_keys(keys);
            }
            CasualMessage::CompactionDeclinedBytes { bytes } => {
                self.on_compaction_declined_bytes(bytes);
            }
            CasualMessage::HalfSplitRegion {
                region_epoch,
                policy,
                source,
            } => {
                self.on_schedule_half_split_region(&region_epoch, policy, source);
            }
            CasualMessage::GcSnap { snaps } => {
                self.on_gc_snap(snaps);
            }
            CasualMessage::ClearRegionSize => {
                self.on_clear_region_size();
            }
            CasualMessage::RegionOverlapped => {
                debug!("start ticking for overlapped"; "region_id" => self.region_id(), "peer_id" => self.fsm.peer_id());
                // Maybe do some safe check first?
                self.fsm.reset_hibernate_state(GroupState::Chaos);
                self.register_raft_base_tick();

                if is_learner(&self.fsm.peer.peer) {
                    // FIXME: should use `bcast_check_stale_peer_message` instead.
                    // Sending a new enum type msg to a old tikv may cause panic during rolling update
                    // we should change the protobuf behavior and check if properly handled in all place
                    self.fsm.peer.bcast_wake_up_message(&mut self.ctx);
                }
            }
            CasualMessage::SnapshotGenerated => {
                // Resume snapshot handling again to avoid waiting another heartbeat.
                self.fsm.peer.ping();
                self.fsm.has_ready = true;
            }
            CasualMessage::ForceCompactRaftLogs => {
                self.on_raft_gc_log_tick(true);
            }
            CasualMessage::AccessPeer(cb) => cb(self.fsm as &mut dyn AbstractPeer),
            CasualMessage::QueryRegionLeaderResp { region, leader } => {
                // the leader already updated
                if self.fsm.peer.raft_group.raft.leader_id != raft::INVALID_ID
                    // the returned region is stale
                    || util::is_epoch_stale(
                        region.get_region_epoch(),
                        self.fsm.peer.region().get_region_epoch(),
                    )
                {
                    // Stale message
                    return;
                }

                // Wake up the leader if the peer is on the leader's peer list
                if region
                    .get_peers()
                    .iter()
                    .any(|p| p.get_id() == self.fsm.peer_id())
                {
                    self.fsm.peer.send_wake_up_message(&mut self.ctx, &leader);
                }
            }
            CasualMessage::RejectRaftAppend { peer_id } => {
                let mut msg = raft::eraftpb::Message::new();
                msg.msg_type = MessageType::MsgUnreachable;
                msg.to = peer_id;
                msg.from = self.fsm.peer.peer_id();

                let raft_msg = self.fsm.peer.switch_to_raft_msg(vec![msg]);
                self.fsm.peer.send_raft_msg(
                    &mut self.ctx.trans,
                    raft_msg,
                    &mut self.ctx.raft_metrics.send_message,
                );
            }
        }
    }

    fn on_tick(&mut self, tick: PeerTicks) {
        if self.fsm.stopped {
            return;
        }
        trace!(
            "tick";
            "tick" => ?tick,
            "peer_id" => self.fsm.peer_id(),
            "region_id" => self.region_id(),
        );
        self.fsm.tick_registry.remove(tick);
        match tick {
            PeerTicks::RAFT => self.on_raft_base_tick(),
            PeerTicks::RAFT_LOG_GC => self.on_raft_gc_log_tick(false),
            PeerTicks::PD_HEARTBEAT => self.on_pd_heartbeat_tick(),
            PeerTicks::SPLIT_REGION_CHECK => self.on_split_region_check_tick(),
            PeerTicks::CHECK_MERGE => self.on_check_merge(),
            PeerTicks::CHECK_PEER_STALE_STATE => self.on_check_peer_stale_state_tick(),
            PeerTicks::ENTRY_CACHE_EVICT => self.on_entry_cache_evict_tick(),
            _ => unreachable!(),
        }
    }

    fn start(&mut self) {
        self.register_raft_base_tick();
        self.register_raft_gc_log_tick();
        self.register_pd_heartbeat_tick();
        self.register_split_region_check_tick();
        self.register_check_peer_stale_state_tick();
        self.on_check_merge();
        // Apply committed entries more quickly.
        // Or if it's a leader. This implicitly means it's a singleton
        // because it becomes leader in `Peer::new` when it's a
        // singleton. It has a no-op entry that need to be persisted,
        // committed, and then it should apply it.
        if self.fsm.peer.raft_group.store().commit_index()
            > self.fsm.peer.raft_group.store().applied_index()
            || self.fsm.peer.is_leader()
        {
            self.fsm.has_ready = true;
        }
    }

    fn on_gc_snap(&mut self, snaps: Vec<(SnapKey, bool)>) {
        let is_applying_snap = self.fsm.peer.is_handling_snapshot();
        let s = self.fsm.peer.get_store();
        let compacted_idx = s.truncated_index();
        let compacted_term = s.truncated_term();
        for (key, is_sending) in snaps {
            if is_sending {
                let s = match self.ctx.snap_mgr.get_snapshot_for_gc(&key, is_sending) {
                    Ok(s) => s,
                    Err(e) => {
                        error!(%e;
                            "failed to load snapshot";
                            "region_id" => self.fsm.region_id(),
                            "peer_id" => self.fsm.peer_id(),
                            "snapshot" => ?key,
                        );
                        continue;
                    }
                };
                if key.term < compacted_term || key.idx < compacted_idx {
                    info!(
                        "deleting compacted snap file";
                        "region_id" => self.fsm.region_id(),
                        "peer_id" => self.fsm.peer_id(),
                        "snap_file" => %key,
                    );
                    self.ctx.snap_mgr.delete_snapshot(&key, s.as_ref(), false);
                } else if let Ok(meta) = s.meta() {
                    let modified = match meta.modified() {
                        Ok(m) => m,
                        Err(e) => {
                            error!(
                                "failed to load snapshot";
                                "region_id" => self.fsm.region_id(),
                                "peer_id" => self.fsm.peer_id(),
                                "snapshot" => ?key,
                                "err" => %e,
                            );
                            continue;
                        }
                    };
                    if let Ok(elapsed) = modified.elapsed() {
                        if elapsed > self.ctx.cfg.snap_gc_timeout.0 {
                            info!(
                                "deleting expired snap file";
                                "region_id" => self.fsm.region_id(),
                                "peer_id" => self.fsm.peer_id(),
                                "snap_file" => %key,
                            );
                            self.ctx.snap_mgr.delete_snapshot(&key, s.as_ref(), false);
                        }
                    }
                }
            } else if key.term <= compacted_term
                && (key.idx < compacted_idx || key.idx == compacted_idx && !is_applying_snap)
            {
                info!(
                    "deleting applied snap file";
                    "region_id" => self.fsm.region_id(),
                    "peer_id" => self.fsm.peer_id(),
                    "snap_file" => %key,
                );
                let a = match self.ctx.snap_mgr.get_snapshot_for_gc(&key, is_sending) {
                    Ok(a) => a,
                    Err(e) => {
                        error!(%e;
                            "failed to load snapshot";
                            "region_id" => self.fsm.region_id(),
                            "peer_id" => self.fsm.peer_id(),
                            "snap_file" => %key,
                        );
                        continue;
                    }
                };
                self.ctx.snap_mgr.delete_snapshot(&key, a.as_ref(), false);
            }
        }
    }

    fn on_clear_region_size(&mut self) {
        self.fsm.peer.approximate_size = 0;
        self.fsm.peer.approximate_keys = 0;
        self.fsm.peer.has_calculated_region_size = false;
        self.register_split_region_check_tick();
    }

    fn on_capture_change(
        &mut self,
        cmd: ChangeObserver,
        region_epoch: RegionEpoch,
        cb: Callback<EK::Snapshot>,
    ) {
        fail_point!("raft_on_capture_change");
        let region_id = self.region_id();
        let msg =
            new_read_index_request(region_id, region_epoch.clone(), self.fsm.peer.peer.clone());
        let apply_router = self.ctx.apply_router.clone();
        self.propose_raft_command(
            msg,
            Callback::Read(Box::new(move |resp| {
                // Return the error
                if resp.response.get_header().has_error() {
                    cb.invoke_read(resp);
                    return;
                }
                apply_router.schedule_task(
                    region_id,
                    ApplyTask::Change {
                        cmd,
                        region_epoch,
                        cb,
                    },
                )
            })),
        );
    }

    fn on_significant_msg(&mut self, msg: SignificantMsg<EK::Snapshot>) {
        match msg {
            SignificantMsg::SnapshotStatus {
                to_peer_id, status, ..
            } => {
                // Report snapshot status to the corresponding peer.
                self.report_snapshot_status(to_peer_id, status);
            }
            SignificantMsg::Unreachable { to_peer_id, .. } => {
                if self.fsm.peer.is_leader() {
                    self.fsm.peer.raft_group.report_unreachable(to_peer_id);
                } else if to_peer_id == self.fsm.peer.leader_id() {
                    self.fsm.reset_hibernate_state(GroupState::Chaos);
                    self.register_raft_base_tick();
                }
            }
            SignificantMsg::StoreUnreachable { store_id } => {
                if let Some(peer_id) = util::find_peer(self.region(), store_id).map(|p| p.get_id())
                {
                    if self.fsm.peer.is_leader() {
                        self.fsm.peer.raft_group.report_unreachable(peer_id);
                    } else if peer_id == self.fsm.peer.leader_id() {
                        self.fsm.reset_hibernate_state(GroupState::Chaos);
                        self.register_raft_base_tick();
                    }
                }
            }
            SignificantMsg::MergeResult {
                target_region_id,
                target,
                result,
            } => {
                self.on_merge_result(target_region_id, target, result);
            }
            SignificantMsg::CatchUpLogs(catch_up_logs) => {
                self.on_catch_up_logs_for_merge(catch_up_logs);
            }
            SignificantMsg::StoreResolved { store_id, group_id } => {
                let state = self.ctx.global_replication_state.lock().unwrap();
                if state.status().get_mode() != ReplicationMode::DrAutoSync {
                    return;
                }
                if state.status().get_dr_auto_sync().get_state() == DrAutoSyncState::Async {
                    return;
                }
                drop(state);
                self.fsm
                    .peer
                    .raft_group
                    .raft
                    .assign_commit_groups(&[(store_id, group_id)]);
            }
            SignificantMsg::CaptureChange {
                cmd,
                region_epoch,
                callback,
            } => self.on_capture_change(cmd, region_epoch, callback),
            SignificantMsg::LeaderCallback(cb) => {
                self.on_leader_callback(cb);
            }
        }
    }

    fn on_persisted_msg(&mut self, peer_id: u64, ready_number: u64, send_time: TiInstant) {
        if peer_id != self.fsm.peer_id() {
            error!(
                "peer id not match";
                "region_id" => self.fsm.region_id(),
                "peer_id" => self.fsm.peer_id(),
                "persisted_peer_id" => peer_id,
                "persisted_number" => ready_number,
            );
            return;
        }
        self.ctx
            .raft_metrics
            .persisted_msg_wait
            .observe(duration_to_sec(send_time.saturating_elapsed()));
        if let Some(persist_snap_res) = self.fsm.peer.on_persist_ready(self.ctx, ready_number) {
            self.on_ready_apply_snapshot(persist_snap_res);
            if self.fsm.peer.pending_merge_state.is_some() {
                // After applying a snapshot, merge is rollbacked implicitly.
                self.on_ready_rollback_merge(0, None);
            }
            self.register_raft_base_tick();
        }
        self.fsm.has_ready = true;
        if let Some(mbt) = self.fsm.delayed_destroy {
            if !self.fsm.peer.has_unpersisted_ready() {
                self.destroy_peer(mbt);
            }
        }
    }

    fn report_snapshot_status(&mut self, to_peer_id: u64, status: SnapshotStatus) {
        let to_peer = match self.fsm.peer.get_peer_from_cache(to_peer_id) {
            Some(peer) => peer,
            None => {
                // If to_peer is gone, ignore this snapshot status
                warn!(
                    "peer not found, ignore snapshot status";
                    "region_id" => self.region_id(),
                    "peer_id" => self.fsm.peer_id(),
                    "to_peer_id" => to_peer_id,
                    "status" => ?status,
                );
                return;
            }
        };
        info!(
            "report snapshot status";
            "region_id" => self.fsm.region_id(),
            "peer_id" => self.fsm.peer_id(),
            "to" => ?to_peer,
            "status" => ?status,
        );
        self.fsm.peer.raft_group.report_snapshot(to_peer_id, status)
    }

    fn on_leader_callback(&mut self, cb: Callback<EK::Snapshot>) {
        let msg = new_read_index_request(
            self.region_id(),
            self.region().get_region_epoch().clone(),
            self.fsm.peer.peer.clone(),
        );
        self.propose_raft_command(msg, cb);
    }

    fn on_role_changed(&mut self, ready: &Ready) {
        // Update leader lease when the Raft state changes.
        if let Some(ss) = ready.ss() {
            if StateRole::Leader == ss.raft_state {
                self.fsm.missing_ticks = 0;
                self.register_split_region_check_tick();
                self.fsm.peer.heartbeat_pd(self.ctx);
                self.register_pd_heartbeat_tick();
            }
        }
    }

    pub fn collect_ready(&mut self) {
        let has_ready = self.fsm.has_ready;
        self.fsm.has_ready = false;
        if !has_ready || self.fsm.stopped {
            return;
        }
        self.ctx.pending_count += 1;
        self.ctx.has_ready = true;
        let res = self.fsm.peer.handle_raft_ready_append(self.ctx);
        if let Some(r) = res {
            self.on_role_changed(&r.ready);
            if r.has_new_entries {
                self.register_raft_gc_log_tick();
                self.register_entry_cache_evict_tick();
            }
            self.ctx.ready_count += 1;
            self.ctx.raft_metrics.ready.has_ready_region += 1;

            self.fsm
                .peer
                .post_raft_ready_append(self.ctx, r.res, r.ready);

            if self.fsm.peer.leader_unreachable {
                self.fsm.reset_hibernate_state(GroupState::Chaos);
                self.register_raft_base_tick();
                self.fsm.peer.leader_unreachable = false;
            }
        }
    }

    #[inline]
    fn region_id(&self) -> u64 {
        self.fsm.peer.region().get_id()
    }

    #[inline]
    fn region(&self) -> &Region {
        self.fsm.peer.region()
    }

    #[inline]
    fn store_id(&self) -> u64 {
        self.fsm.peer.peer.get_store_id()
    }

    #[inline]
    fn schedule_tick(&mut self, tick: PeerTicks) {
        if self.fsm.tick_registry.contains(tick) {
            return;
        }
        let idx = tick.bits() as usize;
        if is_zero_duration(&self.ctx.tick_batch[idx].wait_duration) {
            return;
        }
        trace!(
            "schedule tick";
            "tick" => ?tick,
            "timeout" => ?self.ctx.tick_batch[idx].wait_duration,
            "region_id" => self.region_id(),
            "peer_id" => self.fsm.peer_id(),
        );
        self.fsm.tick_registry.insert(tick);

        let region_id = self.region_id();
        let mb = match self.ctx.router.mailbox(region_id) {
            Some(mb) => mb,
            None => {
                self.fsm.tick_registry.remove(tick);
                error!(
                    "failed to get mailbox";
                    "region_id" => self.fsm.region_id(),
                    "peer_id" => self.fsm.peer_id(),
                    "tick" => ?tick,
                );
                return;
            }
        };
        let peer_id = self.fsm.peer.peer_id();
        let cb = Box::new(move || {
            // This can happen only when the peer is about to be destroyed
            // or the node is shutting down. So it's OK to not to clean up
            // registry.
            if let Err(e) = mb.force_send(PeerMsg::Tick(tick)) {
                debug!(
                    "failed to schedule peer tick";
                    "region_id" => region_id,
                    "peer_id" => peer_id,
                    "tick" => ?tick,
                    "err" => %e,
                );
            }
        });
        self.ctx.tick_batch[idx].ticks.push(cb);
    }

    fn register_raft_base_tick(&mut self) {
        // If we register raft base tick failed, the whole raft can't run correctly,
        // TODO: shutdown the store?
        self.schedule_tick(PeerTicks::RAFT)
    }

    fn on_raft_base_tick(&mut self) {
        if self.fsm.peer.pending_remove {
            self.fsm.peer.mut_store().flush_cache_metrics();
            return;
        }
        // When having pending snapshot, if election timeout is met, it can't pass
        // the pending conf change check because first index has been updated to
        // a value that is larger than last index.
        if self.fsm.peer.is_handling_snapshot() || self.fsm.peer.has_pending_snapshot() {
            // need to check if snapshot is applied.
            self.fsm.has_ready = true;
            self.fsm.missing_ticks = 0;
            self.register_raft_base_tick();
            return;
        }

        self.fsm.peer.retry_pending_reads(&self.ctx.cfg);

        let mut res = None;
        if self.ctx.cfg.hibernate_regions {
            if self.fsm.hibernate_state.group_state() == GroupState::Idle {
                // missing_ticks should be less than election timeout ticks otherwise
                // follower may tick more than an election timeout in chaos state.
                // Before stopping tick, `missing_tick` should be `raft_election_timeout_ticks` - 2
                // - `raft_heartbeat_ticks` (default 10 - 2 - 2 = 6)
                // and the follwer's `election_elapsed` in raft-rs is 1.
                // After the group state becomes Chaos, the next tick will call `raft_group.tick`
                // `missing_tick` + 1 times(default 7).
                // Then the follower's `election_elapsed` will be 1 + `missing_tick` + 1
                // (default 1 + 6 + 1 = 8) which is less than the min election timeout.
                // The reason is that we don't want let all followers become (pre)candidate if one
                // follower may receive a request, then becomes (pre)candidate and sends (pre)vote msg
                // to others. As long as the leader can wake up and broadcast hearbeats in one `raft_heartbeat_ticks`
                // time(default 2s), no more followers will wake up and sends vote msg again.
                if self.fsm.missing_ticks + 2 + self.ctx.cfg.raft_heartbeat_ticks
                    < self.ctx.cfg.raft_election_timeout_ticks
                {
                    self.register_raft_base_tick();
                    self.fsm.missing_ticks += 1;
                }
                return;
            }
            res = Some(self.fsm.peer.check_before_tick(&self.ctx.cfg));
            if self.fsm.missing_ticks > 0 {
                for _ in 0..self.fsm.missing_ticks {
                    if self.fsm.peer.raft_group.tick() {
                        self.fsm.has_ready = true;
                    }
                }
                self.fsm.missing_ticks = 0;
            }
        }
        if self.fsm.peer.raft_group.tick() {
            self.fsm.has_ready = true;
        }

        self.fsm.peer.mut_store().flush_cache_metrics();

        // Keep ticking if there are still pending read requests or this node is within hibernate timeout.
        if res.is_none() /* hibernate_region is false */ ||
            !self.fsm.peer.check_after_tick(self.fsm.hibernate_state.group_state(), res.unwrap()) ||
            (self.fsm.peer.is_leader() && !self.all_agree_to_hibernate())
        {
            self.register_raft_base_tick();
            // We need pd heartbeat tick to collect down peers and pending peers.
            self.register_pd_heartbeat_tick();
            return;
        }

        debug!("stop ticking"; "region_id" => self.region_id(), "peer_id" => self.fsm.peer_id(), "res" => ?res);
        self.fsm.reset_hibernate_state(GroupState::Idle);
        // Followers will stop ticking at L789. Keep ticking for followers
        // to allow it to campaign quickly when abnormal situation is detected.
        if !self.fsm.peer.is_leader() {
            self.register_raft_base_tick();
        } else {
            self.register_pd_heartbeat_tick();
        }
    }

    fn on_apply_res(&mut self, res: ApplyTaskRes<EK::Snapshot>) {
        fail_point!("on_apply_res", |_| {});
        match res {
            ApplyTaskRes::Apply(mut res) => {
                debug!(
                    "async apply finish";
                    "region_id" => self.region_id(),
                    "peer_id" => self.fsm.peer_id(),
                    "res" => ?res,
                );
                self.on_ready_result(&mut res.exec_res, &res.metrics);
                if self.fsm.stopped {
                    return;
                }
                self.fsm.has_ready |= self.fsm.peer.post_apply(
                    self.ctx,
                    res.apply_state,
                    res.applied_index_term,
                    &res.metrics,
                );
                // After applying, several metrics are updated, report it to pd to
                // get fair schedule.
                if self.fsm.peer.is_leader() {
                    self.register_pd_heartbeat_tick();
                    self.register_split_region_check_tick();
                }
            }
            ApplyTaskRes::Destroy {
                region_id,
                peer_id,
                merge_from_snapshot,
            } => {
                assert_eq!(peer_id, self.fsm.peer.peer_id());
                if !merge_from_snapshot {
                    self.destroy_peer(false);
                } else {
                    // Wait for its target peer to apply snapshot and then send `MergeResult` back
                    // to destroy itself
                    let mut meta = self.ctx.store_meta.lock().unwrap();
                    // The `need_atomic` flag must be true
                    assert!(*meta.destroyed_region_for_snap.get(&region_id).unwrap());

                    let target_region_id = *meta.targets_map.get(&region_id).unwrap();
                    let is_ready = meta
                        .atomic_snap_regions
                        .get_mut(&target_region_id)
                        .unwrap()
                        .get_mut(&region_id)
                        .unwrap();
                    *is_ready = true;
                }
            }
        }
    }

    fn on_raft_message(&mut self, msg: InspectedRaftMessage) -> Result<()> {
        let InspectedRaftMessage { heap_size, mut msg } = msg;
        let stepped = Cell::new(false);
        let memtrace_raft_entries = &mut self.fsm.peer.memtrace_raft_entries as *mut usize;
        defer!({
            MEMTRACE_RAFT_MESSAGES.trace(TraceEvent::Sub(heap_size));
            if stepped.get() {
                unsafe {
                    // It could be less than exact for entry overwritting.
                    *memtrace_raft_entries += heap_size;
                    MEMTRACE_RAFT_ENTRIES.trace(TraceEvent::Add(heap_size));
                }
            }
        });

        debug!(
            "handle raft message";
            "region_id" => self.region_id(),
            "peer_id" => self.fsm.peer_id(),
            "message_type" => %util::MsgType(&msg),
            "from_peer_id" => msg.get_from_peer().get_id(),
            "to_peer_id" => msg.get_to_peer().get_id(),
        );

        let msg_type = msg.get_message().get_msg_type();
        let store_id = self.ctx.store_id();

        if disk::disk_full_precheck(store_id) || self.ctx.is_disk_full {
            let mut flag = false;
            if MessageType::MsgAppend == msg_type {
                let entries = msg.get_message().get_entries();
                for i in entries {
                    let entry_type = i.get_entry_type();
                    if EntryType::EntryNormal == entry_type && !i.get_data().is_empty() {
                        flag = true;
                        break;
                    }
                }
            } else if MessageType::MsgTimeoutNow == msg_type {
                flag = true;
            }

            if flag {
                debug!(
                    "skip {:?} because of disk full", msg_type;
                    "region_id" => self.region_id(), "peer_id" => self.fsm.peer_id()
                );
                return Err(Error::Timeout("disk full".to_owned()));
            }
        }

        if !self.validate_raft_msg(&msg) {
            return Ok(());
        }
        if self.fsm.peer.pending_remove || self.fsm.stopped {
            return Ok(());
        }

        if msg.get_is_tombstone() {
            // we receive a message tells us to remove ourself.
            self.handle_gc_peer_msg(&msg);
            return Ok(());
        }

        if msg.has_merge_target() {
            fail_point!("on_has_merge_target", |_| Ok(()));
            if self.need_gc_merge(&msg)? {
                self.on_stale_merge(msg.get_merge_target().get_id());
            }
            return Ok(());
        }

        if self.check_msg(&msg) {
            return Ok(());
        }

        if msg.has_extra_msg() {
            self.on_extra_message(msg);
            return Ok(());
        }

        let is_snapshot = msg.get_message().has_snapshot();
        let regions_to_destroy = match self.check_snapshot(&msg)? {
            Either::Left(key) => {
                // If the snapshot file is not used again, then it's OK to
                // delete them here. If the snapshot file will be reused when
                // receiving, then it will fail to pass the check again, so
                // missing snapshot files should not be noticed.
                let s = self.ctx.snap_mgr.get_snapshot_for_applying(&key)?;
                self.ctx.snap_mgr.delete_snapshot(&key, s.as_ref(), false);
                return Ok(());
            }
            Either::Right(v) => v,
        };

        if util::is_vote_msg(msg.get_message())
            || msg.get_message().get_msg_type() == MessageType::MsgTimeoutNow
        {
            if self.fsm.hibernate_state.group_state() != GroupState::Chaos {
                self.fsm.reset_hibernate_state(GroupState::Chaos);
                self.register_raft_base_tick();
            }
        } else if msg.get_from_peer().get_id() == self.fsm.peer.leader_id() {
            self.reset_raft_tick(GroupState::Ordered);
        }

        let from_peer_id = msg.get_from_peer().get_id();
        self.fsm.peer.insert_peer_cache(msg.take_from_peer());

        let result = self.fsm.peer.step(self.ctx, msg.take_message());
        stepped.set(result.is_ok());

        if is_snapshot {
            if !self.fsm.peer.has_pending_snapshot() {
                // This snapshot is rejected by raft-rs.
                let mut meta = self.ctx.store_meta.lock().unwrap();
                meta.pending_snapshot_regions
                    .retain(|r| self.fsm.region_id() != r.get_id());
            } else {
                // This snapshot may be accepted by raft-rs.
                // If it's rejected by raft-rs, the snapshot region in `pending_snapshot_regions`
                // will be removed together with the latest snapshot region after applying that snapshot.
                // But if `regions_to_destroy` is not empty, the pending snapshot must be this msg's snapshot
                // because this kind of snapshot is exclusive.
                self.destroy_regions_for_snapshot(regions_to_destroy);
            }
        }

        if result.is_err() {
            return result;
        }

        if self.fsm.peer.any_new_peer_catch_up(from_peer_id) {
            self.fsm.peer.heartbeat_pd(self.ctx);
            self.fsm.peer.should_wake_up = true;
        }

        if self.fsm.peer.should_wake_up {
            self.reset_raft_tick(GroupState::Ordered);
        }

        self.fsm.has_ready = true;
        Ok(())
    }

    fn all_agree_to_hibernate(&mut self) -> bool {
        if self.fsm.maybe_hibernate() {
            return true;
        }
        if !self
            .fsm
            .hibernate_state
            .should_bcast(&self.ctx.feature_gate)
        {
            return false;
        }
        for peer in self.fsm.peer.region().get_peers() {
            if peer.get_id() == self.fsm.peer.peer_id() {
                continue;
            }

            let mut extra = ExtraMessage::default();
            extra.set_type(ExtraMessageType::MsgHibernateRequest);
            self.fsm
                .peer
                .send_extra_message(extra, &mut self.ctx.trans, peer);
        }
        false
    }

    fn on_hibernate_request(&mut self, from: &metapb::Peer) {
        if !self.ctx.cfg.hibernate_regions
            || self.fsm.peer.has_uncommitted_log()
            || from.get_id() != self.fsm.peer.leader_id()
        {
            // Ignore the message means rejecting implicitly.
            return;
        }
        let mut extra = ExtraMessage::default();
        extra.set_type(ExtraMessageType::MsgHibernateResponse);
        self.fsm
            .peer
            .send_extra_message(extra, &mut self.ctx.trans, from);
    }

    fn on_hibernate_response(&mut self, from: &metapb::Peer) {
        if !self.fsm.peer.is_leader() {
            return;
        }
        if self
            .fsm
            .peer
            .region()
            .get_peers()
            .iter()
            .all(|p| p.get_id() != from.get_id())
        {
            return;
        }
        self.fsm.hibernate_state.count_vote(from.get_id());
    }

    fn on_extra_message(&mut self, mut msg: RaftMessage) {
        match msg.get_extra_msg().get_type() {
            ExtraMessageType::MsgRegionWakeUp | ExtraMessageType::MsgCheckStalePeer => {
                if self.fsm.hibernate_state.group_state() == GroupState::Idle {
                    self.reset_raft_tick(GroupState::Ordered);
                }
                if msg.get_extra_msg().get_type() == ExtraMessageType::MsgRegionWakeUp
                    && self.fsm.peer.is_leader()
                {
                    self.fsm.peer.raft_group.raft.ping();
                }
            }
            ExtraMessageType::MsgWantRollbackMerge => {
                self.fsm.peer.maybe_add_want_rollback_merge_peer(
                    msg.get_from_peer().get_id(),
                    msg.get_extra_msg(),
                );
            }
            ExtraMessageType::MsgCheckStalePeerResponse => {
                self.fsm.peer.on_check_stale_peer_response(
                    msg.get_region_epoch().get_conf_ver(),
                    msg.mut_extra_msg().take_check_peers().into(),
                );
            }
            ExtraMessageType::MsgHibernateRequest => {
                self.on_hibernate_request(msg.get_from_peer());
            }
            ExtraMessageType::MsgHibernateResponse => {
                self.on_hibernate_response(msg.get_from_peer());
            }
        }
    }

    fn reset_raft_tick(&mut self, state: GroupState) {
        self.fsm.reset_hibernate_state(state);
        self.fsm.missing_ticks = 0;
        self.fsm.peer.should_wake_up = false;
        self.register_raft_base_tick();
    }

    // return false means the message is invalid, and can be ignored.
    fn validate_raft_msg(&mut self, msg: &RaftMessage) -> bool {
        let region_id = msg.get_region_id();
        let to = msg.get_to_peer();

        if to.get_store_id() != self.store_id() {
            warn!(
                "store not match, ignore it";
                "region_id" => region_id,
                "to_store_id" => to.get_store_id(),
                "my_store_id" => self.store_id(),
            );
            self.ctx.raft_metrics.message_dropped.mismatch_store_id += 1;
            return false;
        }

        if !msg.has_region_epoch() {
            error!(
                "missing epoch in raft message, ignore it";
                "region_id" => region_id,
            );
            self.ctx.raft_metrics.message_dropped.mismatch_region_epoch += 1;
            return false;
        }

        true
    }

    /// Checks if the message is sent to the correct peer.
    ///
    /// Returns true means that the message can be dropped silently.
    fn check_msg(&mut self, msg: &RaftMessage) -> bool {
        let from_epoch = msg.get_region_epoch();
        let from_store_id = msg.get_from_peer().get_store_id();

        // Let's consider following cases with three nodes [1, 2, 3] and 1 is leader:
        // a. 1 removes 2, 2 may still send MsgAppendResponse to 1.
        //  We should ignore this stale message and let 2 remove itself after
        //  applying the ConfChange log.
        // b. 2 is isolated, 1 removes 2. When 2 rejoins the cluster, 2 will
        //  send stale MsgRequestVote to 1 and 3, at this time, we should tell 2 to gc itself.
        // c. 2 is isolated but can communicate with 3. 1 removes 3.
        //  2 will send stale MsgRequestVote to 3, 3 should ignore this message.
        // d. 2 is isolated but can communicate with 3. 1 removes 2, then adds 4, remove 3.
        //  2 will send stale MsgRequestVote to 3, 3 should tell 2 to gc itself.
        // e. 2 is isolated. 1 adds 4, 5, 6, removes 3, 1. Now assume 4 is leader.
        //  After 2 rejoins the cluster, 2 may send stale MsgRequestVote to 1 and 3,
        //  1 and 3 will ignore this message. Later 4 will send messages to 2 and 2 will
        //  rejoin the raft group again.
        // f. 2 is isolated. 1 adds 4, 5, 6, removes 3, 1. Now assume 4 is leader, and 4 removes 2.
        //  unlike case e, 2 will be stale forever.
        // TODO: for case f, if 2 is stale for a long time, 2 will communicate with pd and pd will
        // tell 2 is stale, so 2 can remove itself.
        let self_epoch = self.fsm.peer.region().get_region_epoch();
        if util::is_epoch_stale(from_epoch, self_epoch)
            && util::find_peer(self.fsm.peer.region(), from_store_id).is_none()
        {
            self.ctx.handle_stale_msg(msg, self_epoch.clone(), None);
            return true;
        }

        let target = msg.get_to_peer();
        match target.get_id().cmp(&self.fsm.peer.peer_id()) {
            cmp::Ordering::Less => {
                info!(
                    "target peer id is smaller, msg maybe stale";
                    "region_id" => self.fsm.region_id(),
                    "peer_id" => self.fsm.peer_id(),
                    "target_peer" => ?target,
                );
                self.ctx.raft_metrics.message_dropped.stale_msg += 1;
                true
            }
            cmp::Ordering::Greater => {
                match self.fsm.peer.maybe_destroy(self.ctx) {
                    Some(job) => {
                        info!(
                            "target peer id is larger, destroying self";
                            "region_id" => self.fsm.region_id(),
                            "peer_id" => self.fsm.peer_id(),
                            "target_peer" => ?target,
                        );
                        if self.handle_destroy_peer(job) {
                            // It's not frequent, so use 0 as `heap_size` is ok.
                            let store_msg = StoreMsg::RaftMessage(InspectedRaftMessage {
                                heap_size: 0,
                                msg: msg.clone(),
                            });
                            if let Err(e) = self.ctx.router.send_control(store_msg) {
                                info!(
                                    "failed to send back store message, are we shutting down?";
                                    "region_id" => self.fsm.region_id(),
                                    "peer_id" => self.fsm.peer_id(),
                                    "err" => %e,
                                );
                            }
                        }
                    }
                    None => self.ctx.raft_metrics.message_dropped.applying_snap += 1,
                }
                true
            }
            cmp::Ordering::Equal => false,
        }
    }

    /// Check if it's necessary to gc the source merge peer.
    ///
    /// If the target merge peer won't be created on this store,
    /// then it's appropriate to destroy it immediately.
    fn need_gc_merge(&mut self, msg: &RaftMessage) -> Result<bool> {
        let merge_target = msg.get_merge_target();
        let target_region_id = merge_target.get_id();
        debug!(
            "receive merge target";
            "region_id" => self.fsm.region_id(),
            "peer_id" => self.fsm.peer_id(),
            "merge_target" => ?merge_target,
        );

        // When receiving message that has a merge target, it indicates that the source peer on this
        // store is stale, the peers on other stores are already merged. The epoch in merge target
        // is the state of target peer at the time when source peer is merged. So here we record the
        // merge target epoch version to let the target peer on this store to decide whether to
        // destroy the source peer.
        let mut meta = self.ctx.store_meta.lock().unwrap();
        meta.targets_map.insert(self.region_id(), target_region_id);
        let v = meta
            .pending_merge_targets
            .entry(target_region_id)
            .or_default();
        let mut no_range_merge_target = merge_target.clone();
        no_range_merge_target.clear_start_key();
        no_range_merge_target.clear_end_key();
        if let Some(pre_merge_target) = v.insert(self.region_id(), no_range_merge_target) {
            // Merge target epoch records the version of target region when source region is merged.
            // So it must be same no matter when receiving merge target.
            if pre_merge_target.get_region_epoch().get_version()
                != merge_target.get_region_epoch().get_version()
            {
                panic!(
                    "conflict merge target epoch version {:?} {:?}",
                    pre_merge_target.get_region_epoch().get_version(),
                    merge_target.get_region_epoch()
                );
            }
        }

        if let Some(r) = meta.regions.get(&target_region_id) {
            // In the case that the source peer's range isn't overlapped with target's anymore:
            //     | region 2 | region 3 | region 1 |
            //                   || merge 3 into 2
            //                   \/
            //     |       region 2      | region 1 |
            //                   || merge 1 into 2
            //                   \/
            //     |            region 2            |
            //                   || split 2 into 4
            //                   \/
            //     |        region 4       |region 2|
            // so the new target peer can't find the source peer.
            // e.g. new region 2 is overlapped with region 1
            //
            // If that, source peer still need to decide whether to destroy itself. When the target
            // peer has already moved on, source peer can destroy itself.
            if util::is_epoch_stale(merge_target.get_region_epoch(), r.get_region_epoch()) {
                return Ok(true);
            }
            return Ok(false);
        }
        drop(meta);

        // All of the target peers must exist before merging which is guaranteed by PD.
        // Now the target peer is not in region map, so if everything is ok, the merge target
        // region should be staler than the local target region
        if self.is_merge_target_region_stale(merge_target)? {
            Ok(true)
        } else {
            if self.ctx.cfg.dev_assert {
                panic!(
                    "something is wrong, maybe PD do not ensure all target peers exist before merging"
                );
            }
            error!(
                "something is wrong, maybe PD do not ensure all target peers exist before merging"
            );
            Ok(false)
        }
    }

    fn handle_gc_peer_msg(&mut self, msg: &RaftMessage) {
        let from_epoch = msg.get_region_epoch();
        if !util::is_epoch_stale(self.fsm.peer.region().get_region_epoch(), from_epoch) {
            return;
        }

        if self.fsm.peer.peer != *msg.get_to_peer() {
            info!(
                "receive stale gc message, ignore.";
                "region_id" => self.fsm.region_id(),
                "peer_id" => self.fsm.peer_id(),
            );
            self.ctx.raft_metrics.message_dropped.stale_msg += 1;
            return;
        }
        // TODO: ask pd to guarantee we are stale now.
        info!(
            "receives gc message, trying to remove";
            "region_id" => self.fsm.region_id(),
            "peer_id" => self.fsm.peer_id(),
            "to_peer" => ?msg.get_to_peer(),
        );

        // Destroy peer in next round in order to apply more committed entries if any.
        // It depends on the implementation that msgs which are handled in this round have already fetched.
        let _ = self
            .ctx
            .router
            .force_send(self.fsm.region_id(), PeerMsg::Destroy(self.fsm.peer_id()));
    }

    // Returns `Vec<(u64, bool)>` indicated (source_region_id, merge_to_this_peer) if the `msg`
    // doesn't contain a snapshot or this snapshot doesn't conflict with any other snapshots or regions.
    // Otherwise a `SnapKey` is returned.
    fn check_snapshot(&mut self, msg: &RaftMessage) -> Result<Either<SnapKey, Vec<(u64, bool)>>> {
        if !msg.get_message().has_snapshot() {
            return Ok(Either::Right(vec![]));
        }

        let region_id = msg.get_region_id();
        let snap = msg.get_message().get_snapshot();
        let key = SnapKey::from_region_snap(region_id, snap);
        let mut snap_data = RaftSnapshotData::default();
        snap_data.merge_from_bytes(snap.get_data())?;
        let snap_region = snap_data.take_region();
        let peer_id = msg.get_to_peer().get_id();
        let snap_enc_start_key = enc_start_key(&snap_region);
        let snap_enc_end_key = enc_end_key(&snap_region);

        let before_check_snapshot_1_2_fp = || -> bool {
            fail_point!(
                "before_check_snapshot_1_2",
                self.fsm.region_id() == 1 && self.store_id() == 2,
                |_| true
            );
            false
        };
        let before_check_snapshot_1000_2_fp = || -> bool {
            fail_point!(
                "before_check_snapshot_1000_2",
                self.fsm.region_id() == 1000 && self.store_id() == 2,
                |_| true
            );
            false
        };
        if before_check_snapshot_1_2_fp() || before_check_snapshot_1000_2_fp() {
            return Ok(Either::Left(key));
        }

        if snap_region
            .get_peers()
            .iter()
            .all(|p| p.get_id() != peer_id)
        {
            info!(
                "snapshot doesn't contain to peer, skip";
                "region_id" => self.fsm.region_id(),
                "peer_id" => self.fsm.peer_id(),
                "snap" => ?snap_region,
                "to_peer" => ?msg.get_to_peer(),
            );
            self.ctx.raft_metrics.message_dropped.region_no_peer += 1;
            return Ok(Either::Left(key));
        }

        let mut meta = self.ctx.store_meta.lock().unwrap();
        if meta.regions[&self.region_id()] != *self.region() {
            if !self.fsm.peer.is_initialized() {
                info!(
                    "stale delegate detected, skip";
                    "region_id" => self.fsm.region_id(),
                    "peer_id" => self.fsm.peer_id(),
                );
                self.ctx.raft_metrics.message_dropped.stale_msg += 1;
                return Ok(Either::Left(key));
            } else {
                panic!(
                    "{} meta corrupted: {:?} != {:?}",
                    self.fsm.peer.tag,
                    meta.regions[&self.region_id()],
                    self.region()
                );
            }
        }

        if meta.atomic_snap_regions.contains_key(&region_id) {
            info!(
                "atomic snapshot is applying, skip";
                "region_id" => self.fsm.region_id(),
                "peer_id" => self.fsm.peer_id(),
            );
            return Ok(Either::Left(key));
        }

        for region in &meta.pending_snapshot_regions {
            if enc_start_key(region) < snap_enc_end_key &&
               enc_end_key(region) > snap_enc_start_key &&
               // Same region can overlap, we will apply the latest version of snapshot.
               region.get_id() != snap_region.get_id()
            {
                info!(
                    "pending region overlapped";
                    "region_id" => self.fsm.region_id(),
                    "peer_id" => self.fsm.peer_id(),
                    "region" => ?region,
                    "snap" => ?snap_region,
                );
                self.ctx.raft_metrics.message_dropped.region_overlap += 1;
                return Ok(Either::Left(key));
            }
        }

        let mut is_overlapped = false;
        let mut regions_to_destroy = vec![];
        // In some extreme cases, it may cause source peer destroyed improperly so that a later
        // CommitMerge may panic because source is already destroyed, so just drop the message:
        // 1. A new snapshot is received whereas a snapshot is still in applying, and the snapshot
        // under applying is generated before merge and the new snapshot is generated after merge.
        // After the applying snapshot is finished, the log may able to catch up and so a
        // CommitMerge will be applied.
        // 2. There is a CommitMerge pending in apply thread.
        let ready = !self.fsm.peer.is_handling_snapshot()
            && !self.fsm.peer.has_pending_snapshot()
            // It must be ensured that all logs have been applied.
            // Suppose apply fsm is applying a `CommitMerge` log and this snapshot is generated after
            // merge, its corresponding source peer can not be destroy by this snapshot.
            && self.fsm.peer.ready_to_handle_pending_snap();
        for exist_region in meta
            .region_ranges
            .range((Excluded(snap_enc_start_key), Unbounded::<Vec<u8>>))
            .map(|(_, &region_id)| &meta.regions[&region_id])
            .take_while(|r| enc_start_key(r) < snap_enc_end_key)
            .filter(|r| r.get_id() != region_id)
        {
            info!(
                "region overlapped";
                "region_id" => self.fsm.region_id(),
                "peer_id" => self.fsm.peer_id(),
                "exist" => ?exist_region,
                "snap" => ?snap_region,
            );
            let (can_destroy, merge_to_this_peer) = maybe_destroy_source(
                &meta,
                self.fsm.region_id(),
                self.fsm.peer_id(),
                exist_region.get_id(),
                snap_region.get_region_epoch().to_owned(),
            );
            if ready && can_destroy {
                // The snapshot that we decide to whether destroy peer based on must can be applied.
                // So here not to destroy peer immediately, or the snapshot maybe dropped in later
                // check but the peer is already destroyed.
                regions_to_destroy.push((exist_region.get_id(), merge_to_this_peer));
                continue;
            }
            is_overlapped = true;
            if !can_destroy
                && snap_region.get_region_epoch().get_version()
                    > exist_region.get_region_epoch().get_version()
            {
                // If snapshot's epoch version is greater than exist region's, the exist region
                // may has been merged/splitted already.
                let _ = self.ctx.router.force_send(
                    exist_region.get_id(),
                    PeerMsg::CasualMessage(CasualMessage::RegionOverlapped),
                );
            }
        }
        if is_overlapped {
            self.ctx.raft_metrics.message_dropped.region_overlap += 1;
            return Ok(Either::Left(key));
        }

        // Check if snapshot file exists.
        self.ctx.snap_mgr.get_snapshot_for_applying(&key)?;

        // WARNING: The checking code must be above this line.
        // Now all checking passed.

        if self.fsm.peer.local_first_replicate && !self.fsm.peer.is_initialized() {
            // If the peer is not initialized and passes the snapshot range check, `is_splitting` flag must
            // be false.
            // 1. If `is_splitting` is set to true, then the uninitialized peer is created before split is applied
            //    and the peer id is the same as split one. So there should be no initialized peer before.
            // 2. If the peer is also created by splitting, then the snapshot range is not overlapped with
            //    parent peer. It means leader has applied merge and split at least one time. However,
            //    the prerequisite of merge includes the initialization of all target peers and source peers,
            //    which is conflict with 1.
            let pending_create_peers = self.ctx.pending_create_peers.lock().unwrap();
            let status = pending_create_peers.get(&region_id).cloned();
            if status != Some((self.fsm.peer_id(), false)) {
                drop(pending_create_peers);
                panic!("{} status {:?} is not expected", self.fsm.peer.tag, status);
            }
        }
        meta.pending_snapshot_regions.push(snap_region);

        Ok(Either::Right(regions_to_destroy))
    }

    fn destroy_regions_for_snapshot(&mut self, regions_to_destroy: Vec<(u64, bool)>) {
        if regions_to_destroy.is_empty() {
            return;
        }
        let mut meta = self.ctx.store_meta.lock().unwrap();
        assert!(!meta.atomic_snap_regions.contains_key(&self.fsm.region_id()));
        for (source_region_id, merge_to_this_peer) in regions_to_destroy {
            if !meta.regions.contains_key(&source_region_id) {
                if merge_to_this_peer {
                    drop(meta);
                    panic!(
                        "{}'s source region {} has been destroyed",
                        self.fsm.peer.tag, source_region_id
                    );
                }
                continue;
            }
            info!(
                "source region destroy due to target region's snapshot";
                "region_id" => self.fsm.region_id(),
                "peer_id" => self.fsm.peer_id(),
                "source_region_id" => source_region_id,
                "need_atomic" => merge_to_this_peer,
            );
            meta.atomic_snap_regions
                .entry(self.fsm.region_id())
                .or_default()
                .insert(source_region_id, false);
            meta.destroyed_region_for_snap
                .insert(source_region_id, merge_to_this_peer);

            let result = if merge_to_this_peer {
                MergeResultKind::FromTargetSnapshotStep1
            } else {
                MergeResultKind::Stale
            };
            // Use `unwrap` is ok because the StoreMeta lock is held and these source peers still
            // exist in regions and region_ranges map.
            // It depends on the implementation of `destroy_peer`.
            self.ctx
                .router
                .force_send(
                    source_region_id,
                    PeerMsg::SignificantMsg(SignificantMsg::MergeResult {
                        target_region_id: self.fsm.region_id(),
                        target: self.fsm.peer.peer.clone(),
                        result,
                    }),
                )
                .unwrap();
        }
    }

    fn handle_destroy_peer(&mut self, job: DestroyPeerJob) -> bool {
        // The initialized flag implicitly means whether apply fsm exists or not.
        if job.initialized {
            // Destroy the apply fsm first, wait for the reply msg from apply fsm
            self.ctx
                .apply_router
                .schedule_task(job.region_id, ApplyTask::destroy(job.region_id, false));
            false
        } else {
            // Destroy the peer fsm directly
            self.destroy_peer(false)
        }
    }

    fn destroy_peer(&mut self, merged_by_target: bool) -> bool {
        fail_point!("destroy_peer");
        // Mark itself as pending_remove
        self.fsm.peer.pending_remove = true;

        if self.fsm.peer.has_unpersisted_ready() {
            assert_eq!(self.fsm.delayed_destroy, None);
            self.fsm.delayed_destroy = Some(merged_by_target);
            // TODO: The destroy process can be asynchronous as snapshot process,
            // if so, all of the write db behavior is removed in store thread.
            info!(
                "delays destroy";
                "region_id" => self.fsm.region_id(),
                "peer_id" => self.fsm.peer_id(),
                "merged_by_target" => merged_by_target,
            );
            return false;
        }

        info!(
            "starts destroy";
            "region_id" => self.fsm.region_id(),
            "peer_id" => self.fsm.peer_id(),
            "merged_by_target" => merged_by_target,
        );
        let region_id = self.region_id();
        // We can't destroy a peer which is applying snapshot.
        assert!(!self.fsm.peer.is_handling_snapshot());

        let mut meta = self.ctx.store_meta.lock().unwrap();

        if meta.atomic_snap_regions.contains_key(&self.region_id()) {
            drop(meta);
            panic!(
                "{} is applying atomic snapshot during destroying",
                self.fsm.peer.tag
            );
        }

        // It's possible that this region gets a snapshot then gets a stale peer msg.
        // So the data in `pending_snapshot_regions` should be removed here.
        meta.pending_snapshot_regions
            .retain(|r| self.fsm.region_id() != r.get_id());

        // Remove `read_progress` and reset the `safe_ts` to zero to reject
        // incoming stale read request
        meta.region_read_progress.remove(&region_id);
        self.fsm.peer.read_progress.pause();

        // Destroy read delegates.
        meta.readers.remove(&region_id);

        // Trigger region change observer
        self.ctx.coprocessor_host.on_region_changed(
            self.fsm.peer.region(),
            RegionChangeEvent::Destroy,
            self.fsm.peer.get_role(),
        );
        let task = PdTask::DestroyPeer { region_id };
        if let Err(e) = self.ctx.pd_scheduler.schedule(task) {
            error!(
                "failed to notify pd";
                "region_id" => self.fsm.region_id(),
                "peer_id" => self.fsm.peer_id(),
                "err" => %e,
            );
        }
        let is_initialized = self.fsm.peer.is_initialized();
        self.ctx.perf_context.start_observe();
        if let Err(e) = self.fsm.peer.destroy(self.ctx, merged_by_target) {
            // If not panic here, the peer will be recreated in the next restart,
            // then it will be gc again. But if some overlap region is created
            // before restarting, the gc action will delete the overlap region's
            // data too.
            panic!("{} destroy err {:?}", self.fsm.peer.tag, e);
        }
        self.ctx.perf_context.report_metrics();

        // Some places use `force_send().unwrap()` if the StoreMeta lock is held.
        // So in here, it's necessary to held the StoreMeta lock when closing the router.
        self.ctx.router.close(region_id);
        self.fsm.stop();

        if is_initialized
            && !merged_by_target
            && meta
                .region_ranges
                .remove(&enc_end_key(self.fsm.peer.region()))
                .is_none()
        {
            panic!("{} meta corruption detected", self.fsm.peer.tag);
        }
        if meta.regions.remove(&region_id).is_none() && !merged_by_target {
            panic!("{} meta corruption detected", self.fsm.peer.tag)
        }

        if self.fsm.peer.local_first_replicate {
            let mut pending_create_peers = self.ctx.pending_create_peers.lock().unwrap();
            if is_initialized {
                assert!(pending_create_peers.get(&region_id).is_none());
            } else {
                // If this region's data in `pending_create_peers` is not equal to `(peer_id, false)`,
                // it means this peer will be replaced by the split one.
                if let Some(status) = pending_create_peers.get(&region_id) {
                    if *status == (self.fsm.peer_id(), false) {
                        pending_create_peers.remove(&region_id);
                    }
                }
            }
        }

        // Clear merge related structures.
        if let Some(&need_atomic) = meta.destroyed_region_for_snap.get(&region_id) {
            if need_atomic {
                panic!(
                    "{} should destroy with target region atomically",
                    self.fsm.peer.tag
                );
            } else {
                let target_region_id = *meta.targets_map.get(&region_id).unwrap();
                let is_ready = meta
                    .atomic_snap_regions
                    .get_mut(&target_region_id)
                    .unwrap()
                    .get_mut(&region_id)
                    .unwrap();
                *is_ready = true;
            }
        }

        meta.pending_merge_targets.remove(&region_id);
        if let Some(target) = meta.targets_map.remove(&region_id) {
            if meta.pending_merge_targets.contains_key(&target) {
                meta.pending_merge_targets
                    .get_mut(&target)
                    .unwrap()
                    .remove(&region_id);
                // When the target doesn't exist(add peer but the store is isolated), source peer decide to destroy by itself.
                // Without target, the `pending_merge_targets` for target won't be removed, so here source peer help target to clear.
                if meta.regions.get(&target).is_none()
                    && meta.pending_merge_targets.get(&target).unwrap().is_empty()
                {
                    meta.pending_merge_targets.remove(&target);
                }
            }
        }
        meta.leaders.remove(&region_id);

        true
    }

    // Update some region infos
    fn update_region(&mut self, mut region: metapb::Region) {
        {
            let mut meta = self.ctx.store_meta.lock().unwrap();
            meta.set_region(
                &self.ctx.coprocessor_host,
                region.clone(),
                &mut self.fsm.peer,
            );
        }
        for peer in region.take_peers().into_iter() {
            if self.fsm.peer.peer_id() == peer.get_id() {
                self.fsm.peer.peer = peer.clone();
            }
            self.fsm.peer.insert_peer_cache(peer);
        }
    }

    fn on_ready_change_peer(&mut self, cp: ChangePeer) {
        if cp.index == raft::INVALID_INDEX {
            // Apply failed, skip.
            return;
        }

        self.fsm.peer.mut_store().cancel_generating_snap(None);

        if cp.index >= self.fsm.peer.raft_group.raft.raft_log.first_index() {
            match self.fsm.peer.raft_group.apply_conf_change(&cp.conf_change) {
                Ok(_) => {}
                // PD could dispatch redundant conf changes.
                Err(raft::Error::NotExists { .. }) | Err(raft::Error::Exists { .. }) => {}
                _ => unreachable!(),
            }
        } else {
            // Please take a look at test case test_redundant_conf_change_by_snapshot.
        }

        self.update_region(cp.region);

        fail_point!("change_peer_after_update_region");

        let now = Instant::now();
        let (mut remove_self, mut need_ping) = (false, false);
        for mut change in cp.changes {
            let (change_type, peer) = (change.get_change_type(), change.take_peer());
            let (store_id, peer_id) = (peer.get_store_id(), peer.get_id());
            match change_type {
                ConfChangeType::AddNode | ConfChangeType::AddLearnerNode => {
                    let group_id = self
                        .ctx
                        .global_replication_state
                        .lock()
                        .unwrap()
                        .group
                        .group_id(self.fsm.peer.replication_mode_version, store_id);
                    if group_id.unwrap_or(0) != 0 {
                        info!("updating group"; "peer_id" => peer_id, "group_id" => group_id.unwrap());
                        self.fsm
                            .peer
                            .raft_group
                            .raft
                            .assign_commit_groups(&[(peer_id, group_id.unwrap())]);
                    }
                    // Add this peer to peer_heartbeats.
                    self.fsm.peer.peer_heartbeats.insert(peer_id, now);
                    if self.fsm.peer.is_leader() {
                        need_ping = true;
                        self.fsm.peer.peers_start_pending_time.push((peer_id, now));
                    }
                }
                ConfChangeType::RemoveNode => {
                    // Remove this peer from cache.
                    self.fsm.peer.peer_heartbeats.remove(&peer_id);
                    if self.fsm.peer.is_leader() {
                        self.fsm
                            .peer
                            .peers_start_pending_time
                            .retain(|&(p, _)| p != peer_id);
                    }
                    self.fsm.peer.remove_peer_from_cache(peer_id);
                    // We only care remove itself now.
                    if self.store_id() == store_id {
                        if self.fsm.peer.peer_id() == peer_id {
                            remove_self = true;
                        } else {
                            panic!(
                                "{} trying to remove unknown peer {:?}",
                                self.fsm.peer.tag, peer
                            );
                        }
                    }
                }
            }
        }

        // In pattern matching above, if the peer is the leader,
        // it will push the change peer into `peers_start_pending_time`
        // without checking if it is duplicated. We move `heartbeat_pd` here
        // to utilize `collect_pending_peers` in `heartbeat_pd` to avoid
        // adding the redundant peer.
        if self.fsm.peer.is_leader() {
            // Notify pd immediately.
            info!(
                "notify pd with change peer region";
                "region_id" => self.fsm.region_id(),
                "peer_id" => self.fsm.peer_id(),
                "region" => ?self.fsm.peer.region(),
            );
            self.fsm.peer.heartbeat_pd(self.ctx);

            // Remove or demote leader will cause this raft group unavailable
            // until new leader elected, but we can't revert this operation
            // because its result is already persisted in apply worker
            // TODO: should we transfer leader here?
            let demote_self = is_learner(&self.fsm.peer.peer);
            if remove_self || demote_self {
                warn!(
                    "Removing or demoting leader";
                    "region_id" => self.fsm.region_id(),
                    "peer_id" => self.fsm.peer_id(),
                    "remove" => remove_self,
                    "demote" => demote_self,
                );
                if demote_self {
                    self.fsm
                        .peer
                        .raft_group
                        .raft
                        .become_follower(self.fsm.peer.term(), raft::INVALID_ID);
                }
                // Don't ping to speed up leader election
                need_ping = false;
            }
        } else if !self.fsm.peer.has_valid_leader() {
            self.fsm.reset_hibernate_state(GroupState::Chaos);
            self.register_raft_base_tick();
        }
        if need_ping {
            // Speed up snapshot instead of waiting another heartbeat.
            self.fsm.peer.ping();
            self.fsm.has_ready = true;
        }
        if remove_self {
            self.destroy_peer(false);
        }
    }

    fn on_ready_compact_log(&mut self, first_index: u64, state: RaftTruncatedState) {
        let total_cnt = self.fsm.peer.last_applying_idx - first_index;
        // the size of current CompactLog command can be ignored.
        let remain_cnt = self.fsm.peer.last_applying_idx - state.get_index() - 1;
        self.fsm.peer.raft_log_size_hint =
            self.fsm.peer.raft_log_size_hint * remain_cnt / total_cnt;
        let compact_to = state.get_index() + 1;
        let task = RaftlogGcTask::gc(
            self.fsm.peer.get_store().get_region_id(),
            self.fsm.peer.last_compacted_idx,
            compact_to,
        );
        self.fsm.peer.last_compacted_idx = compact_to;
        self.fsm.peer.mut_store().compact_to(compact_to);
        if let Err(e) = self.ctx.raftlog_gc_scheduler.schedule(task) {
            error!(
                "failed to schedule compact task";
                "region_id" => self.fsm.region_id(),
                "peer_id" => self.fsm.peer_id(),
                "err" => %e,
            );
        }
    }

    fn on_ready_split_region(
        &mut self,
        derived: metapb::Region,
        regions: Vec<metapb::Region>,
        new_split_regions: HashMap<u64, apply::NewSplitPeer>,
    ) {
        fail_point!("on_split", self.ctx.store_id() == 3, |_| {});

        let region_id = derived.get_id();
        // Roughly estimate the size and keys for new regions.
        let new_region_count = regions.len() as u64;
        let estimated_size = self.fsm.peer.approximate_size / new_region_count;
        let estimated_keys = self.fsm.peer.approximate_keys / new_region_count;
        let mut meta = self.ctx.store_meta.lock().unwrap();
        meta.set_region(&self.ctx.coprocessor_host, derived, &mut self.fsm.peer);
        self.fsm.peer.post_split();

        // It's not correct anymore, so set it to false to schedule a split check task.
        self.fsm.peer.has_calculated_region_size = false;

        let is_leader = self.fsm.peer.is_leader();
        if is_leader {
            self.fsm.peer.approximate_size = estimated_size;
            self.fsm.peer.approximate_keys = estimated_keys;
            self.fsm.peer.heartbeat_pd(self.ctx);
            // Notify pd immediately to let it update the region meta.
            info!(
                "notify pd with split";
                "region_id" => self.fsm.region_id(),
                "peer_id" => self.fsm.peer_id(),
                "split_count" => regions.len(),
            );
            // Now pd only uses ReportBatchSplit for history operation show,
            // so we send it independently here.
            let task = PdTask::ReportBatchSplit {
                regions: regions.to_vec(),
            };
            if let Err(e) = self.ctx.pd_scheduler.schedule(task) {
                error!(
                    "failed to notify pd";
                    "region_id" => self.fsm.region_id(),
                    "peer_id" => self.fsm.peer_id(),
                    "err" => %e,
                );
            }
        }

        let last_key = enc_end_key(regions.last().unwrap());
        if meta.region_ranges.remove(&last_key).is_none() {
            panic!("{} original region should exist", self.fsm.peer.tag);
        }
        let last_region_id = regions.last().unwrap().get_id();
        for new_region in regions {
            let new_region_id = new_region.get_id();

            if new_region_id == region_id {
                let not_exist = meta
                    .region_ranges
                    .insert(enc_end_key(&new_region), new_region_id)
                    .is_none();
                assert!(not_exist, "[region {}] should not exist", new_region_id);
                continue;
            }

            // Check if this new region should be splitted
            let new_split_peer = new_split_regions.get(&new_region.get_id()).unwrap();
            if new_split_peer.result.is_some() {
                if let Err(e) = self
                    .fsm
                    .peer
                    .mut_store()
                    .clear_extra_split_data(enc_start_key(&new_region), enc_end_key(&new_region))
                {
                    error!(?e;
                        "failed to cleanup extra split data, may leave some dirty data";
                        "region_id" => new_region.get_id(),
                    );
                }
                continue;
            }

            // Now all checking passed.
            {
                let mut pending_create_peers = self.ctx.pending_create_peers.lock().unwrap();
                assert_eq!(
                    pending_create_peers.remove(&new_region_id),
                    Some((new_split_peer.peer_id, true))
                );
            }

            // Insert new regions and validation
            info!(
                "insert new region";
                "region_id" => new_region_id,
                "region" => ?new_region,
            );
            if let Some(r) = meta.regions.get(&new_region_id) {
                // Suppose a new node is added by conf change and the snapshot comes slowly.
                // Then, the region splits and the first vote message comes to the new node
                // before the old snapshot, which will create an uninitialized peer on the
                // store. After that, the old snapshot comes, followed with the last split
                // proposal. After it's applied, the uninitialized peer will be met.
                // We can remove this uninitialized peer directly.
                if util::is_region_initialized(r) {
                    panic!(
                        "[region {}] duplicated region {:?} for split region {:?}",
                        new_region_id, r, new_region
                    );
                }
                self.ctx.router.close(new_region_id);
            }

            let (sender, mut new_peer) = match PeerFsm::create(
                self.ctx.store_id(),
                &self.ctx.cfg,
                self.ctx.region_scheduler.clone(),
                self.ctx.engines.clone(),
                &new_region,
            ) {
                Ok((sender, new_peer)) => (sender, new_peer),
                Err(e) => {
                    // peer information is already written into db, can't recover.
                    // there is probably a bug.
                    panic!("create new split region {:?} err {:?}", new_region, e);
                }
            };
            let mut replication_state = self.ctx.global_replication_state.lock().unwrap();
            new_peer.peer.init_replication_mode(&mut *replication_state);
            drop(replication_state);

            let meta_peer = new_peer.peer.peer.clone();

            for p in new_region.get_peers() {
                // Add this peer to cache.
                new_peer.peer.insert_peer_cache(p.clone());
            }

            // New peer derive write flow from parent region,
            // this will be used by balance write flow.
            new_peer.peer.peer_stat = self.fsm.peer.peer_stat.clone();
            let campaigned = new_peer.peer.maybe_campaign(is_leader);
            new_peer.has_ready |= campaigned;

            if is_leader {
                new_peer.peer.approximate_size = estimated_size;
                new_peer.peer.approximate_keys = estimated_keys;
                // The new peer is likely to become leader, send a heartbeat immediately to reduce
                // client query miss.
                new_peer.peer.heartbeat_pd(self.ctx);
            }

            new_peer.peer.activate(self.ctx);
            meta.regions.insert(new_region_id, new_region.clone());
            let not_exist = meta
                .region_ranges
                .insert(enc_end_key(&new_region), new_region_id)
                .is_none();
            assert!(not_exist, "[region {}] should not exist", new_region_id);
            meta.readers
                .insert(new_region_id, ReadDelegate::from_peer(new_peer.get_peer()));
            meta.region_read_progress
                .insert(new_region_id, new_peer.peer.read_progress.clone());
            if last_region_id == new_region_id {
                // To prevent from big region, the right region needs run split
                // check again after split.
                new_peer.peer.size_diff_hint = self.ctx.cfg.region_split_check_diff.0;
            }
            let mailbox = BasicMailbox::new(sender, new_peer, self.ctx.router.state_cnt().clone());
            self.ctx.router.register(new_region_id, mailbox);
            self.ctx
                .router
                .force_send(new_region_id, PeerMsg::Start)
                .unwrap();

            if !campaigned {
                if let Some(msg) = meta
                    .pending_msgs
                    .swap_remove_front(|m| m.get_to_peer() == &meta_peer)
                {
                    let peer_msg = PeerMsg::RaftMessage(InspectedRaftMessage { heap_size: 0, msg });
                    if let Err(e) = self.ctx.router.force_send(new_region_id, peer_msg) {
                        warn!("handle first requset failed"; "region_id" => region_id, "error" => ?e);
                    }
                }
            }
        }
        drop(meta);
        if is_leader {
            self.on_split_region_check_tick();
        }
        fail_point!("after_split", self.ctx.store_id() == 3, |_| {});
    }

    fn register_merge_check_tick(&mut self) {
        self.schedule_tick(PeerTicks::CHECK_MERGE)
    }

    /// Check if merge target region is staler than the local one in kv engine.
    /// It should be called when target region is not in region map in memory.
    /// If everything is ok, the answer should always be true because PD should ensure all target peers exist.
    /// So if not, error log will be printed and return false.
    fn is_merge_target_region_stale(&self, target_region: &metapb::Region) -> Result<bool> {
        let target_region_id = target_region.get_id();
        let target_peer_id = util::find_peer(target_region, self.ctx.store_id())
            .unwrap()
            .get_id();

        let state_key = keys::region_state_key(target_region_id);
        if let Some(target_state) = self
            .ctx
            .engines
            .kv
            .get_msg_cf::<RegionLocalState>(CF_RAFT, &state_key)?
        {
            if util::is_epoch_stale(
                target_region.get_region_epoch(),
                target_state.get_region().get_region_epoch(),
            ) {
                return Ok(true);
            }
            // The local target region epoch is staler than target region's.
            // In the case where the peer is destroyed by receiving gc msg rather than applying conf change,
            // the epoch may staler but it's legal, so check peer id to assure that.
            if let Some(local_target_peer_id) =
                util::find_peer(target_state.get_region(), self.ctx.store_id()).map(|r| r.get_id())
            {
                match local_target_peer_id.cmp(&target_peer_id) {
                    cmp::Ordering::Equal => {
                        if target_state.get_state() == PeerState::Tombstone {
                            // The local target peer has already been destroyed.
                            return Ok(true);
                        }
                        error!(
                            "the local target peer state is not tombstone in kv engine";
                            "target_peer_id" => target_peer_id,
                            "target_peer_state" => ?target_state.get_state(),
                            "target_region" => ?target_region,
                            "region_id" => self.fsm.region_id(),
                            "peer_id" => self.fsm.peer_id(),
                        );
                    }
                    cmp::Ordering::Greater => {
                        // The local target peer id is greater than the one in target region, but its epoch
                        // is staler than target_region's. That is contradictory.
                        panic!("{} local target peer id {} is greater than the one in target region {}, but its epoch is staler, local target region {:?},
                                    target region {:?}", self.fsm.peer.tag, local_target_peer_id, target_peer_id, target_state.get_region(), target_region);
                    }
                    cmp::Ordering::Less => {
                        error!(
                            "the local target peer id in kv engine is less than the one in target region";
                            "local_target_peer_id" => local_target_peer_id,
                            "target_peer_id" => target_peer_id,
                            "target_region" => ?target_region,
                            "region_id" => self.fsm.region_id(),
                            "peer_id" => self.fsm.peer_id(),
                        );
                    }
                }
            } else {
                // Can't get local target peer id probably because this target peer is removed by applying conf change
                error!(
                    "the local target peer does not exist in target region state";
                    "target_region" => ?target_region,
                    "local_target" => ?target_state.get_region(),
                    "region_id" => self.fsm.region_id(),
                    "peer_id" => self.fsm.peer_id(),
                );
            }
        } else {
            error!(
                "failed to load target peer's RegionLocalState from kv engine";
                "target_peer_id" => target_peer_id,
                "target_region" => ?target_region,
                "region_id" => self.fsm.region_id(),
                "peer_id" => self.fsm.peer_id(),
            );
        }
        Ok(false)
    }

    fn validate_merge_peer(&self, target_region: &metapb::Region) -> Result<bool> {
        let target_region_id = target_region.get_id();
        let exist_region = {
            let meta = self.ctx.store_meta.lock().unwrap();
            meta.regions.get(&target_region_id).cloned()
        };
        if let Some(r) = exist_region {
            let exist_epoch = r.get_region_epoch();
            let expect_epoch = target_region.get_region_epoch();
            // exist_epoch > expect_epoch
            if util::is_epoch_stale(expect_epoch, exist_epoch) {
                return Err(box_err!(
                    "target region changed {:?} -> {:?}",
                    target_region,
                    r
                ));
            }
            // exist_epoch < expect_epoch
            if util::is_epoch_stale(exist_epoch, expect_epoch) {
                info!(
                    "target region still not catch up, skip.";
                    "region_id" => self.fsm.region_id(),
                    "peer_id" => self.fsm.peer_id(),
                    "target_region" => ?target_region,
                    "exist_region" => ?r,
                );
                return Ok(false);
            }
            return Ok(true);
        }

        // All of the target peers must exist before merging which is guaranteed by PD.
        // Now the target peer is not in region map.
        match self.is_merge_target_region_stale(target_region) {
            Err(e) => {
                error!(%e;
                    "failed to load region state, ignore";
                    "region_id" => self.fsm.region_id(),
                    "peer_id" => self.fsm.peer_id(),
                    "target_region_id" => target_region_id,
                );
                Ok(false)
            }
            Ok(true) => Err(box_err!("region {} is destroyed", target_region_id)),
            Ok(false) => {
                if self.ctx.cfg.dev_assert {
                    panic!(
                        "something is wrong, maybe PD do not ensure all target peers exist before merging"
                    );
                }
                error!(
                    "something is wrong, maybe PD do not ensure all target peers exist before merging"
                );
                Ok(false)
            }
        }
    }

    fn schedule_merge(&mut self) -> Result<()> {
        fail_point!("on_schedule_merge", |_| Ok(()));
        let (request, target_id) = {
            let state = self.fsm.peer.pending_merge_state.as_ref().unwrap();
            let expect_region = state.get_target();
            if !self.validate_merge_peer(expect_region)? {
                // Wait till next round.
                return Ok(());
            }
            let target_id = expect_region.get_id();
            let sibling_region = expect_region;

            let (min_index, _) = self.fsm.peer.get_min_progress()?;
            let low = cmp::max(min_index + 1, state.get_min_index());
            // TODO: move this into raft module.
            // > over >= to include the PrepareMerge proposal.
            let entries = if low > state.get_commit() {
                vec![]
            } else {
                match self
                    .fsm
                    .peer
                    .get_store()
                    .entries(low, state.get_commit() + 1, NO_LIMIT)
                {
                    Ok(ents) => ents,
                    Err(e) => panic!(
                        "[region {}] {} failed to get merge entires: {:?}, low:{}, commit: {}",
                        self.fsm.region_id(),
                        self.fsm.peer_id(),
                        e,
                        low,
                        state.get_commit()
                    ),
                }
            };

            let sibling_peer = util::find_peer(sibling_region, self.store_id()).unwrap();
            let mut request = new_admin_request(sibling_region.get_id(), sibling_peer.clone());
            request
                .mut_header()
                .set_region_epoch(sibling_region.get_region_epoch().clone());
            let mut admin = AdminRequest::default();
            admin.set_cmd_type(AdminCmdType::CommitMerge);
            admin
                .mut_commit_merge()
                .set_source(self.fsm.peer.region().clone());
            admin.mut_commit_merge().set_commit(state.get_commit());
            admin.mut_commit_merge().set_entries(entries.into());
            request.set_admin_request(admin);
            (request, target_id)
        };
        // Please note that, here assumes that the unit of network isolation is store rather than
        // peer. So a quorum stores of source region should also be the quorum stores of target
        // region. Otherwise we need to enable proposal forwarding.
        self.ctx
            .router
            .force_send(
                target_id,
                PeerMsg::RaftCommand(RaftCommand::new(request, Callback::None)),
            )
            .map_err(|_| Error::RegionNotFound(target_id))
    }

    fn rollback_merge(&mut self) {
        let req = {
            let state = self.fsm.peer.pending_merge_state.as_ref().unwrap();
            let mut request =
                new_admin_request(self.fsm.peer.region().get_id(), self.fsm.peer.peer.clone());
            request
                .mut_header()
                .set_region_epoch(self.fsm.peer.region().get_region_epoch().clone());
            let mut admin = AdminRequest::default();
            admin.set_cmd_type(AdminCmdType::RollbackMerge);
            admin.mut_rollback_merge().set_commit(state.get_commit());
            request.set_admin_request(admin);
            request
        };
        self.propose_raft_command(req, Callback::None);
    }

    fn on_check_merge(&mut self) {
        if self.fsm.stopped
            || self.fsm.peer.pending_remove
            || self.fsm.peer.pending_merge_state.is_none()
        {
            return;
        }
        self.register_merge_check_tick();
        fail_point!(
            "on_check_merge_not_1001",
            self.fsm.peer_id() != 1001,
            |_| {}
        );
        if let Err(e) = self.schedule_merge() {
            if self.fsm.peer.is_leader() {
                self.fsm
                    .peer
                    .add_want_rollback_merge_peer(self.fsm.peer_id());
                if self
                    .fsm
                    .peer
                    .raft_group
                    .raft
                    .prs()
                    .has_quorum(&self.fsm.peer.want_rollback_merge_peers)
                {
                    info!(
                        "failed to schedule merge, rollback";
                        "region_id" => self.fsm.region_id(),
                        "peer_id" => self.fsm.peer_id(),
                        "err" => %e,
                        "error_code" => %e.error_code(),
                    );
                    self.rollback_merge();
                }
            } else if !is_learner(&self.fsm.peer.peer) {
                info!(
                    "want to rollback merge";
                    "region_id" => self.fsm.region_id(),
                    "peer_id" => self.fsm.peer_id(),
                    "leader_id" => self.fsm.peer.leader_id(),
                    "err" => %e,
                    "error_code" => %e.error_code(),
                );
                if self.fsm.peer.leader_id() != raft::INVALID_ID {
                    self.fsm.peer.send_want_rollback_merge(
                        self.fsm
                            .peer
                            .pending_merge_state
                            .as_ref()
                            .unwrap()
                            .get_commit(),
                        &mut self.ctx,
                    );
                }
            }
        }
    }

    fn on_ready_prepare_merge(&mut self, region: metapb::Region, state: MergeState) {
        {
            let mut meta = self.ctx.store_meta.lock().unwrap();
            meta.set_region(&self.ctx.coprocessor_host, region, &mut self.fsm.peer);
        }

        self.fsm.peer.pending_merge_state = Some(state);
        let state = self.fsm.peer.pending_merge_state.as_ref().unwrap();

        if let Some(ref catch_up_logs) = self.fsm.peer.catch_up_logs {
            if state.get_commit() == catch_up_logs.merge.get_commit() {
                assert_eq!(state.get_target().get_id(), catch_up_logs.target_region_id);
                // Indicate that `on_catch_up_logs_for_merge` has already executed.
                // Mark pending_remove because its apply fsm will be destroyed.
                self.fsm.peer.pending_remove = true;
                // Send CatchUpLogs back to destroy source apply fsm,
                // then it will send `Noop` to trigger target apply fsm.
                self.ctx.apply_router.schedule_task(
                    self.fsm.region_id(),
                    ApplyTask::LogsUpToDate(self.fsm.peer.catch_up_logs.take().unwrap()),
                );
                return;
            }
        }

        self.on_check_merge();
    }

    fn on_catch_up_logs_for_merge(&mut self, mut catch_up_logs: CatchUpLogs) {
        let region_id = self.fsm.region_id();
        assert_eq!(region_id, catch_up_logs.merge.get_source().get_id());

        if let Some(ref cul) = self.fsm.peer.catch_up_logs {
            panic!(
                "{} get catch_up_logs from {} but has already got from {}",
                self.fsm.peer.tag, catch_up_logs.target_region_id, cul.target_region_id
            )
        }

        if let Some(ref pending_merge_state) = self.fsm.peer.pending_merge_state {
            if pending_merge_state.get_commit() == catch_up_logs.merge.get_commit() {
                assert_eq!(
                    pending_merge_state.get_target().get_id(),
                    catch_up_logs.target_region_id
                );
                // Indicate that `on_ready_prepare_merge` has already executed.
                // Mark pending_remove because its apply fsm will be destroyed.
                self.fsm.peer.pending_remove = true;
                // Just for saving memory.
                catch_up_logs.merge.clear_entries();
                // Send CatchUpLogs back to destroy source apply fsm,
                // then it will send `Noop` to trigger target apply fsm.
                self.ctx
                    .apply_router
                    .schedule_task(region_id, ApplyTask::LogsUpToDate(catch_up_logs));
                return;
            }
        }

        // Directly append these logs to raft log and then commit them.
        match self
            .fsm
            .peer
            .maybe_append_merge_entries(&catch_up_logs.merge)
        {
            Some(last_index) => {
                info!(
                    "append and commit entries to source region";
                    "region_id" => region_id,
                    "peer_id" => self.fsm.peer.peer_id(),
                    "last_index" => last_index,
                );
                // Now it has some committed entries, so mark it to take `Ready` in next round.
                self.fsm.has_ready = true;
            }
            None => {
                info!(
                    "no need to catch up logs";
                    "region_id" => region_id,
                    "peer_id" => self.fsm.peer.peer_id(),
                );
            }
        }
        // Just for saving memory.
        catch_up_logs.merge.clear_entries();
        self.fsm.peer.catch_up_logs = Some(catch_up_logs);
    }

    fn on_ready_commit_merge(
        &mut self,
        merge_index: u64,
        region: metapb::Region,
        source: metapb::Region,
    ) {
        self.register_split_region_check_tick();
        let mut meta = self.ctx.store_meta.lock().unwrap();

        let prev = meta.region_ranges.remove(&enc_end_key(&source));
        assert_eq!(prev, Some(source.get_id()));
        let prev = if region.get_end_key() == source.get_end_key() {
            meta.region_ranges.remove(&enc_start_key(&source))
        } else {
            meta.region_ranges.remove(&enc_end_key(&region))
        };
        if prev != Some(region.get_id()) {
            panic!(
                "{} meta corrupted: prev: {:?}, ranges: {:?}",
                self.fsm.peer.tag, prev, meta.region_ranges
            );
        }
        meta.region_ranges
            .insert(enc_end_key(&region), region.get_id());
        assert!(meta.regions.remove(&source.get_id()).is_some());
        meta.set_region(&self.ctx.coprocessor_host, region, &mut self.fsm.peer);
        meta.readers.remove(&source.get_id());

        // After the region commit merged, the region's key range is extended and the region's `safe_ts`
        // should reset to `min(source_safe_ts, target_safe_ts)`
        let source_read_progress = meta.region_read_progress.remove(&source.get_id()).unwrap();
        self.fsm
            .peer
            .read_progress
            .merge_safe_ts(source_read_progress.safe_ts(), merge_index);

        // If a follower merges into a leader, a more recent read may happen
        // on the leader of the follower. So max ts should be updated after
        // a region merge.
        self.fsm
            .peer
            .require_updating_max_ts(&self.ctx.pd_scheduler);

        drop(meta);

        // make approximate size and keys updated in time.
        // the reason why follower need to update is that there is a issue that after merge
        // and then transfer leader, the new leader may have stale size and keys.
        self.fsm.peer.size_diff_hint = self.ctx.cfg.region_split_check_diff.0;
        if self.fsm.peer.is_leader() {
            info!(
                "notify pd with merge";
                "region_id" => self.fsm.region_id(),
                "peer_id" => self.fsm.peer_id(),
                "source_region" => ?source,
                "target_region" => ?self.fsm.peer.region(),
            );
            self.fsm.peer.heartbeat_pd(self.ctx);
        }
        if let Err(e) = self.ctx.router.force_send(
            source.get_id(),
            PeerMsg::SignificantMsg(SignificantMsg::MergeResult {
                target_region_id: self.fsm.region_id(),
                target: self.fsm.peer.peer.clone(),
                result: MergeResultKind::FromTargetLog,
            }),
        ) {
            panic!(
                "{} failed to send merge result(FromTargetLog) to source region {}, err {}",
                self.fsm.peer.tag,
                source.get_id(),
                e
            );
        }
    }

    /// Handle rollbacking Merge result.
    ///
    /// If commit is 0, it means that Merge is rollbacked by a snapshot; otherwise
    /// it's rollbacked by a proposal, and its value should be equal to the commit
    /// index of previous PrepareMerge.
    fn on_ready_rollback_merge(&mut self, commit: u64, region: Option<metapb::Region>) {
        let pending_commit = self
            .fsm
            .peer
            .pending_merge_state
            .as_ref()
            .unwrap()
            .get_commit();
        if commit != 0 && pending_commit != commit {
            panic!(
                "{} rollbacks a wrong merge: {} != {}",
                self.fsm.peer.tag, pending_commit, commit
            );
        }
        // Clear merge releted data
        self.fsm.peer.pending_merge_state = None;
        self.fsm.peer.want_rollback_merge_peers.clear();

        // Resume updating `safe_ts`
        self.fsm.peer.read_progress.resume();

        if let Some(r) = region {
            let mut meta = self.ctx.store_meta.lock().unwrap();
            meta.set_region(&self.ctx.coprocessor_host, r, &mut self.fsm.peer);
        }
        if self.fsm.peer.is_leader() {
            info!(
                "notify pd with rollback merge";
                "region_id" => self.fsm.region_id(),
                "peer_id" => self.fsm.peer_id(),
                "commit_index" => commit,
            );
            self.fsm.peer.heartbeat_pd(self.ctx);
        }
    }

    fn on_merge_result(
        &mut self,
        target_region_id: u64,
        target: metapb::Peer,
        result: MergeResultKind,
    ) {
        let exists = self
            .fsm
            .peer
            .pending_merge_state
            .as_ref()
            .map_or(true, |s| s.get_target().get_peers().contains(&target));
        if !exists {
            panic!(
                "{} unexpected merge result: {:?} {:?} {:?}",
                self.fsm.peer.tag, self.fsm.peer.pending_merge_state, target, result
            );
        }
        // Because of the checking before proposing `PrepareMerge`, which is
        // no `CompactLog` proposal between the smallest commit index and the latest index.
        // If the merge succeed, all source peers are impossible in apply snapshot state
        // and must be initialized.
        {
            let meta = self.ctx.store_meta.lock().unwrap();
            if meta.atomic_snap_regions.contains_key(&self.region_id()) {
                panic!(
                    "{} is applying atomic snapshot on getting merge result, target region id {}, target peer {:?}, merge result type {:?}",
                    self.fsm.peer.tag, target_region_id, target, result
                );
            }
        }
        if self.fsm.peer.is_handling_snapshot() {
            panic!(
                "{} is applying snapshot on getting merge result, target region id {}, target peer {:?}, merge result type {:?}",
                self.fsm.peer.tag, target_region_id, target, result
            );
        }
        if !self.fsm.peer.is_initialized() {
            panic!(
                "{} is not initialized on getting merge result, target region id {}, target peer {:?}, merge result type {:?}",
                self.fsm.peer.tag, target_region_id, target, result
            );
        }
        match result {
            MergeResultKind::FromTargetLog => {
                info!(
                    "merge finished";
                    "region_id" => self.fsm.region_id(),
                    "peer_id" => self.fsm.peer_id(),
                    "target_region" => ?self.fsm.peer.pending_merge_state.as_ref().unwrap().target,
                );
                self.destroy_peer(true);
            }
            MergeResultKind::FromTargetSnapshotStep1 => {
                info!(
                    "merge finished with target snapshot";
                    "region_id" => self.fsm.region_id(),
                    "peer_id" => self.fsm.peer_id(),
                    "target_region_id" => target_region_id,
                );
                self.fsm.peer.pending_remove = true;
                // Destroy apply fsm at first
                self.ctx.apply_router.schedule_task(
                    self.fsm.region_id(),
                    ApplyTask::destroy(self.fsm.region_id(), true),
                );
            }
            MergeResultKind::FromTargetSnapshotStep2 => {
                // `merge_by_target` is true because this region's range already belongs to
                // its target region so we must not clear data otherwise its target region's
                // data will corrupt.
                self.destroy_peer(true);
            }
            MergeResultKind::Stale => {
                self.on_stale_merge(target_region_id);
            }
        };
    }

    fn on_stale_merge(&mut self, target_region_id: u64) {
        if self.fsm.peer.pending_remove {
            return;
        }
        info!(
            "successful merge can't be continued, try to gc stale peer";
            "region_id" => self.fsm.region_id(),
            "peer_id" => self.fsm.peer_id(),
            "target_region_id" => target_region_id,
            "merge_state" => ?self.fsm.peer.pending_merge_state,
        );
        // Because of the checking before proposing `PrepareMerge`, which is
        // no `CompactLog` proposal between the smallest commit index and the latest index.
        // If the merge succeed, all source peers are impossible in apply snapshot state
        // and must be initialized.
        // So `maybe_destroy` must succeed here.
        let job = self.fsm.peer.maybe_destroy(self.ctx).unwrap();
        self.handle_destroy_peer(job);
    }

    fn on_ready_apply_snapshot(&mut self, persist_res: PersistSnapshotResult) {
        let prev_region = persist_res.prev_region;
        let region = persist_res.region;

        info!(
            "snapshot is persisted";
            "region_id" => self.fsm.region_id(),
            "peer_id" => self.fsm.peer_id(),
            "region" => ?region,
        );

        if prev_region.get_peers() != region.get_peers() {
            let mut state = self.ctx.global_replication_state.lock().unwrap();
            let gb = state
                .calculate_commit_group(self.fsm.peer.replication_mode_version, region.get_peers());
            self.fsm.peer.raft_group.raft.clear_commit_group();
            self.fsm.peer.raft_group.raft.assign_commit_groups(gb);
        }

        let mut meta = self.ctx.store_meta.lock().unwrap();
        debug!(
            "check snapshot range";
            "region_id" => self.fsm.region_id(),
            "peer_id" => self.fsm.peer_id(),
            "prev_region" => ?prev_region,
        );

        meta.readers.insert(
            self.fsm.region_id(),
            ReadDelegate::from_peer(&self.fsm.peer),
        );

        // Remove this region's snapshot region from the `pending_snapshot_regions`
        // The `pending_snapshot_regions` is only used to occupy the key range, so if this
        // peer is added to `region_ranges`, it can be remove from `pending_snapshot_regions`
        meta.pending_snapshot_regions
            .retain(|r| self.fsm.region_id() != r.get_id());

        // Remove its source peers' metadata
        for r in &persist_res.destroy_regions {
            let prev = meta.region_ranges.remove(&enc_end_key(r));
            assert_eq!(prev, Some(r.get_id()));
            assert!(meta.regions.remove(&r.get_id()).is_some());
            meta.readers.remove(&r.get_id());
        }
        // Remove the data from `atomic_snap_regions` and `destroyed_region_for_snap`
        // which are added before applying snapshot
        if let Some(wait_destroy_regions) = meta.atomic_snap_regions.remove(&self.fsm.region_id()) {
            for (source_region_id, _) in wait_destroy_regions {
                assert_eq!(
                    meta.destroyed_region_for_snap
                        .remove(&source_region_id)
                        .is_some(),
                    true
                );
            }
        }

        if util::is_region_initialized(&prev_region) {
            info!(
                "region changed after applying snapshot";
                "region_id" => self.fsm.region_id(),
                "peer_id" => self.fsm.peer_id(),
                "prev_region" => ?prev_region,
                "region" => ?region,
            );
            let prev = meta.region_ranges.remove(&enc_end_key(&prev_region));
            if prev != Some(region.get_id()) {
                panic!(
                    "{} meta corrupted, expect {:?} got {:?}",
                    self.fsm.peer.tag, prev_region, prev,
                );
            }
        } else if self.fsm.peer.local_first_replicate {
            // This peer is uninitialized previously.
            // More accurately, the `RegionLocalState` has been persisted so the data can be removed from `pending_create_peers`.
            let mut pending_create_peers = self.ctx.pending_create_peers.lock().unwrap();
            assert_eq!(
                pending_create_peers.remove(&self.fsm.region_id()),
                Some((self.fsm.peer_id(), false))
            );
        }

        if let Some(r) = meta
            .region_ranges
            .insert(enc_end_key(&region), region.get_id())
        {
            panic!("{} unexpected region {:?}", self.fsm.peer.tag, r);
        }
        let prev = meta.regions.insert(region.get_id(), region.clone());
        assert_eq!(prev, Some(prev_region));
        drop(meta);

        self.fsm.peer.read_progress.update_leader_info(
            self.fsm.peer.leader_id(),
            self.fsm.peer.term(),
            &region,
        );

        for r in &persist_res.destroy_regions {
            if let Err(e) = self.ctx.router.force_send(
                r.get_id(),
                PeerMsg::SignificantMsg(SignificantMsg::MergeResult {
                    target_region_id: self.fsm.region_id(),
                    target: self.fsm.peer.peer.clone(),
                    result: MergeResultKind::FromTargetSnapshotStep2,
                }),
            ) {
                panic!(
                    "{} failed to send merge result(FromTargetSnapshotStep2) to source region {}, err {}",
                    self.fsm.peer.tag,
                    r.get_id(),
                    e
                );
            }
        }
    }

    fn on_ready_result(
        &mut self,
        exec_results: &mut VecDeque<ExecResult<EK::Snapshot>>,
        metrics: &ApplyMetrics,
    ) {
        // handle executing committed log results
        while let Some(result) = exec_results.pop_front() {
            match result {
                ExecResult::ChangePeer(cp) => self.on_ready_change_peer(cp),
                ExecResult::CompactLog { first_index, state } => {
                    self.on_ready_compact_log(first_index, state)
                }
                ExecResult::SplitRegion {
                    derived,
                    regions,
                    new_split_regions,
                } => self.on_ready_split_region(derived, regions, new_split_regions),
                ExecResult::PrepareMerge { region, state } => {
                    self.on_ready_prepare_merge(region, state)
                }
                ExecResult::CommitMerge {
                    index,
                    region,
                    source,
                } => self.on_ready_commit_merge(index, region, source),
                ExecResult::RollbackMerge { region, commit } => {
                    self.on_ready_rollback_merge(commit, Some(region))
                }
                ExecResult::ComputeHash {
                    region,
                    index,
                    context,
                    snap,
                } => self.on_ready_compute_hash(region, index, context, snap),
                ExecResult::VerifyHash {
                    index,
                    context,
                    hash,
                } => self.on_ready_verify_hash(index, context, hash),
                ExecResult::DeleteRange { .. } => {
                    // TODO: clean user properties?
                }
                ExecResult::IngestSst { ssts } => self.on_ingest_sst_result(ssts),
            }
        }

        // Update metrics only when all exec_results are finished in case the metrics is counted multiple times
        // when waiting for commit merge
        self.ctx.store_stat.lock_cf_bytes_written += metrics.lock_cf_written_bytes;
        self.ctx.store_stat.engine_total_bytes_written += metrics.written_bytes;
        self.ctx.store_stat.engine_total_keys_written += metrics.written_keys;
        self.ctx
            .store_stat
            .engine_total_query_stats
            .add_query_stats(&metrics.written_query_stats.0);
    }

    /// Check if a request is valid if it has valid prepare_merge/commit_merge proposal.
    fn check_merge_proposal(&self, msg: &mut RaftCmdRequest) -> Result<()> {
        if !msg.get_admin_request().has_prepare_merge()
            && !msg.get_admin_request().has_commit_merge()
        {
            return Ok(());
        }

        let region = self.fsm.peer.region();
        if msg.get_admin_request().has_prepare_merge() {
            // Just for simplicity, do not start region merge while in joint state
            if self.fsm.peer.in_joint_state() {
                return Err(box_err!(
                    "{} region in joint state, can not propose merge command, command: {:?}",
                    self.fsm.peer.tag,
                    msg.get_admin_request()
                ));
            }
            let target_region = msg.get_admin_request().get_prepare_merge().get_target();
            {
                let meta = self.ctx.store_meta.lock().unwrap();
                match meta.regions.get(&target_region.get_id()) {
                    Some(r) => {
                        if r != target_region {
                            return Err(box_err!(
                                "target region not matched, skip proposing: {:?} != {:?}",
                                r,
                                target_region
                            ));
                        }
                    }
                    None => {
                        return Err(box_err!(
                            "target region {} doesn't exist.",
                            target_region.get_id()
                        ));
                    }
                }
            }
            if !util::is_sibling_regions(target_region, region) {
                return Err(box_err!(
                    "{:?} and {:?} are not sibling, skip proposing.",
                    target_region,
                    region
                ));
            }
            if !util::region_on_same_stores(target_region, region) {
                return Err(box_err!(
                    "peers doesn't match {:?} != {:?}, reject merge",
                    region.get_peers(),
                    target_region.get_peers()
                ));
            }
        } else {
            let source_region = msg.get_admin_request().get_commit_merge().get_source();
            if !util::is_sibling_regions(source_region, region) {
                return Err(box_err!(
                    "{:?} and {:?} should be sibling",
                    source_region,
                    region
                ));
            }
            if !util::region_on_same_stores(source_region, region) {
                return Err(box_err!(
                    "peers not matched: {:?} {:?}",
                    source_region,
                    region
                ));
            }
        }

        Ok(())
    }

    fn pre_propose_raft_command(
        &mut self,
        msg: &RaftCmdRequest,
    ) -> Result<Option<RaftCmdResponse>> {
        // Check store_id, make sure that the msg is dispatched to the right place.
        if let Err(e) = util::check_store_id(msg, self.store_id()) {
            self.ctx.raft_metrics.invalid_proposal.mismatch_store_id += 1;
            return Err(e);
        }
        if msg.has_status_request() {
            // For status commands, we handle it here directly.
            let resp = self.execute_status_command(msg)?;
            return Ok(Some(resp));
        }

        // Check whether the store has the right peer to handle the request.
        let region_id = self.region_id();
        let leader_id = self.fsm.peer.leader_id();
        let request = msg.get_requests();

        // ReadIndex can be processed on the replicas.
        let is_read_index_request =
            request.len() == 1 && request[0].get_cmd_type() == CmdType::ReadIndex;
        let mut read_only = true;
        for r in msg.get_requests() {
            match r.get_cmd_type() {
                CmdType::Get | CmdType::Snap | CmdType::ReadIndex => (),
                _ => read_only = false,
            }
        }
        let allow_replica_read = read_only && msg.get_header().get_replica_read();
        let flags = WriteBatchFlags::from_bits_check(msg.get_header().get_flags());
        let allow_stale_read = read_only && flags.contains(WriteBatchFlags::STALE_READ);
        if !self.fsm.peer.is_leader()
            && !is_read_index_request
            && !allow_replica_read
            && !allow_stale_read
        {
            self.ctx.raft_metrics.invalid_proposal.not_leader += 1;
            let leader = self.fsm.peer.get_peer_from_cache(leader_id);
            self.fsm.reset_hibernate_state(GroupState::Chaos);
            self.register_raft_base_tick();
            return Err(Error::NotLeader(region_id, leader));
        }
        // peer_id must be the same as peer's.
        if let Err(e) = util::check_peer_id(msg, self.fsm.peer.peer_id()) {
            self.ctx.raft_metrics.invalid_proposal.mismatch_peer_id += 1;
            return Err(e);
        }
        // check whether the peer is initialized.
        if !self.fsm.peer.is_initialized() {
            self.ctx
                .raft_metrics
                .invalid_proposal
                .region_not_initialized += 1;
            return Err(Error::RegionNotInitialized(region_id));
        }
        // If the peer is applying snapshot, it may drop some sending messages, that could
        // make clients wait for response until timeout.
        if self.fsm.peer.is_handling_snapshot() {
            self.ctx.raft_metrics.invalid_proposal.is_applying_snapshot += 1;
            // TODO: replace to a more suitable error.
            return Err(Error::Other(box_err!(
                "{} peer is applying snapshot",
                self.fsm.peer.tag
            )));
        }
        // Check whether the term is stale.
        if let Err(e) = util::check_term(msg, self.fsm.peer.term()) {
            self.ctx.raft_metrics.invalid_proposal.stale_command += 1;
            return Err(e);
        }

        match util::check_region_epoch(msg, self.fsm.peer.region(), true) {
            Err(Error::EpochNotMatch(m, mut new_regions)) => {
                // Attach the region which might be split from the current region. But it doesn't
                // matter if the region is not split from the current region. If the region meta
                // received by the TiKV driver is newer than the meta cached in the driver, the meta is
                // updated.
                let requested_version = msg.get_header().get_region_epoch().version;
                self.collect_sibling_region(requested_version, &mut new_regions);
                self.ctx.raft_metrics.invalid_proposal.epoch_not_match += 1;
                Err(Error::EpochNotMatch(m, new_regions))
            }
            Err(e) => Err(e),
            Ok(()) => Ok(None),
        }
    }

    fn propose_raft_command(&mut self, mut msg: RaftCmdRequest, cb: Callback<EK::Snapshot>) {
        match self.pre_propose_raft_command(&msg) {
            Ok(Some(resp)) => {
                cb.invoke_with_response(resp);
                return;
            }
            Err(e) => {
                debug!(
                    "failed to propose";
                    "region_id" => self.region_id(),
                    "peer_id" => self.fsm.peer_id(),
                    "message" => ?msg,
                    "err" => %e,
                );
                cb.invoke_with_response(new_error(e));
                return;
            }
            _ => (),
        }

        if self.fsm.peer.pending_remove {
            apply::notify_req_region_removed(self.region_id(), cb);
            return;
        }

        if let Err(e) = self.check_merge_proposal(&mut msg) {
            warn!(
                "failed to propose merge";
                "region_id" => self.region_id(),
                "peer_id" => self.fsm.peer_id(),
                "message" => ?msg,
                "err" => %e,
                "error_code" => %e.error_code(),
            );
            cb.invoke_with_response(new_error(e));
            return;
        }

        // Note:
        // The peer that is being checked is a leader. It might step down to be a follower later. It
        // doesn't matter whether the peer is a leader or not. If it's not a leader, the proposing
        // command log entry can't be committed.

        let mut resp = RaftCmdResponse::default();
        let term = self.fsm.peer.term();
        bind_term(&mut resp, term);
        if self.fsm.peer.propose(self.ctx, cb, msg, resp) {
            self.fsm.has_ready = true;
        }

        if self.fsm.peer.should_wake_up {
            self.reset_raft_tick(GroupState::Ordered);
        }

        self.register_pd_heartbeat_tick();

        // TODO: add timeout, if the command is not applied after timeout,
        // we will call the callback with timeout error.
    }

    fn collect_sibling_region(&self, requested_version: u64, regions: &mut Vec<Region>) {
        let mut max_version = self.fsm.peer.region().get_region_epoch().version;
        if requested_version >= max_version {
            // Our information is stale.
            return;
        }
        // Current region is included in the vec.
        let mut collect_cnt = max_version - requested_version;
        let anchor = Excluded(enc_end_key(self.fsm.peer.region()));
        let meta = self.ctx.store_meta.lock().unwrap();
        let mut ranges = if self.ctx.cfg.right_derive_when_split {
            meta.region_ranges.range((Unbounded::<Vec<u8>>, anchor))
        } else {
            meta.region_ranges.range((anchor, Unbounded::<Vec<u8>>))
        };

        for _ in 0..MAX_REGIONS_IN_ERROR {
            let res = if self.ctx.cfg.right_derive_when_split {
                ranges.next_back()
            } else {
                ranges.next()
            };
            if let Some((_, id)) = res {
                let r = &meta.regions[id];
                collect_cnt -= 1;
                // For example, A is split into B, A, and then B is split into C, B.
                if r.get_region_epoch().version >= max_version {
                    // It doesn't matter if it's a false positive, as it's limited by MAX_REGIONS_IN_ERROR.
                    collect_cnt += r.get_region_epoch().version - max_version;
                    max_version = r.get_region_epoch().version;
                }
                regions.push(r.to_owned());
                if collect_cnt == 0 {
                    return;
                }
            } else {
                return;
            }
        }
    }

    fn register_raft_gc_log_tick(&mut self) {
        self.schedule_tick(PeerTicks::RAFT_LOG_GC)
    }

    #[allow(clippy::if_same_then_else)]
    fn on_raft_gc_log_tick(&mut self, force_compact: bool) {
        if !self.fsm.peer.get_store().is_cache_empty() || !self.ctx.cfg.hibernate_regions {
            self.register_raft_gc_log_tick();
        }
        fail_point!("on_raft_log_gc_tick_1", self.fsm.peer_id() == 1, |_| {});
        fail_point!("on_raft_gc_log_tick", |_| {});
        debug_assert!(!self.fsm.stopped);

        // The most simple case: compact log and cache to applied index directly.
        let applied_idx = self.fsm.peer.get_store().applied_index();
        if !self.fsm.peer.is_leader() {
            self.fsm.peer.mut_store().compact_to(applied_idx + 1);
            return;
        }

        // As leader, we would not keep caches for the peers that didn't response heartbeat in the
        // last few seconds. That happens probably because another TiKV is down. In this case if we
        // do not clean up the cache, it may keep growing.
        let drop_cache_duration =
            self.ctx.cfg.raft_heartbeat_interval() + self.ctx.cfg.raft_entry_cache_life_time.0;
        let cache_alive_limit = Instant::now() - drop_cache_duration;

        // Leader will replicate the compact log command to followers,
        // If we use current replicated_index (like 10) as the compact index,
        // when we replicate this log, the newest replicated_index will be 11,
        // but we only compact the log to 10, not 11, at that time,
        // the first index is 10, and replicated_index is 11, with an extra log,
        // and we will do compact again with compact index 11, in cycles...
        // So we introduce a threshold, if replicated index - first index > threshold,
        // we will try to compact log.
        // raft log entries[..............................................]
        //                  ^                                       ^
        //                  |-----------------threshold------------ |
        //              first_index                         replicated_index
        // `alive_cache_idx` is the smallest `replicated_index` of healthy up nodes.
        // `alive_cache_idx` is only used to gc cache.
        let truncated_idx = self.fsm.peer.get_store().truncated_index();
        let last_idx = self.fsm.peer.get_store().last_index();
        let (mut replicated_idx, mut alive_cache_idx) = (last_idx, last_idx);
        for (peer_id, p) in self.fsm.peer.raft_group.raft.prs().iter() {
            if replicated_idx > p.matched {
                replicated_idx = p.matched;
            }
            if let Some(last_heartbeat) = self.fsm.peer.peer_heartbeats.get(peer_id) {
                if alive_cache_idx > p.matched
                    && p.matched >= truncated_idx
                    && *last_heartbeat > cache_alive_limit
                {
                    alive_cache_idx = p.matched;
                }
            }
        }
        // When an election happened or a new peer is added, replicated_idx can be 0.
        if replicated_idx > 0 {
            assert!(
                last_idx >= replicated_idx,
                "expect last index {} >= replicated index {}",
                last_idx,
                replicated_idx
            );
            REGION_MAX_LOG_LAG.observe((last_idx - replicated_idx) as f64);
        }
        self.fsm
            .peer
            .mut_store()
            .maybe_gc_cache(alive_cache_idx, applied_idx);
        if needs_evict_entry_cache(self.ctx.cfg.evict_cache_on_memory_ratio) {
            self.fsm.peer.mut_store().evict_cache(true);
            if !self.fsm.peer.get_store().cache_is_empty() {
                self.register_entry_cache_evict_tick();
            }
        }

        let mut total_gc_logs = 0;

        let first_idx = self.fsm.peer.get_store().first_index();

        let mut compact_idx = if force_compact
            // Too many logs between applied index and first index.
            || (applied_idx > first_idx && applied_idx - first_idx >= self.ctx.cfg.raft_log_gc_count_limit)
            // Raft log size ecceeds the limit.
            || (self.fsm.peer.raft_log_size_hint >= self.ctx.cfg.raft_log_gc_size_limit.0)
        {
            applied_idx
        } else if replicated_idx < first_idx || last_idx - first_idx < 3 {
            // In the current implementation one compaction can't delete all stale Raft logs.
            // There will be at least 3 entries left after one compaction:
            // |------------- entries needs to be compacted ----------|
            // [entries...][the entry at `compact_idx`][the last entry][new compaction entry]
            //             |-------------------- entries will be left ----------------------|
            return;
        } else if replicated_idx - first_idx < self.ctx.cfg.raft_log_gc_threshold
            && self.fsm.skip_gc_raft_log_ticks < self.ctx.cfg.raft_log_reserve_max_ticks
        {
            // Logs will only be kept `max_ticks` * `raft_log_gc_tick_interval`.
            self.fsm.skip_gc_raft_log_ticks += 1;
            self.register_raft_gc_log_tick();
            return;
        } else {
            replicated_idx
        };
        assert!(compact_idx >= first_idx);
        // Have no idea why subtract 1 here, but original code did this by magic.
        compact_idx -= 1;
        if compact_idx < first_idx {
            // In case compact_idx == first_idx before subtraction.
            return;
        }
        total_gc_logs += compact_idx - first_idx;

        // Create a compact log request and notify directly.
        let region_id = self.fsm.peer.region().get_id();
        let peer = self.fsm.peer.peer.clone();
        let term = self.fsm.peer.get_index_term(compact_idx);
        let request = new_compact_log_request(region_id, peer, compact_idx, term);
        self.propose_raft_command(request, Callback::None);

        self.fsm.skip_gc_raft_log_ticks = 0;
        self.register_raft_gc_log_tick();
        PEER_GC_RAFT_LOG_COUNTER.inc_by(total_gc_logs);
    }

    fn register_entry_cache_evict_tick(&mut self) {
        self.schedule_tick(PeerTicks::ENTRY_CACHE_EVICT)
    }

    fn on_entry_cache_evict_tick(&mut self) {
        fail_point!("on_entry_cache_evict_tick", |_| {});
        if needs_evict_entry_cache(self.ctx.cfg.evict_cache_on_memory_ratio) {
            self.fsm.peer.mut_store().evict_cache(true);
        }
        let mut _usage = 0;
        if memory_usage_reaches_high_water(&mut _usage)
            && !self.fsm.peer.get_store().cache_is_empty()
        {
            self.register_entry_cache_evict_tick();
        }
    }

    fn register_split_region_check_tick(&mut self) {
        self.schedule_tick(PeerTicks::SPLIT_REGION_CHECK)
    }

    #[inline]
    fn region_split_skip_max_count(&self) -> usize {
        fail_point!("region_split_skip_max_count", |_| { usize::max_value() });
        REGION_SPLIT_SKIP_MAX_COUNT
    }

    fn on_split_region_check_tick(&mut self) {
        if !self.fsm.peer.is_leader() {
            return;
        }

        // When restart, the has_calculated_region_size will be false. The split check will first
        // check the region size, and then check whether the region should split. This
        // should work even if we change the region max size.
        // If peer says should update approximate size, update region size and check
        // whether the region should split.
        // We assume that `has_calculated_region_size` is only set true when receives an
        // accurate value sent from split-check thread.
        if self.fsm.peer.has_calculated_region_size
            && self.fsm.peer.compaction_declined_bytes < self.ctx.cfg.region_split_check_diff.0
            && self.fsm.peer.size_diff_hint < self.ctx.cfg.region_split_check_diff.0
        {
            return;
        }

        fail_point!("on_split_region_check_tick");
        self.register_split_region_check_tick();

        // To avoid frequent scan, we only add new scan tasks if all previous tasks
        // have finished.
        // TODO: check whether a gc progress has been started.
        if self.ctx.split_check_scheduler.is_busy() {
            return;
        }

        // When Lightning or BR is importing data to TiKV, their ingest-request may fail because of
        // region-epoch not matched. So we hope TiKV do not check region size and split region during
        // importing.
        if self.ctx.importer.get_mode() == SwitchMode::Import {
            return;
        }

        // bulk insert too fast may cause snapshot stale very soon, worst case it stale before
        // sending. so when snapshot is generating or sending, skip split check at most 3 times.
        // There is a trade off between region size and snapshot success rate. Split check is
        // triggered every 10 seconds. If a snapshot can't be generated in 30 seconds, it might be
        // just too large to be generated. Split it into smaller size can help generation. check
        // issue 330 for more info.
        if self.fsm.peer.get_store().is_generating_snapshot()
            && self.fsm.skip_split_count < self.region_split_skip_max_count()
        {
            self.fsm.skip_split_count += 1;
            return;
        }
        self.fsm.skip_split_count = 0;
        let task = SplitCheckTask::split_check(self.region().clone(), true, CheckPolicy::Scan);
        if let Err(e) = self.ctx.split_check_scheduler.schedule(task) {
            error!(
                "failed to schedule split check";
                "region_id" => self.fsm.region_id(),
                "peer_id" => self.fsm.peer_id(),
                "err" => %e,
            );
            return;
        }
        self.fsm.peer.size_diff_hint = 0;
        self.fsm.peer.compaction_declined_bytes = 0;
    }

    fn on_prepare_split_region(
        &mut self,
        region_epoch: metapb::RegionEpoch,
        split_keys: Vec<Vec<u8>>,
        cb: Callback<EK::Snapshot>,
        source: &str,
    ) {
        info!(
            "on split";
            "region_id" => self.fsm.region_id(),
            "peer_id" => self.fsm.peer_id(),
            "split_keys" => %KeysInfoFormatter(split_keys.iter()),
            "source" => source,
        );
        if let Err(e) = self.validate_split_region(&region_epoch, &split_keys) {
            cb.invoke_with_response(new_error(e));
            return;
        }
        let region = self.fsm.peer.region();
        let task = PdTask::AskBatchSplit {
            region: region.clone(),
            split_keys,
            peer: self.fsm.peer.peer.clone(),
            right_derive: self.ctx.cfg.right_derive_when_split,
            callback: cb,
        };
        if let Err(ScheduleError::Stopped(t)) = self.ctx.pd_scheduler.schedule(task) {
            error!(
                "failed to notify pd to split: Stopped";
                "region_id" => self.fsm.region_id(),
                "peer_id" => self.fsm.peer_id(),
            );
            match t {
                PdTask::AskBatchSplit { callback, .. } => {
                    callback.invoke_with_response(new_error(box_err!(
                        "{} failed to split: Stopped",
                        self.fsm.peer.tag
                    )));
                }
                _ => unreachable!(),
            }
        }
    }

    fn validate_split_region(
        &mut self,
        epoch: &metapb::RegionEpoch,
        split_keys: &[Vec<u8>],
    ) -> Result<()> {
        if split_keys.is_empty() {
            error!(
                "no split key is specified.";
                "region_id" => self.fsm.region_id(),
                "peer_id" => self.fsm.peer_id(),
            );
            return Err(box_err!("{} no split key is specified.", self.fsm.peer.tag));
        }
        for key in split_keys {
            if key.is_empty() {
                error!(
                    "split key should not be empty!!!";
                    "region_id" => self.fsm.region_id(),
                    "peer_id" => self.fsm.peer_id(),
                );
                return Err(box_err!(
                    "{} split key should not be empty",
                    self.fsm.peer.tag
                ));
            }
        }
        if !self.fsm.peer.is_leader() {
            // region on this store is no longer leader, skipped.
            info!(
                "not leader, skip.";
                "region_id" => self.fsm.region_id(),
                "peer_id" => self.fsm.peer_id(),
            );
            return Err(Error::NotLeader(
                self.region_id(),
                self.fsm.peer.get_peer_from_cache(self.fsm.peer.leader_id()),
            ));
        }

        let region = self.fsm.peer.region();
        let latest_epoch = region.get_region_epoch();

        // This is a little difference for `check_region_epoch` in region split case.
        // Here we just need to check `version` because `conf_ver` will be update
        // to the latest value of the peer, and then send to PD.
        if latest_epoch.get_version() != epoch.get_version() {
            info!(
                "epoch changed, retry later";
                "region_id" => self.fsm.region_id(),
                "peer_id" => self.fsm.peer_id(),
                "prev_epoch" => ?region.get_region_epoch(),
                "epoch" => ?epoch,
            );
            return Err(Error::EpochNotMatch(
                format!(
                    "{} epoch changed {:?} != {:?}, retry later",
                    self.fsm.peer.tag, latest_epoch, epoch
                ),
                vec![region.to_owned()],
            ));
        }
        Ok(())
    }

    fn on_approximate_region_size(&mut self, size: u64) {
        self.fsm.peer.approximate_size = size;
        self.fsm.peer.has_calculated_region_size = true;
        self.register_split_region_check_tick();
        self.register_pd_heartbeat_tick();
        fail_point!("on_approximate_region_size");
    }

    fn on_approximate_region_keys(&mut self, keys: u64) {
        self.fsm.peer.approximate_keys = keys;
        self.register_split_region_check_tick();
        self.register_pd_heartbeat_tick();
    }

    fn on_compaction_declined_bytes(&mut self, declined_bytes: u64) {
        self.fsm.peer.compaction_declined_bytes += declined_bytes;
        if self.fsm.peer.compaction_declined_bytes >= self.ctx.cfg.region_split_check_diff.0 {
            UPDATE_REGION_SIZE_BY_COMPACTION_COUNTER.inc();
        }
        self.register_split_region_check_tick();
    }

    fn on_schedule_half_split_region(
        &mut self,
        region_epoch: &metapb::RegionEpoch,
        policy: CheckPolicy,
        source: &str,
    ) {
        info!(
            "on half split";
            "region_id" => self.fsm.region_id(),
            "peer_id" => self.fsm.peer_id(),
            "policy" => ?policy,
            "source" => source,
        );
        if !self.fsm.peer.is_leader() {
            // region on this store is no longer leader, skipped.
            warn!(
                "not leader, skip";
                "region_id" => self.fsm.region_id(),
                "peer_id" => self.fsm.peer_id(),
            );
            return;
        }

        let region = self.fsm.peer.region();
        if util::is_epoch_stale(region_epoch, region.get_region_epoch()) {
            warn!(
                "receive a stale halfsplit message";
                "region_id" => self.fsm.region_id(),
                "peer_id" => self.fsm.peer_id(),
            );
            return;
        }

        let task = SplitCheckTask::split_check(region.clone(), false, policy);
        if let Err(e) = self.ctx.split_check_scheduler.schedule(task) {
            error!(
                "failed to schedule split check";
                "region_id" => self.fsm.region_id(),
                "peer_id" => self.fsm.peer_id(),
                "err" => %e,
            );
        }
    }

    fn on_pd_heartbeat_tick(&mut self) {
        if !self.ctx.cfg.hibernate_regions {
            self.register_pd_heartbeat_tick();
        }
        self.fsm.peer.check_peers();

        if !self.fsm.peer.is_leader() {
            return;
        }
        self.fsm.peer.heartbeat_pd(self.ctx);
        if self.ctx.cfg.hibernate_regions && self.fsm.peer.replication_mode_need_catch_up() {
            self.register_pd_heartbeat_tick();
        }
    }

    fn register_pd_heartbeat_tick(&mut self) {
        self.schedule_tick(PeerTicks::PD_HEARTBEAT)
    }

    fn on_check_peer_stale_state_tick(&mut self) {
        if self.fsm.peer.pending_remove {
            return;
        }

        self.register_check_peer_stale_state_tick();

        if self.fsm.peer.is_handling_snapshot() || self.fsm.peer.has_pending_snapshot() {
            return;
        }

        if self.ctx.cfg.hibernate_regions {
            let group_state = self.fsm.hibernate_state.group_state();
            if group_state == GroupState::Idle {
                self.fsm.peer.ping();
                if !self.fsm.peer.is_leader() {
                    // If leader is able to receive message but can't send out any,
                    // follower should be able to start an election.
                    self.fsm.reset_hibernate_state(GroupState::PreChaos);
                } else {
                    self.fsm.has_ready = true;
                    // Schedule a pd heartbeat to discover down and pending peer when
                    // hibernate_regions is enabled.
                    self.register_pd_heartbeat_tick();
                }
            } else if group_state == GroupState::PreChaos {
                self.fsm.reset_hibernate_state(GroupState::Chaos);
            } else if group_state == GroupState::Chaos {
                // Register tick if it's not yet. Only when it fails to receive ping from leader
                // after two stale check can a follower actually tick.
                self.register_raft_base_tick();
            }
        }

        // If this peer detects the leader is missing for a long long time,
        // it should consider itself as a stale peer which is removed from
        // the original cluster.
        // This most likely happens in the following scenario:
        // At first, there are three peer A, B, C in the cluster, and A is leader.
        // Peer B gets down. And then A adds D, E, F into the cluster.
        // Peer D becomes leader of the new cluster, and then removes peer A, B, C.
        // After all these peer in and out, now the cluster has peer D, E, F.
        // If peer B goes up at this moment, it still thinks it is one of the cluster
        // and has peers A, C. However, it could not reach A, C since they are removed
        // from the cluster or probably destroyed.
        // Meantime, D, E, F would not reach B, since it's not in the cluster anymore.
        // In this case, peer B would notice that the leader is missing for a long time,
        // and it would check with pd to confirm whether it's still a member of the cluster.
        // If not, it destroys itself as a stale peer which is removed out already.
        let state = self.fsm.peer.check_stale_state(self.ctx);
        fail_point!("peer_check_stale_state", state != StaleState::Valid, |_| {});
        match state {
            StaleState::Valid => (),
            StaleState::LeaderMissing => {
                warn!(
                    "leader missing longer than abnormal_leader_missing_duration";
                    "region_id" => self.fsm.region_id(),
                    "peer_id" => self.fsm.peer_id(),
                    "expect" => %self.ctx.cfg.abnormal_leader_missing_duration,
                );
                self.ctx
                    .raft_metrics
                    .leader_missing
                    .lock()
                    .unwrap()
                    .insert(self.region_id());
            }
            StaleState::ToValidate => {
                // for peer B in case 1 above
                warn!(
                    "leader missing longer than max_leader_missing_duration. \
                     To check with pd and other peers whether it's still valid";
                    "region_id" => self.fsm.region_id(),
                    "peer_id" => self.fsm.peer_id(),
                    "expect" => %self.ctx.cfg.max_leader_missing_duration,
                );

                self.fsm.peer.bcast_check_stale_peer_message(&mut self.ctx);

                let task = PdTask::ValidatePeer {
                    peer: self.fsm.peer.peer.clone(),
                    region: self.fsm.peer.region().clone(),
                };
                if let Err(e) = self.ctx.pd_scheduler.schedule(task) {
                    error!(
                        "failed to notify pd";
                        "region_id" => self.fsm.region_id(),
                        "peer_id" => self.fsm.peer_id(),
                        "err" => %e,
                    )
                }
            }
        }
    }

    fn register_check_peer_stale_state_tick(&mut self) {
        self.schedule_tick(PeerTicks::CHECK_PEER_STALE_STATE)
    }
}

impl<'a, EK, ER, T: Transport> PeerFsmDelegate<'a, EK, ER, T>
where
    EK: KvEngine,
    ER: RaftEngine,
{
    fn on_ready_compute_hash(
        &mut self,
        region: metapb::Region,
        index: u64,
        context: Vec<u8>,
        snap: EK::Snapshot,
    ) {
        self.fsm.peer.consistency_state.last_check_time = Instant::now();
        let task = ConsistencyCheckTask::compute_hash(region, index, context, snap);
        info!(
            "schedule compute hash task";
            "region_id" => self.fsm.region_id(),
            "peer_id" => self.fsm.peer_id(),
            "task" => %task,
        );
        if let Err(e) = self.ctx.consistency_check_scheduler.schedule(task) {
            error!(
                "schedule failed";
                "region_id" => self.fsm.region_id(),
                "peer_id" => self.fsm.peer_id(),
                "err" => %e,
            );
        }
    }

    fn on_ready_verify_hash(
        &mut self,
        expected_index: u64,
        context: Vec<u8>,
        expected_hash: Vec<u8>,
    ) {
        self.verify_and_store_hash(expected_index, context, expected_hash);
    }

    fn on_hash_computed(&mut self, index: u64, context: Vec<u8>, hash: Vec<u8>) {
        if !self.verify_and_store_hash(index, context, hash) {
            return;
        }

        let req = new_verify_hash_request(
            self.region_id(),
            self.fsm.peer.peer.clone(),
            &self.fsm.peer.consistency_state,
        );
        self.propose_raft_command(req, Callback::None);
    }

    fn on_ingest_sst_result(&mut self, ssts: Vec<SSTMetaInfo>) {
        let mut size = 0;
        let mut keys = 0;
        for sst in &ssts {
            size += sst.total_bytes;
            keys += sst.total_kvs;
        }
        self.fsm.peer.approximate_size += size;
        self.fsm.peer.approximate_keys += keys;
        // The ingested file may be overlapped with the data in engine, so we need to check it
        // again to get the accurate value.
        self.fsm.peer.has_calculated_region_size = false;
        if self.fsm.peer.is_leader() {
            self.on_pd_heartbeat_tick();
            self.register_split_region_check_tick();
        }
    }

    /// Verify and store the hash to state. return true means the hash has been stored successfully.
    // TODO: Consider context in the function.
    fn verify_and_store_hash(
        &mut self,
        expected_index: u64,
        _context: Vec<u8>,
        expected_hash: Vec<u8>,
    ) -> bool {
        if expected_index < self.fsm.peer.consistency_state.index {
            REGION_HASH_COUNTER.verify.miss.inc();
            warn!(
                "has scheduled a new hash, skip.";
                "region_id" => self.fsm.region_id(),
                "peer_id" => self.fsm.peer_id(),
                "index" => self.fsm.peer.consistency_state.index,
                "expected_index" => expected_index,
            );
            return false;
        }
        if self.fsm.peer.consistency_state.index == expected_index {
            if self.fsm.peer.consistency_state.hash.is_empty() {
                warn!(
                    "duplicated consistency check detected, skip.";
                    "region_id" => self.fsm.region_id(),
                    "peer_id" => self.fsm.peer_id(),
                );
                return false;
            }
            if self.fsm.peer.consistency_state.hash != expected_hash {
                panic!(
                    "{} hash at {} not correct, want \"{}\", got \"{}\"!!!",
                    self.fsm.peer.tag,
                    self.fsm.peer.consistency_state.index,
                    escape(&expected_hash),
                    escape(&self.fsm.peer.consistency_state.hash)
                );
            }
            info!(
                "consistency check pass.";
                "region_id" => self.fsm.region_id(),
                "peer_id" => self.fsm.peer_id(),
                "index" => self.fsm.peer.consistency_state.index
            );
            REGION_HASH_COUNTER.verify.matched.inc();
            self.fsm.peer.consistency_state.hash = vec![];
            return false;
        }
        if self.fsm.peer.consistency_state.index != INVALID_INDEX
            && !self.fsm.peer.consistency_state.hash.is_empty()
        {
            // Maybe computing is too slow or computed result is dropped due to channel full.
            // If computing is too slow, miss count will be increased twice.
            REGION_HASH_COUNTER.verify.miss.inc();
            warn!(
                "hash belongs to wrong index, skip.";
                "region_id" => self.fsm.region_id(),
                "peer_id" => self.fsm.peer_id(),
                "index" => self.fsm.peer.consistency_state.index,
                "expected_index" => expected_index,
            );
        }

        info!(
            "save hash for consistency check later.";
            "region_id" => self.fsm.region_id(),
            "peer_id" => self.fsm.peer_id(),
            "index" => expected_index,
        );
        self.fsm.peer.consistency_state.index = expected_index;
        self.fsm.peer.consistency_state.hash = expected_hash;
        true
    }
}

/// Checks merge target, returns whether the source peer should be destroyed and whether the source peer is
/// merged to this target peer.
///
/// It returns (`can_destroy`, `merge_to_this_peer`).
///
/// `can_destroy` is true when there is a network isolation which leads to a follower of a merge target
/// Region's log falls behind and then receive a snapshot with epoch version after merge.
///
/// `merge_to_this_peer` is true when `can_destroy` is true and the source peer is merged to this target peer.
pub fn maybe_destroy_source(
    meta: &StoreMeta,
    target_region_id: u64,
    target_peer_id: u64,
    source_region_id: u64,
    region_epoch: RegionEpoch,
) -> (bool, bool) {
    if let Some(merge_targets) = meta.pending_merge_targets.get(&target_region_id) {
        if let Some(target_region) = merge_targets.get(&source_region_id) {
            info!(
                "[region {}] checking source {} epoch: {:?}, merge target epoch: {:?}",
                target_region_id,
                source_region_id,
                region_epoch,
                target_region.get_region_epoch(),
            );
            // The target peer will move on, namely, it will apply a snapshot generated after merge,
            // so destroy source peer.
            if region_epoch.get_version() > target_region.get_region_epoch().get_version() {
                return (
                    true,
                    target_peer_id
                        == util::find_peer(target_region, meta.store_id.unwrap())
                            .unwrap()
                            .get_id(),
                );
            }
            // Wait till the target peer has caught up logs and source peer will be destroyed at that time.
            return (false, false);
        }
    }
    (false, false)
}

pub fn new_read_index_request(
    region_id: u64,
    region_epoch: RegionEpoch,
    peer: metapb::Peer,
) -> RaftCmdRequest {
    let mut request = RaftCmdRequest::default();
    request.mut_header().set_region_id(region_id);
    request.mut_header().set_region_epoch(region_epoch);
    request.mut_header().set_peer(peer);
    let mut cmd = Request::default();
    cmd.set_cmd_type(CmdType::ReadIndex);
    request
}

pub fn new_admin_request(region_id: u64, peer: metapb::Peer) -> RaftCmdRequest {
    let mut request = RaftCmdRequest::default();
    request.mut_header().set_region_id(region_id);
    request.mut_header().set_peer(peer);
    request
}

fn new_verify_hash_request(
    region_id: u64,
    peer: metapb::Peer,
    state: &ConsistencyState,
) -> RaftCmdRequest {
    let mut request = new_admin_request(region_id, peer);

    let mut admin = AdminRequest::default();
    admin.set_cmd_type(AdminCmdType::VerifyHash);
    admin.mut_verify_hash().set_index(state.index);
    admin.mut_verify_hash().set_context(state.context.clone());
    admin.mut_verify_hash().set_hash(state.hash.clone());
    request.set_admin_request(admin);
    request
}

fn new_compact_log_request(
    region_id: u64,
    peer: metapb::Peer,
    compact_index: u64,
    compact_term: u64,
) -> RaftCmdRequest {
    let mut request = new_admin_request(region_id, peer);

    let mut admin = AdminRequest::default();
    admin.set_cmd_type(AdminCmdType::CompactLog);
    admin.mut_compact_log().set_compact_index(compact_index);
    admin.mut_compact_log().set_compact_term(compact_term);
    request.set_admin_request(admin);
    request
}

impl<'a, EK, ER, T: Transport> PeerFsmDelegate<'a, EK, ER, T>
where
    EK: KvEngine,
    ER: RaftEngine,
{
    // Handle status commands here, separate the logic, maybe we can move it
    // to another file later.
    // Unlike other commands (write or admin), status commands only show current
    // store status, so no need to handle it in raft group.
    fn execute_status_command(&mut self, request: &RaftCmdRequest) -> Result<RaftCmdResponse> {
        let cmd_type = request.get_status_request().get_cmd_type();

        let mut response = match cmd_type {
            StatusCmdType::RegionLeader => self.execute_region_leader(),
            StatusCmdType::RegionDetail => self.execute_region_detail(request),
            StatusCmdType::InvalidStatus => {
                Err(box_err!("{} invalid status command!", self.fsm.peer.tag))
            }
        }?;
        response.set_cmd_type(cmd_type);

        let mut resp = RaftCmdResponse::default();
        resp.set_status_response(response);
        // Bind peer current term here.
        bind_term(&mut resp, self.fsm.peer.term());
        Ok(resp)
    }

    fn execute_region_leader(&mut self) -> Result<StatusResponse> {
        let mut resp = StatusResponse::default();
        if let Some(leader) = self.fsm.peer.get_peer_from_cache(self.fsm.peer.leader_id()) {
            resp.mut_region_leader().set_leader(leader);
        }

        Ok(resp)
    }

    fn execute_region_detail(&mut self, request: &RaftCmdRequest) -> Result<StatusResponse> {
        if !self.fsm.peer.get_store().is_initialized() {
            let region_id = request.get_header().get_region_id();
            return Err(Error::RegionNotInitialized(region_id));
        }
        let mut resp = StatusResponse::default();
        resp.mut_region_detail()
            .set_region(self.fsm.peer.region().clone());
        if let Some(leader) = self.fsm.peer.get_peer_from_cache(self.fsm.peer.leader_id()) {
            resp.mut_region_detail().set_leader(leader);
        }

        Ok(resp)
    }
}

impl<EK: KvEngine, ER: RaftEngine> AbstractPeer for PeerFsm<EK, ER> {
    fn meta_peer(&self) -> &metapb::Peer {
        &self.peer.peer
    }
    fn group_state(&self) -> GroupState {
        self.hibernate_state.group_state()
    }
    fn region(&self) -> &metapb::Region {
        self.peer.raft_group.store().region()
    }
    fn apply_state(&self) -> &RaftApplyState {
        self.peer.raft_group.store().apply_state()
    }
    fn raft_status(&self) -> raft::Status {
        self.peer.raft_group.status()
    }
    fn raft_commit_index(&self) -> u64 {
        self.peer.raft_group.store().commit_index()
    }
    fn pending_merge_state(&self) -> Option<&MergeState> {
        self.peer.pending_merge_state.as_ref()
    }
}

mod memtrace {
    use super::*;
    use memory_trace_macros::MemoryTraceHelper;

    /// Heap size for Raft internal `ReadOnly`.
    #[derive(MemoryTraceHelper, Default, Debug)]
    pub struct PeerMemoryTrace {
        /// `ReadOnly` memory usage in Raft groups.
        pub read_only: usize,
        /// `Progress` memory usage in Raft groups.
        pub progress: usize,
        /// `Proposal` memory usage for peers.
        pub proposals: usize,
        pub rest: usize,
    }

    impl<EK, ER> PeerFsm<EK, ER>
    where
        EK: KvEngine,
        ER: RaftEngine,
    {
        pub fn raft_read_size(&self) -> usize {
            let msg_size = mem::size_of::<raft::eraftpb::Message>();
            let raft = &self.peer.raft_group.raft;

            // We use Uuid for read request.
            let mut size = raft.read_states.len() * (mem::size_of::<ReadState>() + 16);
            size += raft.read_only.read_index_queue.len() * 16;

            // Every requests have at least header, which should be at least 8 bytes.
            size + raft.read_only.pending_read_index.len() * (16 + msg_size)
        }

        pub fn raft_progress_size(&self) -> usize {
            let peer_cnt = self.peer.region().get_peers().len();
            mem::size_of::<Progress>() * peer_cnt * 6 / 5
                + self.peer.raft_group.raft.inflight_buffers_size()
        }
    }
}

#[cfg(test)]
mod tests {
    use super::BatchRaftCmdRequestBuilder;
    use crate::store::local_metrics::RaftMetrics;
    use crate::store::msg::{Callback, ExtCallback, RaftCommand};

    use engine_test::kv::KvTestEngine;
    use kvproto::raft_cmdpb::{
        AdminRequest, CmdType, PutRequest, RaftCmdRequest, RaftCmdResponse, Request, Response,
        StatusRequest,
    };
    use protobuf::Message;
    use std::sync::atomic::{AtomicBool, Ordering};
    use std::sync::Arc;

    #[test]
    fn test_batch_raft_cmd_request_builder() {
        let max_batch_size = 1000.0;
        let mut builder = BatchRaftCmdRequestBuilder::<KvTestEngine>::new(max_batch_size);
        let mut q = Request::default();
        let mut metric = RaftMetrics::new(true);

        let mut req = RaftCmdRequest::default();
        req.set_admin_request(AdminRequest::default());
        assert!(!builder.can_batch(&req, 0));

        let mut req = RaftCmdRequest::default();
        req.set_status_request(StatusRequest::default());
        assert!(!builder.can_batch(&req, 0));

        let mut req = RaftCmdRequest::default();
        let mut put = PutRequest::default();
        put.set_key(b"aaaa".to_vec());
        put.set_value(b"bbbb".to_vec());
        q.set_cmd_type(CmdType::Put);
        q.set_put(put);
        req.mut_requests().push(q.clone());
        let _ = q.take_put();
        let req_size = req.compute_size();
        assert!(builder.can_batch(&req, req_size));

        let mut req = RaftCmdRequest::default();
        q.set_cmd_type(CmdType::Snap);
        req.mut_requests().push(q.clone());
        let mut put = PutRequest::default();
        put.set_key(b"aaaa".to_vec());
        put.set_value(b"bbbb".to_vec());
        q.set_cmd_type(CmdType::Put);
        q.set_put(put);
        req.mut_requests().push(q.clone());
        let req_size = req.compute_size();
        assert!(!builder.can_batch(&req, req_size));

        let mut req = RaftCmdRequest::default();
        let mut put = PutRequest::default();
        put.set_key(b"aaaa".to_vec());
        put.set_value(vec![8_u8; 2000]);
        q.set_cmd_type(CmdType::Put);
        q.set_put(put);
        req.mut_requests().push(q.clone());
        let req_size = req.compute_size();
        assert!(!builder.can_batch(&req, req_size));

        // Check batch callback
        let mut req = RaftCmdRequest::default();
        let mut put = PutRequest::default();
        put.set_key(b"aaaa".to_vec());
        put.set_value(vec![8_u8; 20]);
        q.set_cmd_type(CmdType::Put);
        q.set_put(put);
        req.mut_requests().push(q);
        let mut cbs_flags = vec![];
        let mut proposed_cbs_flags = vec![];
        let mut committed_cbs_flags = vec![];
        let mut response = RaftCmdResponse::default();
        for i in 0..10 {
            let flag = Arc::new(AtomicBool::new(false));
            cbs_flags.push(flag.clone());
            // Some commands don't have proposed_cb.
            let proposed_cb: Option<ExtCallback> = if i % 2 == 0 {
                let proposed_flag = Arc::new(AtomicBool::new(false));
                proposed_cbs_flags.push(proposed_flag.clone());
                Some(Box::new(move || {
                    proposed_flag.store(true, Ordering::Release);
                }))
            } else {
                None
            };
            let committed_cb: Option<ExtCallback> = if i % 3 == 0 {
                let committed_flag = Arc::new(AtomicBool::new(false));
                committed_cbs_flags.push(committed_flag.clone());
                Some(Box::new(move || {
                    committed_flag.store(true, Ordering::Release);
                }))
            } else {
                None
            };
            let cb = Callback::write_ext(
                Box::new(move |_resp| {
                    flag.store(true, Ordering::Release);
                }),
                proposed_cb,
                committed_cb,
            );
            response.mut_responses().push(Response::default());
            let cmd = RaftCommand::new(req.clone(), cb);
            builder.add(cmd, 100);
        }
        let mut cmd = builder.build(&mut metric).unwrap();
        cmd.callback.invoke_proposed();
        for flag in proposed_cbs_flags {
            assert!(flag.load(Ordering::Acquire));
        }
        cmd.callback.invoke_committed();
        for flag in committed_cbs_flags {
            assert!(flag.load(Ordering::Acquire));
        }
        assert_eq!(10, cmd.request.get_requests().len());
        cmd.callback.invoke_with_response(response);
        for flag in cbs_flags {
            assert!(flag.load(Ordering::Acquire));
        }
    }
}<|MERGE_RESOLUTION|>--- conflicted
+++ resolved
@@ -126,11 +126,12 @@
 
     /// Batch raft command which has the same header into an entry
     batch_req_builder: BatchRaftCmdRequestBuilder<EK>,
+
+    trace: PeerMemoryTrace,
+
     /// Destroy is delayed because of some unpersisted readies in Peer.
     /// Should call `destroy_peer` again after persisting all readies.
     delayed_destroy: Option<bool>,
-
-    trace: PeerMemoryTrace,
 }
 
 pub struct BatchRaftCmdRequestBuilder<E>
@@ -237,12 +238,8 @@
                 batch_req_builder: BatchRaftCmdRequestBuilder::new(
                     cfg.raft_entry_max_size.0 as f64,
                 ),
-<<<<<<< HEAD
+                trace: PeerMemoryTrace::default(),
                 delayed_destroy: None,
-                max_inflight_msgs: cfg.raft_max_inflight_msgs,
-=======
->>>>>>> 1f99e01b
-                trace: PeerMemoryTrace::default(),
             }),
         ))
     }
@@ -286,12 +283,8 @@
                 batch_req_builder: BatchRaftCmdRequestBuilder::new(
                     cfg.raft_entry_max_size.0 as f64,
                 ),
-<<<<<<< HEAD
+                trace: PeerMemoryTrace::default(),
                 delayed_destroy: None,
-                max_inflight_msgs: cfg.raft_max_inflight_msgs,
-=======
->>>>>>> 1f99e01b
-                trace: PeerMemoryTrace::default(),
             }),
         ))
     }
