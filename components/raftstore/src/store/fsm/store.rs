// Copyright 2016 TiKV Project Authors. Licensed under Apache-2.0.

use std::cmp::{Ord, Ordering as CmpOrdering};
use std::collections::BTreeMap;
use std::collections::Bound::{Excluded, Included, Unbounded};
use std::ops::Deref;
use std::sync::atomic::{AtomicUsize, Ordering};
use std::sync::{Arc, Mutex};
use std::time::{Duration, Instant};
use std::{mem, thread, u64};

use batch_system::{BasicMailbox, BatchRouter, BatchSystem, Fsm, HandlerBuilder, PollHandler};
use crossbeam::channel::{TryRecvError, TrySendError};
use engine_rocks::{PerfContext, PerfLevel};
use engine_traits::{Engines, KvEngine, Mutable, WriteBatch, WriteBatchExt, WriteOptions};
use engine_traits::{CF_DEFAULT, CF_LOCK, CF_RAFT, CF_WRITE};
use futures::compat::Future01CompatExt;
use futures::FutureExt;
use kvproto::import_sstpb::SstMeta;
use kvproto::metapb::{self, Region, RegionEpoch};
use kvproto::pdpb::StoreStats;
use kvproto::raft_cmdpb::{AdminCmdType, AdminRequest};
use kvproto::raft_serverpb::{ExtraMessageType, PeerState, RaftMessage, RegionLocalState};
use kvproto::replication_modepb::{ReplicationMode, ReplicationStatus};
use protobuf::Message;
use raft::{Ready, StateRole};
use time::{self, Timespec};

use engine_traits::CompactedEvent;
use engine_traits::{RaftEngine, RaftLogBatch};
use keys::{self, data_end_key, data_key, enc_end_key, enc_start_key};
use pd_client::PdClient;
use sst_importer::SSTImporter;
use tikv_util::collections::HashMap;
use tikv_util::config::{Tracker, VersionTrack};
use tikv_util::mpsc::{self, LooseBoundedSender, Receiver};
use tikv_util::time::{duration_to_sec, Instant as TiInstant};
use tikv_util::timer::SteadyTimer;
use tikv_util::worker::{FutureScheduler, FutureWorker, Scheduler, Worker};
use tikv_util::{is_zero_duration, sys as sys_util, Either, RingQueue};

use crate::coprocessor::split_observer::SplitObserver;
use crate::coprocessor::{BoxAdminObserver, CoprocessorHost, RegionChangeEvent};
use crate::observe_perf_context_type;
use crate::report_perf_context;
use crate::store::config::Config;
use crate::store::fsm::metrics::*;
use crate::store::fsm::peer::{
    maybe_destroy_source, new_admin_request, PeerFsm, PeerFsmDelegate, SenderFsmPair,
};
use crate::store::fsm::ApplyNotifier;
use crate::store::fsm::ApplyTaskRes;
use crate::store::fsm::{
    create_apply_batch_system, ApplyBatchSystem, ApplyPollerBuilder, ApplyRes, ApplyRouter,
};
use crate::store::local_metrics::RaftMetrics;
use crate::store::metrics::*;
use crate::store::peer_storage::{self, HandleRaftReadyContext, InvokeContext};
use crate::store::transport::Transport;
use crate::store::util::{is_initial_msg, PerfContextStatistics};
use crate::store::worker::{
    AutoSplitController, CleanupRunner, CleanupSSTRunner, CleanupSSTTask, CleanupTask,
    CompactRunner, CompactTask, ConsistencyCheckRunner, ConsistencyCheckTask, PdRunner,
    RaftlogGcRunner, RaftlogGcTask, ReadDelegate, RegionRunner, RegionTask, SplitCheckTask,
};
use crate::store::PdTask;
use crate::store::PeerTicks;
use crate::store::{
    util, Callback, CasualMessage, GlobalReplicationState, MergeResultKind, PeerMsg, RaftCommand,
    SignificantMsg, SnapManager, StoreMsg, StoreTick,
};
use crate::Result;
use concurrency_manager::ConcurrencyManager;
use tikv_util::future::poll_future_notify;

type Key = Vec<u8>;

const KV_WB_SHRINK_SIZE: usize = 256 * 1024;
const RAFT_WB_SHRINK_SIZE: usize = 1024 * 1024;
pub const PENDING_MSG_CAP: usize = 100;
const UNREACHABLE_BACKOFF: Duration = Duration::from_secs(10);

pub struct StoreInfo<E> {
    pub engine: E,
    pub capacity: u64,
}

pub struct StoreMeta {
    /// store id
    pub store_id: Option<u64>,
    /// region_end_key -> region_id
    pub region_ranges: BTreeMap<Vec<u8>, u64>,
    /// region_id -> region
    pub regions: HashMap<u64, Region>,
    /// region_id -> reader
    pub readers: HashMap<u64, ReadDelegate>,
    /// `MsgRequestPreVote`, `MsgRequestVote` or `MsgAppend` messages from newly split Regions shouldn't be
    /// dropped if there is no such Region in this store now. So the messages are recorded temporarily and
    /// will be handled later.
    pub pending_msgs: RingQueue<RaftMessage>,
    /// The regions with pending snapshots.
    pub pending_snapshot_regions: Vec<Region>,
    /// A marker used to indicate the peer of a Region has received a merge target message and waits to be destroyed.
    /// target_region_id -> (source_region_id -> merge_target_region)
    pub pending_merge_targets: HashMap<u64, HashMap<u64, metapb::Region>>,
    /// An inverse mapping of `pending_merge_targets` used to let source peer help target peer to clean up related entry.
    /// source_region_id -> target_region_id
    pub targets_map: HashMap<u64, u64>,
    /// `atomic_snap_regions` and `destroyed_region_for_snap` are used for making destroy overlapped regions
    /// and apply snapshot atomically.
    /// region_id -> wait_destroy_regions_map(source_region_id -> is_ready)
    /// A target peer must wait for all source peer to ready before applying snapshot.
    pub atomic_snap_regions: HashMap<u64, HashMap<u64, bool>>,
    /// source_region_id -> need_atomic
    /// Used for reminding the source peer to switch to ready in `atomic_snap_regions`.
    pub destroyed_region_for_snap: HashMap<u64, bool>,
}

impl StoreMeta {
    pub fn new(vote_capacity: usize) -> StoreMeta {
        StoreMeta {
            store_id: None,
            region_ranges: BTreeMap::default(),
            regions: HashMap::default(),
            readers: HashMap::default(),
            pending_msgs: RingQueue::with_capacity(vote_capacity),
            pending_snapshot_regions: Vec::default(),
            pending_merge_targets: HashMap::default(),
            targets_map: HashMap::default(),
            atomic_snap_regions: HashMap::default(),
            destroyed_region_for_snap: HashMap::default(),
        }
    }

    #[inline]
    pub fn set_region<EK: KvEngine, ER: RaftEngine>(
        &mut self,
        host: &CoprocessorHost<EK>,
        region: Region,
        peer: &mut crate::store::Peer<EK, ER>,
    ) {
        let prev = self.regions.insert(region.get_id(), region.clone());
        if prev.map_or(true, |r| r.get_id() != region.get_id()) {
            // TODO: may not be a good idea to panic when holding a lock.
            panic!("{} region corrupted", peer.tag);
        }
        let reader = self.readers.get_mut(&region.get_id()).unwrap();
        peer.set_region(host, reader, region);
    }
}

pub struct RaftRouter<EK, ER>
where
    EK: KvEngine,
    ER: RaftEngine,
{
    pub router: BatchRouter<PeerFsm<EK, ER>, StoreFsm<EK>>,
}

impl<EK, ER> Clone for RaftRouter<EK, ER>
where
    EK: KvEngine,
    ER: RaftEngine,
{
    fn clone(&self) -> Self {
        RaftRouter {
            router: self.router.clone(),
        }
    }
}

impl<EK, ER> Deref for RaftRouter<EK, ER>
where
    EK: KvEngine,
    ER: RaftEngine,
{
    type Target = BatchRouter<PeerFsm<EK, ER>, StoreFsm<EK>>;

    fn deref(&self) -> &BatchRouter<PeerFsm<EK, ER>, StoreFsm<EK>> {
        &self.router
    }
}

impl<EK, ER> ApplyNotifier<EK> for RaftRouter<EK, ER>
where
    EK: KvEngine,
    ER: RaftEngine,
{
    fn notify(&self, apply_res: Vec<ApplyRes<EK::Snapshot>>) {
        for r in apply_res {
            self.router.try_send(
                r.region_id,
                PeerMsg::ApplyRes {
                    res: ApplyTaskRes::Apply(r),
                },
            );
        }
    }
    fn notify_one(&self, region_id: u64, msg: PeerMsg<EK>) {
        self.router.try_send(region_id, msg);
    }

    fn clone_box(&self) -> Box<dyn ApplyNotifier<EK>> {
        Box::new(self.clone())
    }
}

impl<EK, ER> RaftRouter<EK, ER>
where
    EK: KvEngine,
    ER: RaftEngine,
{
    pub fn send_raft_message(
        &self,
        mut msg: RaftMessage,
    ) -> std::result::Result<(), TrySendError<RaftMessage>> {
        let id = msg.get_region_id();
        match self.try_send(id, PeerMsg::RaftMessage(msg)) {
            Either::Left(Ok(())) => return Ok(()),
            Either::Left(Err(TrySendError::Full(PeerMsg::RaftMessage(m)))) => {
                return Err(TrySendError::Full(m));
            }
            Either::Left(Err(TrySendError::Disconnected(PeerMsg::RaftMessage(m)))) => {
                return Err(TrySendError::Disconnected(m));
            }
            Either::Right(PeerMsg::RaftMessage(m)) => msg = m,
            _ => unreachable!(),
        }
        match self.send_control(StoreMsg::RaftMessage(msg)) {
            Ok(()) => Ok(()),
            Err(TrySendError::Full(StoreMsg::RaftMessage(m))) => Err(TrySendError::Full(m)),
            Err(TrySendError::Disconnected(StoreMsg::RaftMessage(m))) => {
                Err(TrySendError::Disconnected(m))
            }
            _ => unreachable!(),
        }
    }

    #[inline]
    pub fn send_raft_command(
        &self,
        cmd: RaftCommand<EK::Snapshot>,
    ) -> std::result::Result<(), TrySendError<RaftCommand<EK::Snapshot>>> {
        let region_id = cmd.request.get_header().get_region_id();
        match self.send(region_id, PeerMsg::RaftCommand(cmd)) {
            Ok(()) => Ok(()),
            Err(TrySendError::Full(PeerMsg::RaftCommand(cmd))) => Err(TrySendError::Full(cmd)),
            Err(TrySendError::Disconnected(PeerMsg::RaftCommand(cmd))) => {
                Err(TrySendError::Disconnected(cmd))
            }
            _ => unreachable!(),
        }
    }

    fn report_unreachable(&self, store_id: u64) {
        self.broadcast_normal(|| {
            PeerMsg::SignificantMsg(SignificantMsg::StoreUnreachable { store_id })
        });
    }

    fn report_status_update(&self) {
        self.broadcast_normal(|| PeerMsg::UpdateReplicationMode)
    }

    /// Broadcasts resolved result to all regions.
    pub fn report_resolved(&self, store_id: u64, group_id: u64) {
        self.broadcast_normal(|| {
            PeerMsg::SignificantMsg(SignificantMsg::StoreResolved { store_id, group_id })
        })
    }
}

#[derive(Default)]
pub struct PeerTickBatch {
    pub ticks: Vec<Box<dyn FnOnce() + Send>>,
    pub wait_duration: Duration,
}

impl Clone for PeerTickBatch {
    fn clone(&self) -> PeerTickBatch {
        PeerTickBatch {
            ticks: vec![],
            wait_duration: self.wait_duration,
        }
    }
}

pub struct PollContext<EK, ER, T, C: 'static>
where
    EK: KvEngine,
    ER: RaftEngine,
{
    pub cfg: Config,
    pub store: metapb::Store,
    pub pd_scheduler: FutureScheduler<PdTask<EK>>,
    pub consistency_check_scheduler: Scheduler<ConsistencyCheckTask<EK::Snapshot>>,
    pub split_check_scheduler: Scheduler<SplitCheckTask>,
    // handle Compact, CleanupSST task
    pub cleanup_scheduler: Scheduler<CleanupTask>,
    pub raftlog_gc_scheduler: Scheduler<RaftlogGcTask>,
    pub region_scheduler: Scheduler<RegionTask<EK::Snapshot>>,
    pub apply_router: ApplyRouter<EK>,
    pub router: RaftRouter<EK, ER>,
    pub importer: Arc<SSTImporter>,
    pub store_meta: Arc<Mutex<StoreMeta>>,
    /// region_id -> (peer_id, is_splitting)
    /// Used for handling race between splitting and creating new peer.
    /// An uninitialized peer can be replaced to the one from splitting iff they are exactly the same peer.
    ///
    /// WARNING:
    /// To avoid deadlock, if you want to use `store_meta` and `pending_create_peers` together,
    /// the lock sequence MUST BE:
    /// 1. lock the store_meta.
    /// 2. lock the pending_create_peers.
    pub pending_create_peers: Arc<Mutex<HashMap<u64, (u64, bool)>>>,
    pub raft_metrics: RaftMetrics,
    pub snap_mgr: SnapManager,
    pub applying_snap_count: Arc<AtomicUsize>,
    pub coprocessor_host: CoprocessorHost<EK>,
    pub timer: SteadyTimer,
    pub trans: T,
    pub pd_client: Arc<C>,
    pub global_replication_state: Arc<Mutex<GlobalReplicationState>>,
    pub global_stat: GlobalStoreStat,
    pub store_stat: LocalStoreStat,
    pub engines: Engines<EK, ER>,
    pub kv_wb: EK::WriteBatch,
    pub raft_wb: ER::LogBatch,
    pub pending_count: usize,
    pub sync_log: bool,
    pub has_ready: bool,
    pub ready_res: Vec<(Ready, InvokeContext)>,
    pub need_flush_trans: bool,
    pub current_time: Option<Timespec>,
    pub perf_context_statistics: PerfContextStatistics,
    pub tick_batch: Vec<PeerTickBatch>,
    pub node_start_time: Option<TiInstant>,
}

impl<EK, ER, T, C> HandleRaftReadyContext<EK::WriteBatch, ER::LogBatch>
    for PollContext<EK, ER, T, C>
where
    EK: KvEngine,
    ER: RaftEngine,
{
    fn wb_mut(&mut self) -> (&mut EK::WriteBatch, &mut ER::LogBatch) {
        (&mut self.kv_wb, &mut self.raft_wb)
    }

    #[inline]
    fn kv_wb_mut(&mut self) -> &mut EK::WriteBatch {
        &mut self.kv_wb
    }

    #[inline]
    fn raft_wb_mut(&mut self) -> &mut ER::LogBatch {
        &mut self.raft_wb
    }

    #[inline]
    fn sync_log(&self) -> bool {
        self.sync_log
    }

    #[inline]
    fn set_sync_log(&mut self, sync: bool) {
        self.sync_log = sync;
    }
}

impl<EK, ER, T, C> PollContext<EK, ER, T, C>
where
    EK: KvEngine,
    ER: RaftEngine,
{
    #[inline]
    pub fn store_id(&self) -> u64 {
        self.store.get_id()
    }

    /// Timeout is calculated from TiKV start, the node should not become
    /// hibernated if it still within the hibernate timeout, see
    /// https://github.com/tikv/tikv/issues/7747
    pub fn is_hibernate_timeout(&mut self) -> bool {
        let timeout = match self.node_start_time {
            Some(t) => t.elapsed() >= self.cfg.hibernate_timeout.0,
            None => return true,
        };
        if timeout {
            self.node_start_time = None;
        }
        timeout
    }

    pub fn update_ticks_timeout(&mut self) {
        self.tick_batch[PeerTicks::RAFT.bits() as usize].wait_duration =
            self.cfg.raft_base_tick_interval.0;
        self.tick_batch[PeerTicks::RAFT_LOG_GC.bits() as usize].wait_duration =
            self.cfg.raft_log_gc_tick_interval.0;
        self.tick_batch[PeerTicks::PD_HEARTBEAT.bits() as usize].wait_duration =
            self.cfg.pd_heartbeat_tick_interval.0;
        self.tick_batch[PeerTicks::SPLIT_REGION_CHECK.bits() as usize].wait_duration =
            self.cfg.split_region_check_tick_interval.0;
        self.tick_batch[PeerTicks::CHECK_PEER_STALE_STATE.bits() as usize].wait_duration =
            self.cfg.peer_stale_state_check_interval.0;
        self.tick_batch[PeerTicks::CHECK_MERGE.bits() as usize].wait_duration =
            self.cfg.merge_check_tick_interval.0;
    }
}

impl<EK, ER, T: Transport, C> PollContext<EK, ER, T, C>
where
    EK: KvEngine,
    ER: RaftEngine,
{
    #[inline]
    fn schedule_store_tick(&self, tick: StoreTick, timeout: Duration) {
        if !is_zero_duration(&timeout) {
            let mb = self.router.control_mailbox();
            let delay = self.timer.delay(timeout).compat().map(move |_| {
                if let Err(e) = mb.force_send(StoreMsg::Tick(tick)) {
                    info!(
                        "failed to schedule store tick, are we shutting down?";
                        "tick" => ?tick,
                        "err" => ?e
                    );
                }
            });
            poll_future_notify(delay);
        }
    }

    pub fn handle_stale_msg(
        &mut self,
        msg: &RaftMessage,
        cur_epoch: RegionEpoch,
        need_gc: bool,
        target_region: Option<metapb::Region>,
    ) {
        let region_id = msg.get_region_id();
        let from_peer = msg.get_from_peer();
        let to_peer = msg.get_to_peer();
        let msg_type = msg.get_message().get_msg_type();

        if !need_gc {
            info!(
                "raft message is stale, ignore it";
                "region_id" => region_id,
                "current_region_epoch" => ?cur_epoch,
                "msg_type" => ?msg_type,
            );
            self.raft_metrics.message_dropped.stale_msg += 1;
            return;
        }

        info!(
            "raft message is stale, tell to gc";
            "region_id" => region_id,
            "current_region_epoch" => ?cur_epoch,
            "msg_type" => ?msg_type,
        );

        let mut gc_msg = RaftMessage::default();
        gc_msg.set_region_id(region_id);
        gc_msg.set_from_peer(to_peer.clone());
        gc_msg.set_to_peer(from_peer.clone());
        gc_msg.set_region_epoch(cur_epoch);
        if let Some(r) = target_region {
            gc_msg.set_merge_target(r);
        } else {
            gc_msg.set_is_tombstone(true);
        }
        if let Err(e) = self.trans.send(gc_msg) {
            error!(?e;
                "send gc message failed";
                "region_id" => region_id,
            );
        }
        self.need_flush_trans = true;
    }
}

struct Store {
    // store id, before start the id is 0.
    id: u64,
    last_compact_checked_key: Key,
    stopped: bool,
    start_time: Option<Timespec>,
    consistency_check_time: HashMap<u64, Instant>,
    last_unreachable_report: HashMap<u64, Instant>,
}

pub struct StoreFsm<EK>
where
    EK: KvEngine,
{
    store: Store,
    receiver: Receiver<StoreMsg<EK>>,
}

impl<EK> StoreFsm<EK>
where
    EK: KvEngine,
{
    pub fn new(cfg: &Config) -> (LooseBoundedSender<StoreMsg<EK>>, Box<StoreFsm<EK>>) {
        let (tx, rx) = mpsc::loose_bounded(cfg.notify_capacity);
        let fsm = Box::new(StoreFsm {
            store: Store {
                id: 0,
                last_compact_checked_key: keys::DATA_MIN_KEY.to_vec(),
                stopped: false,
                start_time: None,
                consistency_check_time: HashMap::default(),
                last_unreachable_report: HashMap::default(),
            },
            receiver: rx,
        });
        (tx, fsm)
    }
}

impl<EK> Fsm for StoreFsm<EK>
where
    EK: KvEngine,
{
    type Message = StoreMsg<EK>;

    #[inline]
    fn is_stopped(&self) -> bool {
        self.store.stopped
    }
}

struct StoreFsmDelegate<
    'a,
    EK: KvEngine + 'static,
    ER: RaftEngine + 'static,
    T: 'static,
    C: 'static,
> {
    fsm: &'a mut StoreFsm<EK>,
    ctx: &'a mut PollContext<EK, ER, T, C>,
}

impl<'a, EK: KvEngine + 'static, ER: RaftEngine + 'static, T: Transport, C: PdClient>
    StoreFsmDelegate<'a, EK, ER, T, C>
{
    fn on_tick(&mut self, tick: StoreTick) {
        let t = TiInstant::now_coarse();
        match tick {
            StoreTick::PdStoreHeartbeat => self.on_pd_store_heartbeat_tick(),
            StoreTick::SnapGc => self.on_snap_mgr_gc(),
            StoreTick::CompactLockCf => self.on_compact_lock_cf(),
            StoreTick::CompactCheck => self.on_compact_check_tick(),
            StoreTick::ConsistencyCheck => self.on_consistency_check_tick(),
            StoreTick::CleanupImportSST => self.on_cleanup_import_sst_tick(),
            StoreTick::RaftEnginePurge => self.on_raft_engine_purge_tick(),
        }
        let elapsed = t.elapsed();
        RAFT_EVENT_DURATION
            .get(tick.tag())
            .observe(duration_to_sec(elapsed) as f64);
        slow_log!(
            elapsed,
            "[store {}] handle timeout {:?}",
            self.fsm.store.id,
            tick
        );
    }

    fn handle_msgs(&mut self, msgs: &mut Vec<StoreMsg<EK>>) {
        for m in msgs.drain(..) {
            match m {
                StoreMsg::Tick(tick) => self.on_tick(tick),
                StoreMsg::RaftMessage(msg) => {
                    if let Err(e) = self.on_raft_message(msg) {
                        error!(?e;
                            "handle raft message failed";
                            "store_id" => self.fsm.store.id,
                        );
                    }
                }
                StoreMsg::CompactedEvent(event) => self.on_compaction_finished(event),
                StoreMsg::ValidateSSTResult { invalid_ssts } => {
                    self.on_validate_sst_result(invalid_ssts)
                }
                StoreMsg::ClearRegionSizeInRange { start_key, end_key } => {
                    self.clear_region_size_in_range(&start_key, &end_key)
                }
                StoreMsg::StoreUnreachable { store_id } => {
                    self.on_store_unreachable(store_id);
                }
                StoreMsg::Start { store } => self.start(store),
                #[cfg(any(test, feature = "testexport"))]
                StoreMsg::Validate(f) => f(&self.ctx.cfg),
                StoreMsg::UpdateReplicationMode(status) => self.on_update_replication_mode(status),
            }
        }
    }

    fn start(&mut self, store: metapb::Store) {
        if self.fsm.store.start_time.is_some() {
            panic!(
                "[store {}] unable to start again with meta {:?}",
                self.fsm.store.id, store
            );
        }
        self.fsm.store.id = store.get_id();
        self.fsm.store.start_time = Some(time::get_time());
        self.register_cleanup_import_sst_tick();
        self.register_compact_check_tick();
        self.register_pd_store_heartbeat_tick();
        self.register_compact_lock_cf_tick();
        self.register_snap_mgr_gc_tick();
        self.register_consistency_check_tick();
        self.register_raft_engine_purge_tick();
    }
}

pub struct RaftPoller<EK: KvEngine + 'static, ER: RaftEngine + 'static, T: 'static, C: 'static> {
    tag: String,
    store_msg_buf: Vec<StoreMsg<EK>>,
    peer_msg_buf: Vec<PeerMsg<EK>>,
    previous_metrics: RaftMetrics,
    timer: TiInstant,
    poll_ctx: PollContext<EK, ER, T, C>,
    messages_per_tick: usize,
    cfg_tracker: Tracker<Config>,
    last_sync_time: tikv_util::time::Instant,
    batch_retry_recv_timeout: Duration,
}

impl<EK: KvEngine, ER: RaftEngine, T: Transport, C: PdClient> RaftPoller<EK, ER, T, C> {
    fn handle_raft_ready(&mut self, peers: &mut [Box<PeerFsm<EK, ER>>]) {
        // Only enable the fail point when the store id is equal to 3, which is
        // the id of slow store in tests.
        fail_point!("on_raft_ready", self.poll_ctx.store_id() == 3, |_| {});
        if self.poll_ctx.need_flush_trans
            && (!self.poll_ctx.kv_wb.is_empty() || !self.poll_ctx.raft_wb.is_empty())
        {
            self.poll_ctx.trans.flush();
            self.poll_ctx.need_flush_trans = false;
        }
        let ready_cnt = self.poll_ctx.ready_res.len();
        self.poll_ctx.raft_metrics.ready.has_ready_region += ready_cnt as u64;
        fail_point!("raft_before_save");
        if !self.poll_ctx.kv_wb.is_empty() {
            let mut write_opts = WriteOptions::new();
            write_opts.set_sync(true);
            self.poll_ctx
                .engines
                .kv
                .write_opt(&self.poll_ctx.kv_wb, &write_opts)
                .unwrap_or_else(|e| {
                    panic!("{} failed to save append state result: {:?}", self.tag, e);
                });
            let data_size = self.poll_ctx.kv_wb.data_size();
            if data_size > KV_WB_SHRINK_SIZE {
                self.poll_ctx.kv_wb = self.poll_ctx.engines.kv.write_batch_with_cap(4 * 1024);
            } else {
                self.poll_ctx.kv_wb.clear();
            }
        }
        fail_point!("raft_between_save");
        if !self.poll_ctx.raft_wb.is_empty() {
            self.last_sync_time = tikv_util::time::Instant::now_coarse();
            fail_point!(
                "raft_before_save_on_store_1",
                self.poll_ctx.store_id() == 1,
                |_| {}
            );

            self.poll_ctx
                .engines
                .raft
                .consume_and_shrink(
                    &mut self.poll_ctx.raft_wb,
                    true,
                    RAFT_WB_SHRINK_SIZE,
                    4 * 1024,
                )
                .unwrap_or_else(|e| {
                    panic!("{} failed to save raft append result: {:?}", self.tag, e);
                });
        }

        report_perf_context!(
            self.poll_ctx.perf_context_statistics,
            STORE_PERF_CONTEXT_TIME_HISTOGRAM_STATIC
        );
        fail_point!("raft_after_save");
        if ready_cnt != 0 {
            let mut batch_pos = 0;
            let mut ready_res = mem::take(&mut self.poll_ctx.ready_res);
            for (ready, invoke_ctx) in ready_res.drain(..) {
                let region_id = invoke_ctx.region_id;
                if peers[batch_pos].region_id() == region_id {
                } else {
                    while peers[batch_pos].region_id() != region_id {
                        batch_pos += 1;
                    }
                }
                PeerFsmDelegate::new(&mut peers[batch_pos], &mut self.poll_ctx)
                    .post_raft_ready_append(ready, invoke_ctx);
            }
        }
        let dur = self.timer.elapsed();
        if !self.poll_ctx.store_stat.is_busy {
            let election_timeout = Duration::from_millis(
                self.poll_ctx.cfg.raft_base_tick_interval.as_millis()
                    * self.poll_ctx.cfg.raft_election_timeout_ticks as u64,
            );
            if dur >= election_timeout {
                self.poll_ctx.store_stat.is_busy = true;
            }
        }

        self.poll_ctx
            .raft_metrics
            .append_log
            .observe(duration_to_sec(dur) as f64);

        slow_log!(
            dur,
            "{} handle {} pending peers include {} ready, {} entries, {} messages and {} \
             snapshots",
            self.tag,
            self.poll_ctx.pending_count,
            ready_cnt,
            self.poll_ctx.raft_metrics.ready.append - self.previous_metrics.ready.append,
            self.poll_ctx.raft_metrics.ready.message - self.previous_metrics.ready.message,
            self.poll_ctx.raft_metrics.ready.snapshot - self.previous_metrics.ready.snapshot
        );
    }

    fn flush_ticks(&mut self) {
        for t in PeerTicks::get_all_ticks() {
            let idx = t.bits() as usize;
            if self.poll_ctx.tick_batch[idx].ticks.is_empty() {
                continue;
            }
            let peer_ticks = std::mem::replace(&mut self.poll_ctx.tick_batch[idx].ticks, vec![]);
            let f = self
                .poll_ctx
                .timer
                .delay(self.poll_ctx.tick_batch[idx].wait_duration)
                .compat()
                .map(move |_| {
                    for tick in peer_ticks {
                        tick();
                    }
                });
            poll_future_notify(f);
        }
    }
}

impl<EK: KvEngine, ER: RaftEngine, T: Transport, C: PdClient>
    PollHandler<PeerFsm<EK, ER>, StoreFsm<EK>> for RaftPoller<EK, ER, T, C>
{
    fn begin(&mut self, _batch_size: usize) {
        self.previous_metrics = self.poll_ctx.raft_metrics.clone();
        self.poll_ctx.pending_count = 0;
        self.poll_ctx.sync_log = false;
        self.poll_ctx.has_ready = false;
        self.timer = TiInstant::now_coarse();
        // update config
        self.poll_ctx.perf_context_statistics.start();
        if let Some(incoming) = self.cfg_tracker.any_new() {
            match Ord::cmp(
                &incoming.messages_per_tick,
                &self.poll_ctx.cfg.messages_per_tick,
            ) {
                CmpOrdering::Greater => {
                    self.store_msg_buf.reserve(incoming.messages_per_tick);
                    self.peer_msg_buf.reserve(incoming.messages_per_tick);
                    self.messages_per_tick = incoming.messages_per_tick;
                }
                CmpOrdering::Less => {
                    self.store_msg_buf.shrink_to(incoming.messages_per_tick);
                    self.peer_msg_buf.shrink_to(incoming.messages_per_tick);
                    self.messages_per_tick = incoming.messages_per_tick;
                }
                _ => {}
            }
            self.poll_ctx.cfg = incoming.clone();
            self.poll_ctx.update_ticks_timeout();
        }
    }

    fn handle_control(&mut self, store: &mut StoreFsm<EK>) -> Option<usize> {
        let mut expected_msg_count = None;
        while self.store_msg_buf.len() < self.messages_per_tick {
            match store.receiver.try_recv() {
                Ok(msg) => self.store_msg_buf.push(msg),
                Err(TryRecvError::Empty) => {
                    expected_msg_count = Some(0);
                    break;
                }
                Err(TryRecvError::Disconnected) => {
                    store.store.stopped = true;
                    expected_msg_count = Some(0);
                    break;
                }
            }
        }
        let mut delegate = StoreFsmDelegate {
            fsm: store,
            ctx: &mut self.poll_ctx,
        };
        delegate.handle_msgs(&mut self.store_msg_buf);
        expected_msg_count
    }

    fn handle_normal(&mut self, peer: &mut PeerFsm<EK, ER>) -> Option<usize> {
        let mut expected_msg_count = None;

        fail_point!(
            "pause_on_peer_collect_message",
            peer.peer_id() == 1,
            |_| unreachable!()
        );

        while self.peer_msg_buf.len() < self.messages_per_tick {
            match peer.receiver.try_recv() {
                // TODO: we may need a way to optimize the message copy.
                Ok(msg) => {
                    fail_point!(
                        "pause_on_peer_destroy_res",
                        peer.peer_id() == 1
                            && matches!(msg, PeerMsg::ApplyRes {
                                res: ApplyTaskRes::Destroy { .. },
                            }),
                        |_| unreachable!()
                    );
                    self.peer_msg_buf.push(msg);
                }
                Err(TryRecvError::Empty) => {
                    expected_msg_count = Some(0);
                    break;
                }
                Err(TryRecvError::Disconnected) => {
                    peer.stop();
                    expected_msg_count = Some(0);
                    break;
                }
            }
        }
        let mut delegate = PeerFsmDelegate::new(peer, &mut self.poll_ctx);
        delegate.handle_msgs(&mut self.peer_msg_buf);
        delegate.collect_ready();
        expected_msg_count
    }

    fn end(&mut self, peers: &mut [Box<PeerFsm<EK, ER>>]) {
        self.flush_ticks();
        if self.poll_ctx.has_ready {
            self.handle_raft_ready(peers);
        }
        self.poll_ctx.current_time = None;
        self.poll_ctx
            .raft_metrics
            .process_ready
            .observe(duration_to_sec(self.timer.elapsed()) as f64);
        self.poll_ctx.raft_metrics.flush();
        self.poll_ctx.store_stat.flush();
    }

    fn pause(&mut self) {
        if self.poll_ctx.need_flush_trans {
            self.poll_ctx.trans.flush();
            self.poll_ctx.need_flush_trans = false;
        }
    }

    fn batch_retry_recv_timeout(&self) -> Option<Duration> {
        self.batch_retry_recv_timeout
            .checked_sub(self.last_sync_time.elapsed())
    }
}

pub struct RaftPollerBuilder<EK: KvEngine, ER: RaftEngine, T, C> {
    pub cfg: Arc<VersionTrack<Config>>,
    pub store: metapb::Store,
    pd_scheduler: FutureScheduler<PdTask<EK>>,
    consistency_check_scheduler: Scheduler<ConsistencyCheckTask<EK::Snapshot>>,
    split_check_scheduler: Scheduler<SplitCheckTask>,
    cleanup_scheduler: Scheduler<CleanupTask>,
    raftlog_gc_scheduler: Scheduler<RaftlogGcTask>,
    pub region_scheduler: Scheduler<RegionTask<EK::Snapshot>>,
    apply_router: ApplyRouter<EK>,
    pub router: RaftRouter<EK, ER>,
    pub importer: Arc<SSTImporter>,
    pub store_meta: Arc<Mutex<StoreMeta>>,
    pub pending_create_peers: Arc<Mutex<HashMap<u64, (u64, bool)>>>,
    snap_mgr: SnapManager,
    pub coprocessor_host: CoprocessorHost<EK>,
    trans: T,
    pd_client: Arc<C>,
    global_stat: GlobalStoreStat,
    pub engines: Engines<EK, ER>,
    applying_snap_count: Arc<AtomicUsize>,
    global_replication_state: Arc<Mutex<GlobalReplicationState>>,
}

impl<EK: KvEngine, ER: RaftEngine, T, C> RaftPollerBuilder<EK, ER, T, C> {
    /// Initialize this store. It scans the db engine, loads all regions
    /// and their peers from it, and schedules snapshot worker if necessary.
    /// WARN: This store should not be used before initialized.
    fn init(&mut self) -> Result<Vec<SenderFsmPair<EK, ER>>> {
        // Scan region meta to get saved regions.
        let start_key = keys::REGION_META_MIN_KEY;
        let end_key = keys::REGION_META_MAX_KEY;
        let kv_engine = self.engines.kv.clone();
        let store_id = self.store.get_id();
        let mut total_count = 0;
        let mut tombstone_count = 0;
        let mut applying_count = 0;
        let mut region_peers = vec![];

        let t = Instant::now();
        let mut kv_wb = self.engines.kv.write_batch();
        let mut raft_wb = self.engines.raft.log_batch(4 * 1024);
        let mut applying_regions = vec![];
        let mut merging_count = 0;
        let mut meta = self.store_meta.lock().unwrap();
        let mut replication_state = self.global_replication_state.lock().unwrap();
        kv_engine.scan_cf(CF_RAFT, start_key, end_key, false, |key, value| {
            let (region_id, suffix) = box_try!(keys::decode_region_meta_key(key));
            if suffix != keys::REGION_STATE_SUFFIX {
                return Ok(true);
            }

            total_count += 1;

            let mut local_state = RegionLocalState::default();
            local_state.merge_from_bytes(value)?;

            let region = local_state.get_region();
            if local_state.get_state() == PeerState::Tombstone {
                tombstone_count += 1;
                debug!("region is tombstone"; "region" => ?region, "store_id" => store_id);
                self.clear_stale_meta(&mut kv_wb, &mut raft_wb, &local_state);
                return Ok(true);
            }
            if local_state.get_state() == PeerState::Applying {
                // in case of restart happen when we just write region state to Applying,
                // but not write raft_local_state to raft rocksdb in time.
                box_try!(peer_storage::recover_from_applying_state(
                    &self.engines,
                    &mut raft_wb,
                    region_id
                ));
                applying_count += 1;
                applying_regions.push(region.clone());
                return Ok(true);
            }

            let (tx, mut peer) = box_try!(PeerFsm::create(
                store_id,
                &self.cfg.value(),
                self.region_scheduler.clone(),
                self.engines.clone(),
                region,
            ));
            peer.peer.init_replication_mode(&mut *replication_state);
            if local_state.get_state() == PeerState::Merging {
                info!("region is merging"; "region" => ?region, "store_id" => store_id);
                merging_count += 1;
                peer.set_pending_merge_state(local_state.get_merge_state().to_owned());
            }
            meta.region_ranges.insert(enc_end_key(region), region_id);
            meta.regions.insert(region_id, region.clone());
            // No need to check duplicated here, because we use region id as the key
            // in DB.
            region_peers.push((tx, peer));
            self.coprocessor_host.on_region_changed(
                region,
                RegionChangeEvent::Create,
                StateRole::Follower,
            );
            Ok(true)
        })?;

        if !kv_wb.is_empty() {
            self.engines.kv.write(&kv_wb).unwrap();
            self.engines.kv.sync_wal().unwrap();
        }
        if !raft_wb.is_empty() {
            self.engines.raft.consume(&mut raft_wb, true).unwrap();
        }

        // schedule applying snapshot after raft writebatch were written.
        for region in applying_regions {
            info!("region is applying snapshot"; "region" => ?region, "store_id" => store_id);
            let (tx, mut peer) = PeerFsm::create(
                store_id,
                &self.cfg.value(),
                self.region_scheduler.clone(),
                self.engines.clone(),
                &region,
            )?;
            peer.peer.init_replication_mode(&mut *replication_state);
            peer.schedule_applying_snapshot();
            meta.region_ranges
                .insert(enc_end_key(&region), region.get_id());
            meta.regions.insert(region.get_id(), region);
            region_peers.push((tx, peer));
        }

        info!(
            "start store";
            "store_id" => store_id,
            "region_count" => total_count,
            "tombstone_count" => tombstone_count,
            "applying_count" =>  applying_count,
            "merge_count" => merging_count,
            "takes" => ?t.elapsed(),
        );

        self.clear_stale_data(&meta)?;

        Ok(region_peers)
    }

    fn clear_stale_meta(
        &self,
        kv_wb: &mut EK::WriteBatch,
        raft_wb: &mut ER::LogBatch,
        origin_state: &RegionLocalState,
    ) {
        let rid = origin_state.get_region().get_id();
        let raft_state = match self.engines.raft.get_raft_state(rid).unwrap() {
            // it has been cleaned up.
            None => return,
            Some(value) => value,
        };
        peer_storage::clear_meta(&self.engines, kv_wb, raft_wb, rid, &raft_state).unwrap();
        let key = keys::region_state_key(rid);
        kv_wb.put_msg_cf(CF_RAFT, &key, origin_state).unwrap();
    }

    /// `clear_stale_data` clean up all possible garbage data.
    fn clear_stale_data(&self, meta: &StoreMeta) -> Result<()> {
        let t = Instant::now();

        let mut ranges = Vec::new();
        let mut last_start_key = keys::data_key(b"");
        for region_id in meta.region_ranges.values() {
            let region = &meta.regions[region_id];
            let start_key = keys::enc_start_key(region);
            ranges.push((last_start_key, start_key));
            last_start_key = keys::enc_end_key(region);
        }
        ranges.push((last_start_key, keys::DATA_MAX_KEY.to_vec()));

        self.engines.kv.roughly_cleanup_ranges(&ranges)?;

        info!(
            "cleans up garbage data";
            "store_id" => self.store.get_id(),
            "garbage_range_count" => ranges.len(),
            "takes" => ?t.elapsed()
        );

        Ok(())
    }
}

impl<EK, ER, T, C> HandlerBuilder<PeerFsm<EK, ER>, StoreFsm<EK>> for RaftPollerBuilder<EK, ER, T, C>
where
    EK: KvEngine + 'static,
    ER: RaftEngine + 'static,
    T: Transport + 'static,
    C: PdClient + 'static,
{
    type Handler = RaftPoller<EK, ER, T, C>;

    fn build(&mut self) -> RaftPoller<EK, ER, T, C> {
        let mut ctx = PollContext {
            cfg: self.cfg.value().clone(),
            store: self.store.clone(),
            pd_scheduler: self.pd_scheduler.clone(),
            consistency_check_scheduler: self.consistency_check_scheduler.clone(),
            split_check_scheduler: self.split_check_scheduler.clone(),
            region_scheduler: self.region_scheduler.clone(),
            apply_router: self.apply_router.clone(),
            router: self.router.clone(),
            cleanup_scheduler: self.cleanup_scheduler.clone(),
            raftlog_gc_scheduler: self.raftlog_gc_scheduler.clone(),
            importer: self.importer.clone(),
            store_meta: self.store_meta.clone(),
            pending_create_peers: self.pending_create_peers.clone(),
            raft_metrics: RaftMetrics::default(),
            snap_mgr: self.snap_mgr.clone(),
            applying_snap_count: self.applying_snap_count.clone(),
            coprocessor_host: self.coprocessor_host.clone(),
            timer: SteadyTimer::default(),
            trans: self.trans.clone(),
            pd_client: self.pd_client.clone(),
            global_replication_state: self.global_replication_state.clone(),
            global_stat: self.global_stat.clone(),
            store_stat: self.global_stat.local(),
            engines: self.engines.clone(),
            kv_wb: self.engines.kv.write_batch(),
            raft_wb: self.engines.raft.log_batch(4 * 1024),
            pending_count: 0,
            sync_log: false,
            has_ready: false,
            ready_res: Vec::new(),
            need_flush_trans: false,
            current_time: None,
            perf_context_statistics: PerfContextStatistics::new(self.cfg.value().perf_level),
            tick_batch: vec![PeerTickBatch::default(); 256],
            node_start_time: Some(TiInstant::now_coarse()),
        };
        ctx.update_ticks_timeout();
        let tag = format!("[store {}]", ctx.store.get_id());
        RaftPoller {
            tag: tag.clone(),
            store_msg_buf: Vec::with_capacity(ctx.cfg.messages_per_tick),
            peer_msg_buf: Vec::with_capacity(ctx.cfg.messages_per_tick),
            previous_metrics: ctx.raft_metrics.clone(),
            timer: TiInstant::now_coarse(),
            messages_per_tick: ctx.cfg.messages_per_tick,
            poll_ctx: ctx,
            cfg_tracker: self.cfg.clone().tracker(tag),
            last_sync_time: tikv_util::time::Instant::now_coarse(),
            batch_retry_recv_timeout: self.cfg.value().store_batch_retry_recv_timeout.0 / 2,
        }
    }
}

struct Workers<EK: KvEngine> {
    pd_worker: FutureWorker<PdTask<EK>>,
    background_worker: Worker,
    coprocessor_host: CoprocessorHost<EK>,
}

pub struct RaftBatchSystem<EK: KvEngine, ER: RaftEngine> {
    system: BatchSystem<PeerFsm<EK, ER>, StoreFsm<EK>>,
    apply_router: ApplyRouter<EK>,
    apply_system: ApplyBatchSystem<EK>,
    router: RaftRouter<EK, ER>,
    workers: Option<Workers<EK>>,
}

impl<EK: KvEngine, ER: RaftEngine> RaftBatchSystem<EK, ER> {
    pub fn router(&self) -> RaftRouter<EK, ER> {
        self.router.clone()
    }

    pub fn apply_router(&self) -> ApplyRouter<EK> {
        self.apply_router.clone()
    }

    // TODO: reduce arguments
    pub fn spawn<T: Transport + 'static, C: PdClient + 'static>(
        &mut self,
        meta: metapb::Store,
        cfg: Arc<VersionTrack<Config>>,
        engines: Engines<EK, ER>,
        trans: T,
        pd_client: Arc<C>,
        mgr: SnapManager,
        pd_worker: FutureWorker<PdTask<EK>>,
        store_meta: Arc<Mutex<StoreMeta>>,
        mut coprocessor_host: CoprocessorHost<EK>,
        importer: Arc<SSTImporter>,
        split_check_scheduler: Scheduler<SplitCheckTask>,
        background_worker: Worker,
        auto_split_controller: AutoSplitController,
        global_replication_state: Arc<Mutex<GlobalReplicationState>>,
        concurrency_manager: ConcurrencyManager,
    ) -> Result<()> {
        assert!(self.workers.is_none());
        // TODO: we can get cluster meta regularly too later.

        // TODO load coprocessors from configuration
        coprocessor_host
            .registry
            .register_admin_observer(100, BoxAdminObserver::new(SplitObserver));

        let workers = Workers {
            pd_worker,
            background_worker,
            coprocessor_host: coprocessor_host.clone(),
        };
        mgr.init()?;
        let region_runner = RegionRunner::new(
            engines.kv.clone(),
            mgr.clone(),
            cfg.value().snap_apply_batch_size.0 as usize,
            cfg.value().use_delete_range,
            workers.coprocessor_host.clone(),
            self.router(),
        );
        let region_scheduler = workers
            .background_worker
            .start_with_timer("snapshot-worker", region_runner);

        let raftlog_gc_runner = RaftlogGcRunner::new(self.router(), engines.clone());
        let raftlog_gc_scheduler = workers
            .background_worker
            .start_with_timer("raft-gc-worker", raftlog_gc_runner);

        let compact_runner = CompactRunner::new(engines.kv.clone());
        let cleanup_sst_runner = CleanupSSTRunner::new(
            meta.get_id(),
            self.router.clone(),
            Arc::clone(&importer),
            Arc::clone(&pd_client),
        );
        let cleanup_runner = CleanupRunner::new(compact_runner, cleanup_sst_runner);
        let cleanup_scheduler = workers
            .background_worker
            .start("cleanup-worker", cleanup_runner);
        let consistency_check_runner =
            ConsistencyCheckRunner::<EK, _>::new(self.router.clone(), coprocessor_host.clone());
        let consistency_check_scheduler = workers
            .background_worker
            .start("consistency-check", consistency_check_runner);

        let mut builder = RaftPollerBuilder {
            cfg,
            store: meta,
            engines,
            router: self.router.clone(),
            split_check_scheduler,
            region_scheduler,
            pd_scheduler: workers.pd_worker.scheduler(),
            consistency_check_scheduler,
            cleanup_scheduler,
            raftlog_gc_scheduler,
            apply_router: self.apply_router.clone(),
            trans,
            pd_client,
            coprocessor_host,
            importer,
            snap_mgr: mgr,
            global_replication_state,
            global_stat: GlobalStoreStat::default(),
            store_meta,
            pending_create_peers: Arc::new(Mutex::new(HashMap::default())),
            applying_snap_count: Arc::new(AtomicUsize::new(0)),
        };
        let region_peers = builder.init()?;
        let engine = builder.engines.kv.clone();
        if engine.support_write_batch_vec() {
            self.start_system::<T, C, <EK as WriteBatchExt>::WriteBatchVec>(
                workers,
                region_peers,
                builder,
                auto_split_controller,
                concurrency_manager,
            )?;
        } else {
            self.start_system::<T, C, <EK as WriteBatchExt>::WriteBatch>(
                workers,
                region_peers,
                builder,
                auto_split_controller,
                concurrency_manager,
            )?;
        }
        Ok(())
    }

    fn start_system<T: Transport + 'static, C: PdClient + 'static, W: WriteBatch<EK> + 'static>(
        &mut self,
        mut workers: Workers<EK>,
        region_peers: Vec<SenderFsmPair<EK, ER>>,
        builder: RaftPollerBuilder<EK, ER, T, C>,
        auto_split_controller: AutoSplitController,
        concurrency_manager: ConcurrencyManager,
    ) -> Result<()> {
        let engines = builder.engines.clone();
        let cfg = builder.cfg.value().clone();
        let store = builder.store.clone();
        let pd_client = builder.pd_client.clone();

        let apply_poller_builder = ApplyPollerBuilder::<EK, W>::new(
            &builder,
            Box::new(self.router.clone()),
            self.apply_router.clone(),
        );
        self.apply_system
            .schedule_all(region_peers.iter().map(|pair| pair.1.get_peer()));

        {
            let mut meta = builder.store_meta.lock().unwrap();
            for (_, peer_fsm) in &region_peers {
                let peer = peer_fsm.get_peer();
                meta.readers
                    .insert(peer_fsm.region_id(), ReadDelegate::from_peer(peer));
            }
        }

        let router = Mutex::new(self.router.clone());
        pd_client.handle_reconnect(move || {
            router
                .lock()
                .unwrap()
                .broadcast_normal(|| PeerMsg::HeartbeatPd);
        });

        let tag = format!("raftstore-{}", store.get_id());
        self.system.spawn(tag, builder);
        let mut mailboxes = Vec::with_capacity(region_peers.len());
        let mut address = Vec::with_capacity(region_peers.len());
        for (tx, fsm) in region_peers {
            address.push(fsm.region_id());
            mailboxes.push((fsm.region_id(), BasicMailbox::new(tx, fsm)));
        }
        self.router.register_all(mailboxes);

        // Make sure Msg::Start is the first message each FSM received.
        for addr in address {
            self.router.force_send(addr, PeerMsg::Start).unwrap();
        }
        self.router
            .send_control(StoreMsg::Start {
                store: store.clone(),
            })
            .unwrap();

        self.apply_system
            .spawn("apply".to_owned(), apply_poller_builder);

<<<<<<< HEAD
        let region_runner = RegionRunner::new(
            engines.clone(),
            snap_mgr,
            cfg.snap_handle_pool_size,
            cfg.use_delete_range,
            workers.coprocessor_host.clone(),
            self.router(),
        );
        let timer = region_runner.new_timer();
        box_try!(workers.region_worker.start_with_timer(region_runner, timer));

        let raftlog_gc_runner = RaftlogGcRunner::new(self.router(), engines.clone());
        let timer = raftlog_gc_runner.new_timer();
        box_try!(workers
            .raftlog_gc_worker
            .start_with_timer(raftlog_gc_runner, timer));

        let compact_runner = CompactRunner::new(engines.kv.clone());
        let cleanup_sst_runner = CleanupSSTRunner::new(
            store.get_id(),
            self.router.clone(),
            Arc::clone(&importer),
            Arc::clone(&pd_client),
        );
        let cleanup_runner = CleanupRunner::new(compact_runner, cleanup_sst_runner);
        box_try!(workers.cleanup_worker.start(cleanup_runner));

=======
>>>>>>> 7f6c4c6d
        let pd_runner = PdRunner::new(
            store.get_id(),
            Arc::clone(&pd_client),
            self.router.clone(),
            engines.kv,
            workers.pd_worker.scheduler(),
            cfg.pd_store_heartbeat_tick_interval.0,
            auto_split_controller,
            concurrency_manager,
        );
        box_try!(workers.pd_worker.start(pd_runner));

        if let Err(e) = sys_util::thread::set_priority(sys_util::HIGH_PRI) {
            warn!("set thread priority for raftstore failed"; "error" => ?e);
        }
        self.workers = Some(workers);
        Ok(())
    }

    pub fn shutdown(&mut self) {
        if self.workers.is_none() {
            return;
        }
        let mut workers = self.workers.take().unwrap();
        // Wait all workers finish.
        let mut handles: Vec<Option<thread::JoinHandle<()>>> = vec![];
        handles.push(workers.pd_worker.stop());
        self.apply_system.shutdown();
        self.system.shutdown();
        for h in handles {
            if let Some(h) = h {
                h.join().unwrap();
            }
        }
        workers.coprocessor_host.shutdown();
        workers.background_worker.stop();
    }
}

pub fn create_raft_batch_system<EK: KvEngine, ER: RaftEngine>(
    cfg: &Config,
) -> (RaftRouter<EK, ER>, RaftBatchSystem<EK, ER>) {
    let (store_tx, store_fsm) = StoreFsm::new(cfg);
    let (apply_router, apply_system) = create_apply_batch_system(&cfg);
    let (router, system) =
        batch_system::create_system(&cfg.store_batch_system, store_tx, store_fsm);
    let raft_router = RaftRouter { router };
    let system = RaftBatchSystem {
        system,
        workers: None,
        apply_router,
        apply_system,
        router: raft_router.clone(),
    };
    (raft_router, system)
}

#[derive(Debug, PartialEq)]
enum CheckMsgStatus {
    // The message is the first message to an existing peer.
    FirstRequest,
    // The message can be dropped silently
    DropMsg,
    // Try to create the peer
    NewPeer,
    // Try to create the peer which is the first one of this region on local store.
    NewPeerFirst,
}

impl<'a, EK: KvEngine, ER: RaftEngine, T: Transport, C: PdClient>
    StoreFsmDelegate<'a, EK, ER, T, C>
{
    /// Checks if the message is targeting a stale peer.
    fn check_msg(&mut self, msg: &RaftMessage) -> Result<CheckMsgStatus> {
        let region_id = msg.get_region_id();
        let from_epoch = msg.get_region_epoch();
        let msg_type = msg.get_message().get_msg_type();
        let from_store_id = msg.get_from_peer().get_store_id();
        let to_peer_id = msg.get_to_peer().get_id();

        // Check if the target peer is tombstone.
        let state_key = keys::region_state_key(region_id);
        let local_state: RegionLocalState =
            match self.ctx.engines.kv.get_msg_cf(CF_RAFT, &state_key)? {
                Some(state) => state,
                None => return Ok(CheckMsgStatus::NewPeerFirst),
            };

        if local_state.get_state() != PeerState::Tombstone {
            // Maybe split, but not registered yet.
            if !util::is_first_message(msg.get_message()) {
                self.ctx.raft_metrics.message_dropped.region_nonexistent += 1;
                return Err(box_err!(
                    "[region {}] region not exist but not tombstone: {:?}",
                    region_id,
                    local_state
                ));
            }
            info!(
                "region doesn't exist yet, wait for it to be split";
                "region_id" => region_id
            );
            return Ok(CheckMsgStatus::FirstRequest);
        }
        debug!(
            "region is in tombstone state";
            "region_id" => region_id,
            "region_local_state" => ?local_state,
        );
        let region = local_state.get_region();
        let region_epoch = region.get_region_epoch();
        if local_state.has_merge_state() {
            info!(
                "merged peer receives a stale message";
                "region_id" => region_id,
                "current_region_epoch" => ?region_epoch,
                "msg_type" => ?msg_type,
            );

            let merge_target = if let Some(peer) = util::find_peer(region, from_store_id) {
                // Maybe the target is promoted from learner to voter, but the follower
                // doesn't know it. So we only compare peer id.
                assert_eq!(peer.get_id(), msg.get_from_peer().get_id());
                // Let stale peer decides whether it should wait for merging or just remove
                // itself.
                Some(local_state.get_merge_state().get_target().to_owned())
            } else {
                // If a peer is isolated before prepare_merge and conf remove, it should just
                // remove itself.
                None
            };
            self.ctx
                .handle_stale_msg(msg, region_epoch.clone(), true, merge_target);
            return Ok(CheckMsgStatus::DropMsg);
        }
        // The region in this peer is already destroyed
        if util::is_epoch_stale(from_epoch, region_epoch) {
            self.ctx.raft_metrics.message_dropped.region_tombstone_peer += 1;
            info!(
                "tombstone peer receives a stale message";
                "region_id" => region_id,
                "from_region_epoch" => ?from_epoch,
                "current_region_epoch" => ?region_epoch,
                "msg_type" => ?msg_type,
            );
            let mut need_gc_msg = util::is_vote_msg(msg.get_message());
            if msg.has_extra_msg() {
                // A learner can't vote so it sends the check-stale-peer msg to others to find out whether
                // it is removed due to conf change or merge.
                need_gc_msg |=
                    msg.get_extra_msg().get_type() == ExtraMessageType::MsgCheckStalePeer;
                // For backward compatibility
                need_gc_msg |= msg.get_extra_msg().get_type() == ExtraMessageType::MsgRegionWakeUp;
            }
            let not_exist = util::find_peer(region, from_store_id).is_none();
            self.ctx
                .handle_stale_msg(msg, region_epoch.clone(), need_gc_msg && not_exist, None);

            if need_gc_msg && !not_exist {
                let mut send_msg = RaftMessage::default();
                send_msg.set_region_id(region_id);
                send_msg.set_from_peer(msg.get_to_peer().clone());
                send_msg.set_to_peer(msg.get_from_peer().clone());
                send_msg.set_region_epoch(region_epoch.clone());
                let extra_msg = send_msg.mut_extra_msg();
                extra_msg.set_type(ExtraMessageType::MsgCheckStalePeerResponse);
                extra_msg.set_check_peers(region.get_peers().into());
                if let Err(e) = self.ctx.trans.send(send_msg) {
                    error!(?e;
                        "send check stale peer response message failed";
                        "region_id" => region_id,
                    );
                }
                self.ctx.need_flush_trans = true;
            }

            return Ok(CheckMsgStatus::DropMsg);
        }
        // A tombstone peer may not apply the conf change log which removes itself.
        // In this case, the local epoch is stale and the local peer can be found from region.
        // We can compare the local peer id with to_peer_id to verify whether it is correct to create a new peer.
        if let Some(local_peer_id) =
            util::find_peer(region, self.ctx.store_id()).map(|r| r.get_id())
        {
            if to_peer_id <= local_peer_id {
                self.ctx.raft_metrics.message_dropped.region_tombstone_peer += 1;
                info!(
                    "tombstone peer receives a stale message, local_peer_id >= to_peer_id in msg";
                    "region_id" => region_id,
                    "local_peer_id" => local_peer_id,
                    "to_peer_id" => to_peer_id,
                    "msg_type" => ?msg_type
                );
                return Ok(CheckMsgStatus::DropMsg);
            }
        }
        Ok(CheckMsgStatus::NewPeer)
    }

    fn on_raft_message(&mut self, mut msg: RaftMessage) -> Result<()> {
        let region_id = msg.get_region_id();
        match self.ctx.router.send(region_id, PeerMsg::RaftMessage(msg)) {
            Ok(()) | Err(TrySendError::Full(_)) => return Ok(()),
            Err(TrySendError::Disconnected(_)) if self.ctx.router.is_shutdown() => return Ok(()),
            Err(TrySendError::Disconnected(PeerMsg::RaftMessage(m))) => msg = m,
            e => panic!(
                "[store {}] [region {}] unexpected redirect error: {:?}",
                self.fsm.store.id, region_id, e
            ),
        }

        debug!(
            "handle raft message";
            "from_peer_id" => msg.get_from_peer().get_id(),
            "to_peer_id" => msg.get_to_peer().get_id(),
            "store_id" => self.fsm.store.id,
            "region_id" => region_id,
            "msg_type" => ?msg.get_message().get_msg_type(),
        );

        if msg.get_to_peer().get_store_id() != self.ctx.store_id() {
            warn!(
                "store not match, ignore it";
                "store_id" => self.ctx.store_id(),
                "to_store_id" => msg.get_to_peer().get_store_id(),
                "region_id" => region_id,
            );
            self.ctx.raft_metrics.message_dropped.mismatch_store_id += 1;
            return Ok(());
        }

        if !msg.has_region_epoch() {
            error!(
                "missing epoch in raft message, ignore it";
                "region_id" => region_id,
            );
            self.ctx.raft_metrics.message_dropped.mismatch_region_epoch += 1;
            return Ok(());
        }
        if msg.get_is_tombstone() || msg.has_merge_target() {
            // Target tombstone peer doesn't exist, so ignore it.
            return Ok(());
        }
        let check_msg_status = self.check_msg(&msg)?;
        let is_first_request = match check_msg_status {
            CheckMsgStatus::DropMsg => return Ok(()),
            CheckMsgStatus::FirstRequest => true,
            CheckMsgStatus::NewPeer | CheckMsgStatus::NewPeerFirst => {
                if self.maybe_create_peer(
                    region_id,
                    &msg,
                    check_msg_status == CheckMsgStatus::NewPeerFirst,
                )? {
                    // Peer created, send the message again
                    let _ = self.ctx.router.send(region_id, PeerMsg::RaftMessage(msg));
                    return Ok(());
                }
                // Can't create peer, see if we should keep this message
                util::is_first_message(msg.get_message())
            }
        };
        if is_first_request {
            // To void losing messages, either put it to pending_msg or force send.
            let mut store_meta = self.ctx.store_meta.lock().unwrap();
            if !store_meta.regions.contains_key(&region_id) {
                // Save one pending message for a peer is enough, remove
                // the previous pending message of this peer
                store_meta
                    .pending_msgs
                    .swap_remove_front(|m| m.get_to_peer() == msg.get_to_peer());

                store_meta.pending_msgs.push(msg);
            } else {
                drop(store_meta);
                if let Err(e) = self
                    .ctx
                    .router
                    .force_send(region_id, PeerMsg::RaftMessage(msg))
                {
                    warn!("handle first request failed"; "region_id" => region_id, "error" => ?e);
                }
            }
        }
        Ok(())
    }

    /// If target peer doesn't exist, create it.
    ///
    /// return false to indicate that target peer is in invalid state or
    /// doesn't exist and can't be created.
    fn maybe_create_peer(
        &mut self,
        region_id: u64,
        msg: &RaftMessage,
        is_local_first: bool,
    ) -> Result<bool> {
        if !is_initial_msg(msg.get_message()) {
            let msg_type = msg.get_message().get_msg_type();
            debug!(
                "target peer doesn't exist, stale message";
                "target_peer" => ?msg.get_to_peer(),
                "region_id" => region_id,
                "msg_type" => ?msg_type,
            );
            self.ctx.raft_metrics.message_dropped.stale_msg += 1;
            return Ok(false);
        }

        if is_local_first {
            let mut pending_create_peers = self.ctx.pending_create_peers.lock().unwrap();
            if pending_create_peers.contains_key(&region_id) {
                return Ok(false);
            }
            pending_create_peers.insert(region_id, (msg.get_to_peer().get_id(), false));
        }

        let res = self.maybe_create_peer_internal(region_id, &msg, is_local_first);
        // If failed, i.e. Err or Ok(false), remove this peer data from `pending_create_peers`.
        if res.as_ref().map_or(true, |b| !*b) && is_local_first {
            let mut pending_create_peers = self.ctx.pending_create_peers.lock().unwrap();
            if let Some(status) = pending_create_peers.get(&region_id) {
                if *status == (msg.get_to_peer().get_id(), false) {
                    pending_create_peers.remove(&region_id);
                }
            }
        }
        res
    }

    fn maybe_create_peer_internal(
        &mut self,
        region_id: u64,
        msg: &RaftMessage,
        is_local_first: bool,
    ) -> Result<bool> {
        if is_local_first
            && self
                .ctx
                .engines
                .kv
                .get_value_cf(CF_RAFT, &keys::region_state_key(region_id))?
                .is_some()
        {
            return Ok(false);
        }

        let target = msg.get_to_peer();

        let mut meta = self.ctx.store_meta.lock().unwrap();
        if meta.regions.contains_key(&region_id) {
            return Ok(true);
        }

        if is_local_first {
            let pending_create_peers = self.ctx.pending_create_peers.lock().unwrap();
            match pending_create_peers.get(&region_id) {
                Some(status) if *status == (msg.get_to_peer().get_id(), false) => (),
                // If changed, it means this peer has been/will be replaced from the new one from splitting.
                _ => return Ok(false),
            }
            // Note that `StoreMeta` lock is held and status is (peer_id, false) in `pending_create_peers` now.
            // If this peer is created from splitting latter and then status in `pending_create_peers` is changed,
            // that peer creation in `on_ready_split_region` must be executed **after** current peer creation
            // because of the `StoreMeta` lock.
        }

        let mut is_overlapped = false;
        let mut regions_to_destroy = vec![];
        for (_, id) in meta.region_ranges.range((
            Excluded(data_key(msg.get_start_key())),
            Unbounded::<Vec<u8>>,
        )) {
            let exist_region = &meta.regions[&id];
            if enc_start_key(exist_region) >= data_end_key(msg.get_end_key()) {
                break;
            }

            debug!(
                "msg is overlapped with exist region";
                "region_id" => region_id,
                "msg" => ?msg,
                "exist_region" => ?exist_region,
            );
            let (can_destroy, merge_to_this_peer) = maybe_destroy_source(
                &meta,
                region_id,
                target.get_id(),
                exist_region.get_id(),
                msg.get_region_epoch().to_owned(),
            );
            if can_destroy {
                if !merge_to_this_peer {
                    regions_to_destroy.push(exist_region.get_id());
                } else {
                    error!(
                        "A new peer has a merge source peer";
                        "region_id" => region_id,
                        "peer_id" => target.get_id(),
                        "source_region" => ?exist_region,
                    );
                    if self.ctx.cfg.dev_assert {
                        panic!("something is wrong, maybe PD do not ensure all target peers exist before merging");
                    }
                }
                continue;
            }
            is_overlapped = true;
            if msg.get_region_epoch().get_version() > exist_region.get_region_epoch().get_version()
            {
                // If new region's epoch version is greater than exist region's, the exist region
                // may has been merged/splitted already.
                let _ = self.ctx.router.force_send(
                    exist_region.get_id(),
                    PeerMsg::CasualMessage(CasualMessage::RegionOverlapped),
                );
            }
        }

        if is_overlapped {
            self.ctx.raft_metrics.message_dropped.region_overlap += 1;
            return Ok(false);
        }

        for id in regions_to_destroy {
            self.ctx
                .router
                .force_send(
                    id,
                    PeerMsg::SignificantMsg(SignificantMsg::MergeResult {
                        target_region_id: region_id,
                        target: target.clone(),
                        result: MergeResultKind::Stale,
                    }),
                )
                .unwrap();
        }

        // New created peers should know it's learner or not.
        let (tx, mut peer) = PeerFsm::replicate(
            self.ctx.store_id(),
            &self.ctx.cfg,
            self.ctx.region_scheduler.clone(),
            self.ctx.engines.clone(),
            region_id,
            target.clone(),
        )?;

        // WARNING: The checking code must be above this line.
        // Now all checking passed

        let mut replication_state = self.ctx.global_replication_state.lock().unwrap();
        peer.peer.init_replication_mode(&mut *replication_state);
        drop(replication_state);

        peer.peer.local_first_replicate = is_local_first;

        // Following snapshot may overlap, should insert into region_ranges after
        // snapshot is applied.
        meta.regions
            .insert(region_id, peer.get_peer().region().to_owned());

        let mailbox = BasicMailbox::new(tx, peer);
        self.ctx.router.register(region_id, mailbox);
        self.ctx
            .router
            .force_send(region_id, PeerMsg::Start)
            .unwrap();
        Ok(true)
    }

    fn on_compaction_finished(&mut self, event: EK::CompactedEvent) {
        if event.is_size_declining_trivial(self.ctx.cfg.region_split_check_diff.0) {
            return;
        }

        let output_level_str = event.output_level_label();
        COMPACTION_DECLINED_BYTES
            .with_label_values(&[&output_level_str])
            .observe(event.total_bytes_declined() as f64);

        // self.cfg.region_split_check_diff.0 / 16 is an experienced value.
        let mut region_declined_bytes = {
            let meta = self.ctx.store_meta.lock().unwrap();
            event.calc_ranges_declined_bytes(
                &meta.region_ranges,
                self.ctx.cfg.region_split_check_diff.0 / 16,
            )
        };

        COMPACTION_RELATED_REGION_COUNT
            .with_label_values(&[&output_level_str])
            .observe(region_declined_bytes.len() as f64);

        for (region_id, declined_bytes) in region_declined_bytes.drain(..) {
            let _ = self.ctx.router.send(
                region_id,
                PeerMsg::CasualMessage(CasualMessage::CompactionDeclinedBytes {
                    bytes: declined_bytes,
                }),
            );
        }
    }

    fn register_compact_check_tick(&self) {
        self.ctx.schedule_store_tick(
            StoreTick::CompactCheck,
            self.ctx.cfg.region_compact_check_interval.0,
        )
    }

    fn on_compact_check_tick(&mut self) {
        self.register_compact_check_tick();
        if self.ctx.cleanup_scheduler.is_busy() {
            debug!(
                "compact worker is busy, check space redundancy next time";
                "store_id" => self.fsm.store.id,
            );
            return;
        }

        if self
            .ctx
            .engines
            .kv
            .auto_compactions_is_disabled()
            .expect("cf")
        {
            debug!(
                "skip compact check when disabled auto compactions";
                "store_id" => self.fsm.store.id,
            );
            return;
        }

        // Start from last checked key.
        let mut ranges_need_check =
            Vec::with_capacity(self.ctx.cfg.region_compact_check_step as usize + 1);
        ranges_need_check.push(self.fsm.store.last_compact_checked_key.clone());

        let largest_key = {
            let meta = self.ctx.store_meta.lock().unwrap();
            if meta.region_ranges.is_empty() {
                debug!(
                    "there is no range need to check";
                    "store_id" => self.fsm.store.id
                );
                return;
            }

            // Collect continuous ranges.
            let left_ranges = meta.region_ranges.range((
                Excluded(self.fsm.store.last_compact_checked_key.clone()),
                Unbounded::<Key>,
            ));
            ranges_need_check.extend(
                left_ranges
                    .take(self.ctx.cfg.region_compact_check_step as usize)
                    .map(|(k, _)| k.to_owned()),
            );

            // Update last_compact_checked_key.
            meta.region_ranges.keys().last().unwrap().to_vec()
        };

        let last_key = ranges_need_check.last().unwrap().clone();
        if last_key == largest_key {
            // Range [largest key, DATA_MAX_KEY) also need to check.
            if last_key != keys::DATA_MAX_KEY.to_vec() {
                ranges_need_check.push(keys::DATA_MAX_KEY.to_vec());
            }
            // Next task will start from the very beginning.
            self.fsm.store.last_compact_checked_key = keys::DATA_MIN_KEY.to_vec();
        } else {
            self.fsm.store.last_compact_checked_key = last_key;
        }

        // Schedule the task.
        let cf_names = vec![CF_DEFAULT.to_owned(), CF_WRITE.to_owned()];
        if let Err(e) = self.ctx.cleanup_scheduler.schedule(CleanupTask::Compact(
            CompactTask::CheckAndCompact {
                cf_names,
                ranges: ranges_need_check,
                tombstones_num_threshold: self.ctx.cfg.region_compact_min_tombstones,
                tombstones_percent_threshold: self.ctx.cfg.region_compact_tombstones_percent,
            },
        )) {
            error!(
                "schedule space check task failed";
                "store_id" => self.fsm.store.id,
                "err" => ?e,
            );
        }
    }

    fn store_heartbeat_pd(&mut self) {
        let mut stats = StoreStats::default();

        let used_size = self.ctx.snap_mgr.get_total_snap_size();
        stats.set_used_size(used_size);
        stats.set_store_id(self.ctx.store_id());
        {
            let meta = self.ctx.store_meta.lock().unwrap();
            stats.set_region_count(meta.regions.len() as u32);
        }

        let snap_stats = self.ctx.snap_mgr.stats();
        stats.set_sending_snap_count(snap_stats.sending_count as u32);
        stats.set_receiving_snap_count(snap_stats.receiving_count as u32);
        STORE_SNAPSHOT_TRAFFIC_GAUGE_VEC
            .with_label_values(&["sending"])
            .set(snap_stats.sending_count as i64);
        STORE_SNAPSHOT_TRAFFIC_GAUGE_VEC
            .with_label_values(&["receiving"])
            .set(snap_stats.receiving_count as i64);

        let apply_snapshot_count = self.ctx.applying_snap_count.load(Ordering::SeqCst);
        stats.set_applying_snap_count(apply_snapshot_count as u32);
        STORE_SNAPSHOT_TRAFFIC_GAUGE_VEC
            .with_label_values(&["applying"])
            .set(apply_snapshot_count as i64);

        stats.set_start_time(self.fsm.store.start_time.unwrap().sec as u32);

        // report store write flow to pd
        stats.set_bytes_written(
            self.ctx
                .global_stat
                .stat
                .engine_total_bytes_written
                .swap(0, Ordering::SeqCst),
        );
        stats.set_keys_written(
            self.ctx
                .global_stat
                .stat
                .engine_total_keys_written
                .swap(0, Ordering::SeqCst),
        );

        stats.set_is_busy(
            self.ctx
                .global_stat
                .stat
                .is_busy
                .swap(false, Ordering::SeqCst),
        );

        let store_info = StoreInfo {
            engine: self.ctx.engines.kv.clone(),
            capacity: self.ctx.cfg.capacity.0,
        };

        let task = PdTask::StoreHeartbeat { stats, store_info };
        if let Err(e) = self.ctx.pd_scheduler.schedule(task) {
            error!("notify pd failed";
                "store_id" => self.fsm.store.id,
                "err" => ?e
            );
        }
    }

    fn on_pd_store_heartbeat_tick(&mut self) {
        self.store_heartbeat_pd();
        self.register_pd_store_heartbeat_tick();
    }

    fn handle_snap_mgr_gc(&mut self) -> Result<()> {
        fail_point!("peer_2_handle_snap_mgr_gc", self.fsm.store.id == 2, |_| Ok(
            ()
        ));
        let snap_keys = self.ctx.snap_mgr.list_idle_snap()?;
        if snap_keys.is_empty() {
            return Ok(());
        }
        let (mut last_region_id, mut keys) = (0, vec![]);
        let schedule_gc_snap = |region_id: u64, snaps| -> Result<()> {
            debug!(
                "schedule snap gc";
                "store_id" => self.fsm.store.id,
                "region_id" => region_id,
            );
            let gc_snap = PeerMsg::CasualMessage(CasualMessage::GcSnap { snaps });
            match self.ctx.router.send(region_id, gc_snap) {
                Ok(()) => Ok(()),
                Err(TrySendError::Disconnected(_)) if self.ctx.router.is_shutdown() => Ok(()),
                Err(TrySendError::Disconnected(PeerMsg::CasualMessage(
                    CasualMessage::GcSnap { snaps },
                ))) => {
                    // The snapshot exists because MsgAppend has been rejected. So the
                    // peer must have been exist. But now it's disconnected, so the peer
                    // has to be destroyed instead of being created.
                    info!(
                        "region is disconnected, remove snaps";
                        "region_id" => region_id,
                        "snaps" => ?snaps,
                    );
                    for (key, is_sending) in snaps {
                        let snap = if is_sending {
                            self.ctx.snap_mgr.get_snapshot_for_sending(&key)?
                        } else {
                            self.ctx.snap_mgr.get_snapshot_for_applying(&key)?
                        };
                        self.ctx
                            .snap_mgr
                            .delete_snapshot(&key, snap.as_ref(), false);
                    }
                    Ok(())
                }
                Err(TrySendError::Full(_)) => Ok(()),
                Err(TrySendError::Disconnected(_)) => unreachable!(),
            }
        };
        for (key, is_sending) in snap_keys {
            if last_region_id == key.region_id {
                keys.push((key, is_sending));
                continue;
            }

            if !keys.is_empty() {
                schedule_gc_snap(last_region_id, keys)?;
                keys = vec![];
            }

            last_region_id = key.region_id;
            keys.push((key, is_sending));
        }
        if !keys.is_empty() {
            schedule_gc_snap(last_region_id, keys)?;
        }
        Ok(())
    }

    fn on_snap_mgr_gc(&mut self) {
        if let Err(e) = self.handle_snap_mgr_gc() {
            error!(?e;
                "handle gc snap failed";
                "store_id" => self.fsm.store.id,
            );
        }
        self.register_snap_mgr_gc_tick();
    }

    fn on_compact_lock_cf(&mut self) {
        // Create a compact lock cf task(compact whole range) and schedule directly.
        let lock_cf_bytes_written = self
            .ctx
            .global_stat
            .stat
            .lock_cf_bytes_written
            .load(Ordering::SeqCst);
        if lock_cf_bytes_written > self.ctx.cfg.lock_cf_compact_bytes_threshold.0 {
            self.ctx
                .global_stat
                .stat
                .lock_cf_bytes_written
                .fetch_sub(lock_cf_bytes_written, Ordering::SeqCst);

            let task = CompactTask::Compact {
                cf_name: String::from(CF_LOCK),
                start_key: None,
                end_key: None,
            };
            if let Err(e) = self
                .ctx
                .cleanup_scheduler
                .schedule(CleanupTask::Compact(task))
            {
                error!(
                    "schedule compact lock cf task failed";
                    "store_id" => self.fsm.store.id,
                    "err" => ?e,
                );
            }
        }

        self.register_compact_lock_cf_tick();
    }

    fn register_pd_store_heartbeat_tick(&self) {
        self.ctx.schedule_store_tick(
            StoreTick::PdStoreHeartbeat,
            self.ctx.cfg.pd_store_heartbeat_tick_interval.0,
        );
    }

    fn register_snap_mgr_gc_tick(&self) {
        self.ctx
            .schedule_store_tick(StoreTick::SnapGc, self.ctx.cfg.snap_mgr_gc_tick_interval.0)
    }

    fn register_compact_lock_cf_tick(&self) {
        self.ctx.schedule_store_tick(
            StoreTick::CompactLockCf,
            self.ctx.cfg.lock_cf_compact_interval.0,
        )
    }
}

impl<'a, EK: KvEngine, ER: RaftEngine, T: Transport, C: PdClient>
    StoreFsmDelegate<'a, EK, ER, T, C>
{
    fn on_validate_sst_result(&mut self, ssts: Vec<SstMeta>) {
        if ssts.is_empty() {
            return;
        }
        // A stale peer can still ingest a stale SST before it is
        // destroyed. We need to make sure that no stale peer exists.
        let mut delete_ssts = Vec::new();
        {
            let meta = self.ctx.store_meta.lock().unwrap();
            for sst in ssts {
                if !meta.regions.contains_key(&sst.get_region_id()) {
                    delete_ssts.push(sst);
                }
            }
        }
        if delete_ssts.is_empty() {
            return;
        }

        let task = CleanupSSTTask::DeleteSST { ssts: delete_ssts };
        if let Err(e) = self
            .ctx
            .cleanup_scheduler
            .schedule(CleanupTask::CleanupSST(task))
        {
            error!(
                "schedule to delete ssts failed";
                "store_id" => self.fsm.store.id,
                "err" => ?e,
            );
        }
    }

    fn on_cleanup_import_sst(&mut self) -> Result<()> {
        let mut delete_ssts = Vec::new();
        let mut validate_ssts = Vec::new();

        let ssts = box_try!(self.ctx.importer.list_ssts());
        if ssts.is_empty() {
            return Ok(());
        }
        {
            let meta = self.ctx.store_meta.lock().unwrap();
            for sst in ssts {
                if let Some(r) = meta.regions.get(&sst.get_region_id()) {
                    let region_epoch = r.get_region_epoch();
                    if util::is_epoch_stale(sst.get_region_epoch(), region_epoch) {
                        // If the SST epoch is stale, it will not be ingested anymore.
                        delete_ssts.push(sst);
                    }
                } else {
                    // If the peer doesn't exist, we need to validate the SST through PD.
                    validate_ssts.push(sst);
                }
            }
        }

        if !delete_ssts.is_empty() {
            let task = CleanupSSTTask::DeleteSST { ssts: delete_ssts };
            if let Err(e) = self
                .ctx
                .cleanup_scheduler
                .schedule(CleanupTask::CleanupSST(task))
            {
                error!(
                    "schedule to delete ssts failed";
                    "store_id" => self.fsm.store.id,
                    "err" => ?e
                );
            }
        }

        if !validate_ssts.is_empty() {
            let task = CleanupSSTTask::ValidateSST {
                ssts: validate_ssts,
            };
            if let Err(e) = self
                .ctx
                .cleanup_scheduler
                .schedule(CleanupTask::CleanupSST(task))
            {
                error!(
                   "schedule to validate ssts failed";
                   "store_id" => self.fsm.store.id,
                   "err" => ?e,
                );
            }
        }

        Ok(())
    }

    fn register_consistency_check_tick(&mut self) {
        self.ctx.schedule_store_tick(
            StoreTick::ConsistencyCheck,
            self.ctx.cfg.consistency_check_interval.0,
        )
    }

    fn on_consistency_check_tick(&mut self) {
        self.register_consistency_check_tick();
        if self.ctx.consistency_check_scheduler.is_busy() {
            return;
        }
        let (mut target_region_id, mut oldest) = (0, Instant::now());
        let target_peer = {
            let meta = self.ctx.store_meta.lock().unwrap();
            for region_id in meta.regions.keys() {
                match self.fsm.store.consistency_check_time.get(region_id) {
                    Some(time) => {
                        if *time < oldest {
                            oldest = *time;
                            target_region_id = *region_id;
                        }
                    }
                    None => {
                        target_region_id = *region_id;
                        break;
                    }
                }
            }
            if target_region_id == 0 {
                return;
            }
            match util::find_peer(&meta.regions[&target_region_id], self.ctx.store_id()) {
                None => return,
                Some(p) => p.clone(),
            }
        };
        info!(
            "scheduling consistency check for region";
            "store_id" => self.fsm.store.id,
            "region_id" => target_region_id,
        );
        self.fsm
            .store
            .consistency_check_time
            .insert(target_region_id, Instant::now());
        let mut request = new_admin_request(target_region_id, target_peer);
        let mut admin = AdminRequest::default();
        admin.set_cmd_type(AdminCmdType::ComputeHash);
        self.ctx
            .coprocessor_host
            .on_prepropose_compute_hash(admin.mut_compute_hash());
        request.set_admin_request(admin);

        let _ = self.ctx.router.send(
            target_region_id,
            PeerMsg::RaftCommand(RaftCommand::new(request, Callback::None)),
        );
    }

    fn on_cleanup_import_sst_tick(&mut self) {
        if let Err(e) = self.on_cleanup_import_sst() {
            error!(?e;
                "cleanup import sst failed";
                "store_id" => self.fsm.store.id,
            );
        }
        self.register_cleanup_import_sst_tick();
    }

    fn register_cleanup_import_sst_tick(&self) {
        self.ctx.schedule_store_tick(
            StoreTick::CleanupImportSST,
            self.ctx.cfg.cleanup_import_sst_interval.0,
        )
    }

    fn clear_region_size_in_range(&mut self, start_key: &[u8], end_key: &[u8]) {
        let start_key = data_key(start_key);
        let end_key = data_end_key(end_key);

        let mut regions = vec![];
        {
            let meta = self.ctx.store_meta.lock().unwrap();
            for (_, region_id) in meta
                .region_ranges
                .range((Excluded(start_key), Included(end_key)))
            {
                regions.push(*region_id);
            }
        }
        for region_id in regions {
            let _ = self.ctx.router.send(
                region_id,
                PeerMsg::CasualMessage(CasualMessage::ClearRegionSize),
            );
        }
    }

    fn on_store_unreachable(&mut self, store_id: u64) {
        let now = Instant::now();
        if self
            .fsm
            .store
            .last_unreachable_report
            .get(&store_id)
            .map_or(UNREACHABLE_BACKOFF, |t| now.duration_since(*t))
            < UNREACHABLE_BACKOFF
        {
            return;
        }
        info!(
            "broadcasting unreachable";
            "store_id" => self.fsm.store.id,
            "unreachable_store_id" => store_id,
        );
        self.fsm.store.last_unreachable_report.insert(store_id, now);
        // It's possible to acquire the lock and only send notification to
        // involved regions. However loop over all the regions can take a
        // lot of time, which may block other operations.
        self.ctx.router.report_unreachable(store_id);
    }

    fn on_update_replication_mode(&mut self, status: ReplicationStatus) {
        let mut state = self.ctx.global_replication_state.lock().unwrap();
        if state.status().mode == status.mode {
            if status.get_mode() == ReplicationMode::Majority {
                return;
            }
            let exist_dr = state.status().get_dr_auto_sync();
            let dr = status.get_dr_auto_sync();
            if exist_dr.state_id == dr.state_id && exist_dr.state == dr.state {
                return;
            }
        }
        info!("updating replication mode"; "status" => ?status);
        state.set_status(status);
        drop(state);
        self.ctx.router.report_status_update()
    }

    fn register_raft_engine_purge_tick(&self) {
        self.ctx.schedule_store_tick(
            StoreTick::RaftEnginePurge,
            self.ctx.cfg.raft_engine_purge_interval.0,
        )
    }

    fn on_raft_engine_purge_tick(&self) {
        let scheduler = &self.ctx.raftlog_gc_scheduler;
        let _ = scheduler.schedule(RaftlogGcTask::Purge);
        self.register_raft_engine_purge_tick();
    }
}

#[cfg(test)]
mod tests {
    use engine_rocks::RangeOffsets;
    use engine_rocks::RangeProperties;
    use engine_rocks::RocksCompactedEvent;

    use super::*;

    #[test]
    fn test_calc_region_declined_bytes() {
        let prop = RangeProperties {
            offsets: vec![
                (
                    b"a".to_vec(),
                    RangeOffsets {
                        size: 4 * 1024,
                        keys: 1,
                    },
                ),
                (
                    b"b".to_vec(),
                    RangeOffsets {
                        size: 8 * 1024,
                        keys: 2,
                    },
                ),
                (
                    b"c".to_vec(),
                    RangeOffsets {
                        size: 12 * 1024,
                        keys: 3,
                    },
                ),
            ],
        };
        let event = RocksCompactedEvent {
            cf: "default".to_owned(),
            output_level: 3,
            total_input_bytes: 12 * 1024,
            total_output_bytes: 0,
            start_key: prop.smallest_key().unwrap(),
            end_key: prop.largest_key().unwrap(),
            input_props: vec![prop],
            output_props: vec![],
        };

        let mut region_ranges = BTreeMap::new();
        region_ranges.insert(b"a".to_vec(), 1);
        region_ranges.insert(b"b".to_vec(), 2);
        region_ranges.insert(b"c".to_vec(), 3);

        let declined_bytes = event.calc_ranges_declined_bytes(&region_ranges, 1024);
        let expected_declined_bytes = vec![(2, 8192), (3, 4096)];
        assert_eq!(declined_bytes, expected_declined_bytes);
    }
}<|MERGE_RESOLUTION|>--- conflicted
+++ resolved
@@ -1190,7 +1190,7 @@
         let region_runner = RegionRunner::new(
             engines.kv.clone(),
             mgr.clone(),
-            cfg.value().snap_apply_batch_size.0 as usize,
+            cfg.value().snap_handle_pool_size,
             cfg.value().use_delete_range,
             workers.coprocessor_host.clone(),
             self.router(),
@@ -1327,36 +1327,6 @@
         self.apply_system
             .spawn("apply".to_owned(), apply_poller_builder);
 
-<<<<<<< HEAD
-        let region_runner = RegionRunner::new(
-            engines.clone(),
-            snap_mgr,
-            cfg.snap_handle_pool_size,
-            cfg.use_delete_range,
-            workers.coprocessor_host.clone(),
-            self.router(),
-        );
-        let timer = region_runner.new_timer();
-        box_try!(workers.region_worker.start_with_timer(region_runner, timer));
-
-        let raftlog_gc_runner = RaftlogGcRunner::new(self.router(), engines.clone());
-        let timer = raftlog_gc_runner.new_timer();
-        box_try!(workers
-            .raftlog_gc_worker
-            .start_with_timer(raftlog_gc_runner, timer));
-
-        let compact_runner = CompactRunner::new(engines.kv.clone());
-        let cleanup_sst_runner = CleanupSSTRunner::new(
-            store.get_id(),
-            self.router.clone(),
-            Arc::clone(&importer),
-            Arc::clone(&pd_client),
-        );
-        let cleanup_runner = CleanupRunner::new(compact_runner, cleanup_sst_runner);
-        box_try!(workers.cleanup_worker.start(cleanup_runner));
-
-=======
->>>>>>> 7f6c4c6d
         let pd_runner = PdRunner::new(
             store.get_id(),
             Arc::clone(&pd_client),
