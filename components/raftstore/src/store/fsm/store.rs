// Copyright 2016 TiKV Project Authors. Licensed under Apache-2.0.

use std::cell::Cell;
use std::cmp::{Ord, Ordering as CmpOrdering};
use std::collections::BTreeMap;
use std::collections::Bound::{Excluded, Included, Unbounded};
use std::ops::Deref;
use std::sync::atomic::{AtomicUsize, Ordering};
use std::sync::{Arc, Mutex};
use std::time::{Duration, Instant};
use std::{mem, u64};

use batch_system::{
    BasicMailbox, BatchRouter, BatchSystem, Fsm, HandlerBuilder, PollHandler, Priority,
};
use crossbeam::channel::{unbounded, Sender, TryRecvError, TrySendError};
use engine_traits::{Engines, KvEngine, Mutable, PerfContextKind, WriteBatch, WriteBatchExt};
use engine_traits::{CF_DEFAULT, CF_LOCK, CF_RAFT, CF_WRITE};
use fail::fail_point;
use futures::compat::Future01CompatExt;
use futures::FutureExt;
use kvproto::import_sstpb::SstMeta;
use kvproto::import_sstpb::SwitchMode;
use kvproto::metapb::{self, Region, RegionEpoch};
use kvproto::pdpb::QueryStats;
use kvproto::pdpb::StoreStats;
use kvproto::raft_cmdpb::{AdminCmdType, AdminRequest};
use kvproto::raft_serverpb::{ExtraMessageType, PeerState, RaftMessage, RegionLocalState};
use kvproto::replication_modepb::{ReplicationMode, ReplicationStatus};
use protobuf::Message;
use raft::StateRole;
use time::{self, Timespec};

use collections::HashMap;
use engine_traits::CompactedEvent;
use engine_traits::{RaftEngine, RaftLogBatch};
use keys::{self, data_end_key, data_key, enc_end_key, enc_start_key};
use pd_client::{FeatureGate, PdClient};
use sst_importer::SSTImporter;
use tikv_alloc::trace::TraceEvent;
use tikv_util::config::{Tracker, VersionTrack};
use tikv_util::mpsc::{self, LooseBoundedSender, Receiver};
use tikv_util::sys::disk::{get_disk_status, DiskUsage};
use tikv_util::time::{duration_to_sec, Instant as TiInstant};
use tikv_util::timer::SteadyTimer;
use tikv_util::worker::{LazyWorker, Scheduler, Worker};
use tikv_util::{
    box_err, box_try, debug, defer, error, info, is_zero_duration, slow_log, sys as sys_util, warn,
    Either, RingQueue,
};

use crate::bytes_capacity;
use crate::coprocessor::split_observer::SplitObserver;
use crate::coprocessor::{BoxAdminObserver, CoprocessorHost, RegionChangeEvent};
use crate::store::async_io::write::{StoreWriters, Worker as WriteWorker, WriteMsg};
use crate::store::config::Config;
use crate::store::fsm::metrics::*;
use crate::store::fsm::peer::{
    maybe_destroy_source, new_admin_request, PeerFsm, PeerFsmDelegate, SenderFsmPair,
};
use crate::store::fsm::ApplyNotifier;
use crate::store::fsm::ApplyTaskRes;
use crate::store::fsm::{
    create_apply_batch_system, ApplyBatchSystem, ApplyPollerBuilder, ApplyRes, ApplyRouter,
    ApplyTask,
};
use crate::store::local_metrics::RaftMetrics;
use crate::store::memory::*;
use crate::store::metrics::*;
use crate::store::peer_storage;
use crate::store::transport::Transport;
use crate::store::util::{is_initial_msg, RegionReadProgressRegistry};
use crate::store::worker::{
    AutoSplitController, CleanupRunner, CleanupSSTRunner, CleanupSSTTask, CleanupTask,
    CompactRunner, CompactTask, ConsistencyCheckRunner, ConsistencyCheckTask, PdRunner,
    RaftlogGcRunner, RaftlogGcTask, ReadDelegate, RegionRunner, RegionTask, SplitCheckTask,
};
use crate::store::{
    util, Callback, CasualMessage, GlobalReplicationState, InspectedRaftMessage, MergeResultKind,
    PdTask, PeerMsg, PeerTicks, RaftCommand, SignificantMsg, SnapManager, StoreMsg, StoreTick,
};
use crate::Result;
use concurrency_manager::ConcurrencyManager;
use tikv_util::future::poll_future_notify;

type Key = Vec<u8>;

pub const PENDING_MSG_CAP: usize = 100;
const UNREACHABLE_BACKOFF: Duration = Duration::from_secs(10);
const ENTRY_CACHE_EVICT_TICK_DURATION: Duration = Duration::from_secs(1);

<<<<<<< HEAD
use crate::store::async_io::write::{StoreWriters, WriteMsg};

use super::apply::ApplySystem;

=======
>>>>>>> 8825757f
pub struct StoreInfo<E> {
    pub engine: E,
    pub capacity: u64,
}

pub struct StoreMeta {
    /// store id
    pub store_id: Option<u64>,
    /// region_end_key -> region_id
    pub region_ranges: BTreeMap<Vec<u8>, u64>,
    /// region_id -> region
    pub regions: HashMap<u64, Region>,
    /// region_id -> reader
    pub readers: HashMap<u64, ReadDelegate>,
    /// region_id -> (term, leader_peer_id)
    pub leaders: HashMap<u64, (u64, u64)>,
    /// `MsgRequestPreVote`, `MsgRequestVote` or `MsgAppend` messages from newly split Regions shouldn't be
    /// dropped if there is no such Region in this store now. So the messages are recorded temporarily and
    /// will be handled later.
    pub pending_msgs: RingQueue<RaftMessage>,
    /// The regions with pending snapshots.
    pub pending_snapshot_regions: Vec<Region>,
    /// A marker used to indicate the peer of a Region has received a merge target message and waits to be destroyed.
    /// target_region_id -> (source_region_id -> merge_target_region)
    pub pending_merge_targets: HashMap<u64, HashMap<u64, metapb::Region>>,
    /// An inverse mapping of `pending_merge_targets` used to let source peer help target peer to clean up related entry.
    /// source_region_id -> target_region_id
    pub targets_map: HashMap<u64, u64>,
    /// `atomic_snap_regions` and `destroyed_region_for_snap` are used for making destroy overlapped regions
    /// and apply snapshot atomically.
    /// region_id -> wait_destroy_regions_map(source_region_id -> is_ready)
    /// A target peer must wait for all source peer to ready before applying snapshot.
    pub atomic_snap_regions: HashMap<u64, HashMap<u64, bool>>,
    /// source_region_id -> need_atomic
    /// Used for reminding the source peer to switch to ready in `atomic_snap_regions`.
    pub destroyed_region_for_snap: HashMap<u64, bool>,
    /// region_id -> `RegionReadProgress`
    pub region_read_progress: RegionReadProgressRegistry,
}

impl StoreMeta {
    pub fn new(vote_capacity: usize) -> StoreMeta {
        StoreMeta {
            store_id: None,
            region_ranges: BTreeMap::default(),
            regions: HashMap::default(),
            readers: HashMap::default(),
            leaders: HashMap::default(),
            pending_msgs: RingQueue::with_capacity(vote_capacity),
            pending_snapshot_regions: Vec::default(),
            pending_merge_targets: HashMap::default(),
            targets_map: HashMap::default(),
            atomic_snap_regions: HashMap::default(),
            destroyed_region_for_snap: HashMap::default(),
            region_read_progress: RegionReadProgressRegistry::new(),
        }
    }

    #[inline]
    pub fn set_region<EK: KvEngine, ER: RaftEngine>(
        &mut self,
        host: &CoprocessorHost<EK>,
        region: Region,
        peer: &mut crate::store::Peer<EK, ER>,
    ) {
        let prev = self.regions.insert(region.get_id(), region.clone());
        if prev.map_or(true, |r| r.get_id() != region.get_id()) {
            // TODO: may not be a good idea to panic when holding a lock.
            panic!("{} region corrupted", peer.tag);
        }
        let reader = self.readers.get_mut(&region.get_id()).unwrap();
        peer.set_region(host, reader, region);
    }
}

pub struct RaftRouter<EK, ER>
where
    EK: KvEngine,
    ER: RaftEngine,
{
    pub router: BatchRouter<PeerFsm<EK, ER>, StoreFsm<EK>>,
}

impl<EK, ER> Clone for RaftRouter<EK, ER>
where
    EK: KvEngine,
    ER: RaftEngine,
{
    fn clone(&self) -> Self {
        RaftRouter {
            router: self.router.clone(),
        }
    }
}

impl<EK, ER> Deref for RaftRouter<EK, ER>
where
    EK: KvEngine,
    ER: RaftEngine,
{
    type Target = BatchRouter<PeerFsm<EK, ER>, StoreFsm<EK>>;

    fn deref(&self) -> &BatchRouter<PeerFsm<EK, ER>, StoreFsm<EK>> {
        &self.router
    }
}

impl<EK, ER> ApplyNotifier<EK> for RaftRouter<EK, ER>
where
    EK: KvEngine,
    ER: RaftEngine,
{
    fn notify(&self, apply_res: Vec<ApplyRes<EK::Snapshot>>) {
        for r in apply_res {
            self.router.try_send(
                r.region_id,
                PeerMsg::ApplyRes {
                    res: ApplyTaskRes::Apply(r),
                },
            );
        }
    }
    fn notify_one(&self, region_id: u64, msg: PeerMsg<EK>) {
        self.router.try_send(region_id, msg);
    }

    fn clone_box(&self) -> Box<dyn ApplyNotifier<EK>> {
        Box::new(self.clone())
    }
}

impl<EK, ER> RaftRouter<EK, ER>
where
    EK: KvEngine,
    ER: RaftEngine,
{
    pub fn send_raft_message(
        &self,
        msg: RaftMessage,
    ) -> std::result::Result<(), TrySendError<RaftMessage>> {
        let id = msg.get_region_id();

        let mut heap_size = 0;
        for e in msg.get_message().get_entries() {
            heap_size += bytes_capacity(&e.data) + bytes_capacity(&e.context);
        }
        let peer_msg = PeerMsg::RaftMessage(InspectedRaftMessage { heap_size, msg });
        let event = TraceEvent::Add(heap_size);

        let store_msg = match self.try_send(id, peer_msg) {
            Either::Left(Ok(())) => {
                MEMTRACE_RAFT_MESSAGES.trace(event);
                return Ok(());
            }
            Either::Left(Err(TrySendError::Full(PeerMsg::RaftMessage(im)))) => {
                return Err(TrySendError::Full(im.msg));
            }
            Either::Left(Err(TrySendError::Disconnected(PeerMsg::RaftMessage(im)))) => {
                return Err(TrySendError::Disconnected(im.msg));
            }
            Either::Right(PeerMsg::RaftMessage(im)) => StoreMsg::RaftMessage(im),
            _ => unreachable!(),
        };
        match self.send_control(store_msg) {
            Ok(()) => {
                MEMTRACE_RAFT_MESSAGES.trace(event);
                Ok(())
            }
            Err(TrySendError::Full(StoreMsg::RaftMessage(im))) => Err(TrySendError::Full(im.msg)),
            Err(TrySendError::Disconnected(StoreMsg::RaftMessage(im))) => {
                Err(TrySendError::Disconnected(im.msg))
            }
            _ => unreachable!(),
        }
    }

    #[inline]
    pub fn send_raft_command(
        &self,
        cmd: RaftCommand<EK::Snapshot>,
    ) -> std::result::Result<(), TrySendError<RaftCommand<EK::Snapshot>>> {
        let region_id = cmd.request.get_header().get_region_id();
        match self.send(region_id, PeerMsg::RaftCommand(cmd)) {
            Ok(()) => Ok(()),
            Err(TrySendError::Full(PeerMsg::RaftCommand(cmd))) => Err(TrySendError::Full(cmd)),
            Err(TrySendError::Disconnected(PeerMsg::RaftCommand(cmd))) => {
                Err(TrySendError::Disconnected(cmd))
            }
            _ => unreachable!(),
        }
    }

    fn report_unreachable(&self, store_id: u64) {
        self.broadcast_normal(|| {
            PeerMsg::SignificantMsg(SignificantMsg::StoreUnreachable { store_id })
        });
    }

    fn report_status_update(&self) {
        self.broadcast_normal(|| PeerMsg::UpdateReplicationMode)
    }

    /// Broadcasts resolved result to all regions.
    pub fn report_resolved(&self, store_id: u64, group_id: u64) {
        self.broadcast_normal(|| {
            PeerMsg::SignificantMsg(SignificantMsg::StoreResolved { store_id, group_id })
        })
    }

    pub fn register(&self, region_id: u64, mailbox: BasicMailbox<PeerFsm<EK, ER>>) {
        self.router.register(region_id, mailbox);
        self.update_trace();
    }

    pub fn register_all(&self, mailboxes: Vec<(u64, BasicMailbox<PeerFsm<EK, ER>>)>) {
        self.router.register_all(mailboxes);
        self.update_trace();
    }

    pub fn close(&self, region_id: u64) {
        self.router.close(region_id);
        self.update_trace();
    }

    pub fn clear_cache(&self) {
        self.router.clear_cache();
    }

    fn update_trace(&self) {
        let router_trace = self.router.trace();
        MEMTRACE_RAFT_ROUTER_ALIVE.trace(TraceEvent::Reset(router_trace.alive));
        MEMTRACE_RAFT_ROUTER_LEAK.trace(TraceEvent::Reset(router_trace.leak));
    }
}

#[derive(Default)]
pub struct PeerTickBatch {
    pub ticks: Vec<Box<dyn FnOnce() + Send>>,
    pub wait_duration: Duration,
}

impl Clone for PeerTickBatch {
    fn clone(&self) -> PeerTickBatch {
        PeerTickBatch {
            ticks: vec![],
            wait_duration: self.wait_duration,
        }
    }
}

pub struct PollContext<EK, ER, T>
where
    EK: KvEngine,
    ER: RaftEngine,
{
    pub cfg: Config,
    pub store: metapb::Store,
    pub pd_scheduler: Scheduler<PdTask<EK>>,
    pub consistency_check_scheduler: Scheduler<ConsistencyCheckTask<EK::Snapshot>>,
    pub split_check_scheduler: Scheduler<SplitCheckTask>,
    // handle Compact, CleanupSST task
    pub cleanup_scheduler: Scheduler<CleanupTask>,
    pub raftlog_gc_scheduler: Scheduler<RaftlogGcTask>,
    pub region_scheduler: Scheduler<RegionTask<EK::Snapshot>>,
    pub apply_router: ApplyRouter<EK>,
    pub router: RaftRouter<EK, ER>,
    pub importer: Arc<SSTImporter>,
    pub store_meta: Arc<Mutex<StoreMeta>>,
    pub feature_gate: FeatureGate,
    /// region_id -> (peer_id, is_splitting)
    /// Used for handling race between splitting and creating new peer.
    /// An uninitialized peer can be replaced to the one from splitting iff they are exactly the same peer.
    ///
    /// WARNING:
    /// To avoid deadlock, if you want to use `store_meta` and `pending_create_peers` together,
    /// the lock sequence MUST BE:
    /// 1. lock the store_meta.
    /// 2. lock the pending_create_peers.
    pub pending_create_peers: Arc<Mutex<HashMap<u64, (u64, bool)>>>,
    pub raft_metrics: RaftMetrics,
    pub snap_mgr: SnapManager,
    pub coprocessor_host: CoprocessorHost<EK>,
    pub timer: SteadyTimer,
    pub trans: T,
    pub global_replication_state: Arc<Mutex<GlobalReplicationState>>,
    pub global_stat: GlobalStoreStat,
    pub store_stat: LocalStoreStat,
    pub engines: Engines<EK, ER>,
    pub pending_count: usize,
    pub ready_count: usize,
    pub sync_log: bool,
    pub has_ready: bool,
    pub current_time: Option<Timespec>,
    pub perf_context: EK::PerfContext,
    pub tick_batch: Vec<PeerTickBatch>,
    pub node_start_time: Option<TiInstant>,
    pub pending_latency_inspect: Vec<util::LatencyInspector>,
    /// Disk usage for the store itself.
    pub self_disk_usage: DiskUsage,

    // TODO: how to remove offlined stores?
    /// Disk usage for other stores. The store itself is not included.
    /// Only contains items which is not `DiskUsage::Normal`.
    pub store_disk_usages: HashMap<u64, DiskUsage>,
    pub write_senders: Vec<Sender<WriteMsg<EK, ER>>>,
    pub io_reschedule_concurrent_count: Arc<AtomicUsize>,
<<<<<<< HEAD
    pub apply_senders: Vec<Sender<(u64, ApplyTask<EK>)>>,
    pub apply_round_robin: usize,
=======
    pub write_worker: Option<WriteWorker<EK, ER, T, RaftRouter<EK, ER>>>,
>>>>>>> 8825757f
}

impl<EK, ER, T> PollContext<EK, ER, T>
where
    EK: KvEngine,
    ER: RaftEngine,
{
    #[inline]
    pub fn store_id(&self) -> u64 {
        self.store.get_id()
    }

    pub fn update_ticks_timeout(&mut self) {
        self.tick_batch[PeerTicks::RAFT.bits() as usize].wait_duration =
            self.cfg.raft_base_tick_interval.0;
        self.tick_batch[PeerTicks::RAFT_LOG_GC.bits() as usize].wait_duration =
            self.cfg.raft_log_gc_tick_interval.0;
        self.tick_batch[PeerTicks::ENTRY_CACHE_EVICT.bits() as usize].wait_duration =
            ENTRY_CACHE_EVICT_TICK_DURATION;
        self.tick_batch[PeerTicks::PD_HEARTBEAT.bits() as usize].wait_duration =
            self.cfg.pd_heartbeat_tick_interval.0;
        self.tick_batch[PeerTicks::SPLIT_REGION_CHECK.bits() as usize].wait_duration =
            self.cfg.split_region_check_tick_interval.0;
        self.tick_batch[PeerTicks::CHECK_PEER_STALE_STATE.bits() as usize].wait_duration =
            self.cfg.peer_stale_state_check_interval.0;
        self.tick_batch[PeerTicks::CHECK_MERGE.bits() as usize].wait_duration =
            self.cfg.merge_check_tick_interval.0;
    }
}

impl<EK, ER, T: Transport> PollContext<EK, ER, T>
where
    EK: KvEngine,
    ER: RaftEngine,
{
    #[inline]
    fn schedule_store_tick(&self, tick: StoreTick, timeout: Duration) {
        if !is_zero_duration(&timeout) {
            let mb = self.router.control_mailbox();
            let delay = self.timer.delay(timeout).compat().map(move |_| {
                if let Err(e) = mb.force_send(StoreMsg::Tick(tick)) {
                    info!(
                        "failed to schedule store tick, are we shutting down?";
                        "tick" => ?tick,
                        "err" => ?e
                    );
                }
            });
            poll_future_notify(delay);
        }
    }

    pub fn handle_stale_msg(
        &mut self,
        msg: &RaftMessage,
        cur_epoch: RegionEpoch,
        target_region: Option<metapb::Region>,
    ) {
        let region_id = msg.get_region_id();
        let from_peer = msg.get_from_peer();
        let to_peer = msg.get_to_peer();
        let msg_type = msg.get_message().get_msg_type();

        info!(
            "raft message is stale, tell to gc";
            "region_id" => region_id,
            "current_region_epoch" => ?cur_epoch,
            "msg_type" => ?msg_type,
        );

        self.raft_metrics.message_dropped.stale_msg += 1;

        let mut gc_msg = RaftMessage::default();
        gc_msg.set_region_id(region_id);
        gc_msg.set_from_peer(to_peer.clone());
        gc_msg.set_to_peer(from_peer.clone());
        gc_msg.set_region_epoch(cur_epoch);
        if let Some(r) = target_region {
            gc_msg.set_merge_target(r);
        } else {
            gc_msg.set_is_tombstone(true);
        }
        if let Err(e) = self.trans.send(gc_msg) {
            error!(?e;
                "send gc message failed";
                "region_id" => region_id,
            );
        }
    }
}

struct Store {
    // store id, before start the id is 0.
    id: u64,
    last_compact_checked_key: Key,
    stopped: bool,
    start_time: Option<Timespec>,
    consistency_check_time: HashMap<u64, Instant>,
    last_unreachable_report: HashMap<u64, Instant>,
}

pub struct StoreFsm<EK>
where
    EK: KvEngine,
{
    store: Store,
    receiver: Receiver<StoreMsg<EK>>,
}

impl<EK> StoreFsm<EK>
where
    EK: KvEngine,
{
    pub fn new(cfg: &Config) -> (LooseBoundedSender<StoreMsg<EK>>, Box<StoreFsm<EK>>) {
        let (tx, rx) = mpsc::loose_bounded(cfg.notify_capacity);
        let fsm = Box::new(StoreFsm {
            store: Store {
                id: 0,
                last_compact_checked_key: keys::DATA_MIN_KEY.to_vec(),
                stopped: false,
                start_time: None,
                consistency_check_time: HashMap::default(),
                last_unreachable_report: HashMap::default(),
            },
            receiver: rx,
        });
        (tx, fsm)
    }
}

impl<EK> Fsm for StoreFsm<EK>
where
    EK: KvEngine,
{
    type Message = StoreMsg<EK>;

    #[inline]
    fn is_stopped(&self) -> bool {
        self.store.stopped
    }
}

struct StoreFsmDelegate<'a, EK: KvEngine + 'static, ER: RaftEngine + 'static, T: 'static> {
    fsm: &'a mut StoreFsm<EK>,
    ctx: &'a mut PollContext<EK, ER, T>,
}

impl<'a, EK: KvEngine + 'static, ER: RaftEngine + 'static, T: Transport>
    StoreFsmDelegate<'a, EK, ER, T>
{
    fn on_tick(&mut self, tick: StoreTick) {
        let t = TiInstant::now_coarse();
        match tick {
            StoreTick::PdStoreHeartbeat => self.on_pd_store_heartbeat_tick(),
            StoreTick::SnapGc => self.on_snap_mgr_gc(),
            StoreTick::CompactLockCf => self.on_compact_lock_cf(),
            StoreTick::CompactCheck => self.on_compact_check_tick(),
            StoreTick::ConsistencyCheck => self.on_consistency_check_tick(),
            StoreTick::CleanupImportSST => self.on_cleanup_import_sst_tick(),
            StoreTick::RaftEnginePurge => self.on_raft_engine_purge_tick(),
        }
        let elapsed = t.saturating_elapsed();
        RAFT_EVENT_DURATION
            .get(tick.tag())
            .observe(duration_to_sec(elapsed) as f64);
        slow_log!(
            elapsed,
            "[store {}] handle timeout {:?}",
            self.fsm.store.id,
            tick
        );
    }

    fn handle_msgs(&mut self, msgs: &mut Vec<StoreMsg<EK>>) {
        for m in msgs.drain(..) {
            match m {
                StoreMsg::Tick(tick) => self.on_tick(tick),
                StoreMsg::RaftMessage(msg) => {
                    if let Err(e) = self.on_raft_message(msg) {
                        error!(?e;
                            "handle raft message failed";
                            "store_id" => self.fsm.store.id,
                        );
                    }
                }
                StoreMsg::CompactedEvent(event) => self.on_compaction_finished(event),
                StoreMsg::ValidateSSTResult { invalid_ssts } => {
                    self.on_validate_sst_result(invalid_ssts)
                }
                StoreMsg::ClearRegionSizeInRange { start_key, end_key } => {
                    self.clear_region_size_in_range(&start_key, &end_key)
                }
                StoreMsg::StoreUnreachable { store_id } => {
                    self.on_store_unreachable(store_id);
                }
                StoreMsg::Start { store } => self.start(store),
                StoreMsg::UpdateReplicationMode(status) => self.on_update_replication_mode(status),
                #[cfg(any(test, feature = "testexport"))]
                StoreMsg::Validate(f) => f(&self.ctx.cfg),
                StoreMsg::LatencyInspect {
                    send_time,
                    mut inspector,
                } => {
                    inspector.record_store_wait(send_time.saturating_elapsed());
                    self.ctx.pending_latency_inspect.push(inspector);
                }
            }
        }
    }

    fn start(&mut self, store: metapb::Store) {
        if self.fsm.store.start_time.is_some() {
            panic!(
                "[store {}] unable to start again with meta {:?}",
                self.fsm.store.id, store
            );
        }
        self.fsm.store.id = store.get_id();
        self.fsm.store.start_time = Some(time::get_time());
        self.register_cleanup_import_sst_tick();
        self.register_compact_check_tick();
        self.register_pd_store_heartbeat_tick();
        self.register_compact_lock_cf_tick();
        self.register_snap_mgr_gc_tick();
        self.register_consistency_check_tick();
        self.register_raft_engine_purge_tick();
    }
}

pub struct RaftPoller<EK: KvEngine + 'static, ER: RaftEngine + 'static, T: 'static> {
    tag: String,
    store_msg_buf: Vec<StoreMsg<EK>>,
    peer_msg_buf: Vec<PeerMsg<EK>>,
    previous_metrics: RaftMetrics,
    timer: TiInstant,
    poll_ctx: PollContext<EK, ER, T>,
    messages_per_tick: usize,
    cfg_tracker: Tracker<Config>,

    trace_event: TraceEvent,
}

impl<EK: KvEngine, ER: RaftEngine, T: Transport> RaftPoller<EK, ER, T> {
    fn handle_raft_ready(&mut self, peers: &mut [Box<PeerFsm<EK, ER>>]) {
        // Only enable the fail point when the store id is equal to 3, which is
        // the id of slow store in tests.
        fail_point!("on_raft_ready", self.poll_ctx.store_id() == 3, |_| {});
        if let Some(mut write_worker) = self.poll_ctx.write_worker.take() {
            if !write_worker.batch.is_empty() {
                self.poll_ctx.trans.flush();
            }
            write_worker.write_to_db(false);
            let mut readies = mem::take(&mut write_worker.batch.readies);
            write_worker.batch.clear();
            self.poll_ctx.write_worker = Some(write_worker);

            for fsm in peers {
                if let Some((peer_id, ready_number)) = readies.get(&fsm.region_id()) {
                    // It's possible that there are two peers which have the same region id and peer id in
                    // this batch. In this case, one peer should be uninitialized and the other one should be
                    // the new split peer. The uninitialized one should not generate write task so here we
                    // can simply distinguish them by checking whether it has unpersisted ready.
                    if fsm.peer.has_unpersisted_ready() {
                        PeerFsmDelegate::new(fsm, &mut self.poll_ctx).on_persisted_msg(
                            *peer_id,
                            *ready_number,
                            None,
                        );
                        readies.remove(&fsm.region_id());
                    }
                }
                if fsm.peer.has_unpersisted_ready() {
                    panic!("{} has unpersisted ready after persisting", fsm.peer.tag);
                }
            }
            if !readies.is_empty() {
                panic!("readies are not exhausted, remaining {:?}", readies);
            }
        } else {
            self.poll_ctx.trans.flush();
        }

        let dur = self.timer.saturating_elapsed();
        if !self.poll_ctx.store_stat.is_busy {
            let election_timeout = Duration::from_millis(
                self.poll_ctx.cfg.raft_base_tick_interval.as_millis()
                    * self.poll_ctx.cfg.raft_election_timeout_ticks as u64,
            );
            if dur >= election_timeout {
                self.poll_ctx.store_stat.is_busy = true;
            }
        }

        self.poll_ctx
            .raft_metrics
            .append_log
            .observe(duration_to_sec(dur) as f64);

        slow_log!(
            dur,
            "{} handle {} pending peers include {} ready, {} entries, {} messages and {} \
             snapshots",
            self.tag,
            self.poll_ctx.pending_count,
            self.poll_ctx.ready_count,
            self.poll_ctx.raft_metrics.ready.append - self.previous_metrics.ready.append,
            self.poll_ctx.raft_metrics.ready.message - self.previous_metrics.ready.message,
            self.poll_ctx.raft_metrics.ready.snapshot - self.previous_metrics.ready.snapshot
        );
    }

    fn flush_ticks(&mut self) {
        for t in PeerTicks::get_all_ticks() {
            let idx = t.bits() as usize;
            if self.poll_ctx.tick_batch[idx].ticks.is_empty() {
                continue;
            }
            let peer_ticks = mem::take(&mut self.poll_ctx.tick_batch[idx].ticks);
            let f = self
                .poll_ctx
                .timer
                .delay(self.poll_ctx.tick_batch[idx].wait_duration)
                .compat()
                .map(move |_| {
                    for tick in peer_ticks {
                        tick();
                    }
                });
            poll_future_notify(f);
        }
    }
}

impl<EK: KvEngine, ER: RaftEngine, T: Transport> PollHandler<PeerFsm<EK, ER>, StoreFsm<EK>>
    for RaftPoller<EK, ER, T>
{
    fn begin(&mut self, _batch_size: usize) {
        self.previous_metrics = self.poll_ctx.raft_metrics.clone();
        self.poll_ctx.pending_count = 0;
        self.poll_ctx.ready_count = 0;
        self.poll_ctx.sync_log = false;
        self.poll_ctx.has_ready = false;
        self.poll_ctx.self_disk_usage = get_disk_status(self.poll_ctx.store.get_id());
        self.timer = TiInstant::now();
        // update config
        if let Some(incoming) = self.cfg_tracker.any_new() {
            match Ord::cmp(
                &incoming.messages_per_tick,
                &self.poll_ctx.cfg.messages_per_tick,
            ) {
                CmpOrdering::Greater => {
                    self.store_msg_buf.reserve(incoming.messages_per_tick);
                    self.peer_msg_buf.reserve(incoming.messages_per_tick);
                    self.messages_per_tick = incoming.messages_per_tick;
                }
                CmpOrdering::Less => {
                    self.store_msg_buf.shrink_to(incoming.messages_per_tick);
                    self.peer_msg_buf.shrink_to(incoming.messages_per_tick);
                    self.messages_per_tick = incoming.messages_per_tick;
                }
                _ => {}
            }
            self.poll_ctx.cfg = incoming.clone();
            self.poll_ctx.raft_metrics.waterfall_metrics = self.poll_ctx.cfg.waterfall_metrics;
            self.poll_ctx.update_ticks_timeout();
        }
    }

    fn handle_control(&mut self, store: &mut StoreFsm<EK>) -> Option<usize> {
        let mut expected_msg_count = None;
        while self.store_msg_buf.len() < self.messages_per_tick {
            match store.receiver.try_recv() {
                Ok(msg) => self.store_msg_buf.push(msg),
                Err(TryRecvError::Empty) => {
                    expected_msg_count = Some(0);
                    break;
                }
                Err(TryRecvError::Disconnected) => {
                    store.store.stopped = true;
                    expected_msg_count = Some(0);
                    break;
                }
            }
        }
        let mut delegate = StoreFsmDelegate {
            fsm: store,
            ctx: &mut self.poll_ctx,
        };
        delegate.handle_msgs(&mut self.store_msg_buf);
        expected_msg_count
    }

    fn handle_normal(&mut self, peer: &mut PeerFsm<EK, ER>) -> Option<usize> {
        let mut expected_msg_count = None;

        fail_point!(
            "pause_on_peer_collect_message",
            peer.peer_id() == 1,
            |_| unreachable!()
        );

        fail_point!(
            "on_peer_collect_message_2",
            peer.peer_id() == 2,
            |_| unreachable!()
        );

        while self.peer_msg_buf.len() < self.messages_per_tick {
            match peer.receiver.try_recv() {
                // TODO: we may need a way to optimize the message copy.
                Ok(msg) => {
                    fail_point!(
                        "pause_on_peer_destroy_res",
                        peer.peer_id() == 1
                            && matches!(
                                msg,
                                PeerMsg::ApplyRes {
                                    res: ApplyTaskRes::Destroy { .. },
                                }
                            ),
                        |_| unreachable!()
                    );
                    self.peer_msg_buf.push(msg);
                }
                Err(TryRecvError::Empty) => {
                    expected_msg_count = Some(0);
                    break;
                }
                Err(TryRecvError::Disconnected) => {
                    peer.stop();
                    expected_msg_count = Some(0);
                    break;
                }
            }
        }
        let mut delegate = PeerFsmDelegate::new(peer, &mut self.poll_ctx);
        delegate.handle_msgs(&mut self.peer_msg_buf);
        expected_msg_count
    }

    fn end(&mut self, peers: &mut [Box<PeerFsm<EK, ER>>]) {
        self.flush_ticks();
        if self.poll_ctx.has_ready {
            self.handle_raft_ready(peers);
        }
        self.poll_ctx.current_time = None;
        self.poll_ctx
            .raft_metrics
            .process_ready
            .observe(duration_to_sec(self.timer.saturating_elapsed()) as f64);
        self.poll_ctx.raft_metrics.flush();
        self.poll_ctx.store_stat.flush();

        for mut inspector in std::mem::take(&mut self.poll_ctx.pending_latency_inspect) {
            inspector.record_store_process(self.timer.saturating_elapsed());
            // TODO: Maybe we need to inspect the latency related to apply worker later.
            inspector.finish();
        }

        for peer in peers {
            peer.update_memory_trace(&mut self.trace_event);
        }
        MEMTRACE_PEERS.trace(mem::take(&mut self.trace_event));
    }

    fn pause(&mut self) {
        if self.poll_ctx.trans.need_flush() {
            self.poll_ctx.trans.flush();
        }
    }
}

pub struct RaftPollerBuilder<EK: KvEngine, ER: RaftEngine, T> {
    pub cfg: Arc<VersionTrack<Config>>,
    pub store: metapb::Store,
    pd_scheduler: Scheduler<PdTask<EK>>,
    consistency_check_scheduler: Scheduler<ConsistencyCheckTask<EK::Snapshot>>,
    split_check_scheduler: Scheduler<SplitCheckTask>,
    cleanup_scheduler: Scheduler<CleanupTask>,
    raftlog_gc_scheduler: Scheduler<RaftlogGcTask>,
    pub region_scheduler: Scheduler<RegionTask<EK::Snapshot>>,
    apply_router: ApplyRouter<EK>,
    pub router: RaftRouter<EK, ER>,
    pub importer: Arc<SSTImporter>,
    pub store_meta: Arc<Mutex<StoreMeta>>,
    pub pending_create_peers: Arc<Mutex<HashMap<u64, (u64, bool)>>>,
    snap_mgr: SnapManager,
    pub coprocessor_host: CoprocessorHost<EK>,
    trans: T,
    global_stat: GlobalStoreStat,
    pub engines: Engines<EK, ER>,
    global_replication_state: Arc<Mutex<GlobalReplicationState>>,
    feature_gate: FeatureGate,
    write_senders: Vec<Sender<WriteMsg<EK, ER>>>,
    io_reschedule_concurrent_count: Arc<AtomicUsize>,
    apply_senders: Vec<Sender<(u64, ApplyTask<EK>)>>,
}

impl<EK: KvEngine, ER: RaftEngine, T> RaftPollerBuilder<EK, ER, T> {
    /// Initialize this store. It scans the db engine, loads all regions
    /// and their peers from it, and schedules snapshot worker if necessary.
    /// WARN: This store should not be used before initialized.
    fn init(&mut self) -> Result<Vec<SenderFsmPair<EK, ER>>> {
        // Scan region meta to get saved regions.
        let start_key = keys::REGION_META_MIN_KEY;
        let end_key = keys::REGION_META_MAX_KEY;
        let kv_engine = self.engines.kv.clone();
        let store_id = self.store.get_id();
        let mut total_count = 0;
        let mut tombstone_count = 0;
        let mut applying_count = 0;
        let mut region_peers = vec![];

        let t = TiInstant::now();
        let mut kv_wb = self.engines.kv.write_batch();
        let mut raft_wb = self.engines.raft.log_batch(4 * 1024);
        let mut applying_regions = vec![];
        let mut merging_count = 0;
        let mut meta = self.store_meta.lock().unwrap();
        let mut replication_state = self.global_replication_state.lock().unwrap();
        kv_engine.scan_cf(CF_RAFT, start_key, end_key, false, |key, value| {
            let (region_id, suffix) = box_try!(keys::decode_region_meta_key(key));
            if suffix != keys::REGION_STATE_SUFFIX {
                return Ok(true);
            }

            total_count += 1;

            let mut local_state = RegionLocalState::default();
            local_state.merge_from_bytes(value)?;

            let region = local_state.get_region();
            if local_state.get_state() == PeerState::Tombstone {
                tombstone_count += 1;
                debug!("region is tombstone"; "region" => ?region, "store_id" => store_id);
                self.clear_stale_meta(&mut kv_wb, &mut raft_wb, &local_state);
                return Ok(true);
            }
            if local_state.get_state() == PeerState::Applying {
                // in case of restart happen when we just write region state to Applying,
                // but not write raft_local_state to raft rocksdb in time.
                box_try!(peer_storage::recover_from_applying_state(
                    &self.engines,
                    &mut raft_wb,
                    region_id
                ));
                applying_count += 1;
                applying_regions.push(region.clone());
                return Ok(true);
            }

            let (tx, mut peer) = box_try!(PeerFsm::create(
                store_id,
                &self.cfg.value(),
                self.region_scheduler.clone(),
                self.engines.clone(),
                region,
            ));
            peer.peer.init_replication_mode(&mut *replication_state);
            if local_state.get_state() == PeerState::Merging {
                info!("region is merging"; "region" => ?region, "store_id" => store_id);
                merging_count += 1;
                peer.set_pending_merge_state(local_state.get_merge_state().to_owned());
            }
            meta.region_ranges.insert(enc_end_key(region), region_id);
            meta.regions.insert(region_id, region.clone());
            meta.region_read_progress
                .insert(region_id, peer.peer.read_progress.clone());
            // No need to check duplicated here, because we use region id as the key
            // in DB.
            region_peers.push((tx, peer));
            self.coprocessor_host.on_region_changed(
                region,
                RegionChangeEvent::Create,
                StateRole::Follower,
            );
            Ok(true)
        })?;

        if !kv_wb.is_empty() {
            kv_wb.write().unwrap();
            self.engines.kv.sync_wal().unwrap();
        }
        if !raft_wb.is_empty() {
            self.engines.raft.consume(&mut raft_wb, true).unwrap();
        }

        // schedule applying snapshot after raft writebatch were written.
        for region in applying_regions {
            info!("region is applying snapshot"; "region" => ?region, "store_id" => store_id);
            let (tx, mut peer) = PeerFsm::create(
                store_id,
                &self.cfg.value(),
                self.region_scheduler.clone(),
                self.engines.clone(),
                &region,
            )?;
            peer.peer.init_replication_mode(&mut *replication_state);
            peer.schedule_applying_snapshot();
            meta.region_ranges
                .insert(enc_end_key(&region), region.get_id());
            meta.region_read_progress
                .insert(region.get_id(), peer.peer.read_progress.clone());
            meta.regions.insert(region.get_id(), region);
            region_peers.push((tx, peer));
        }

        info!(
            "start store";
            "store_id" => store_id,
            "region_count" => total_count,
            "tombstone_count" => tombstone_count,
            "applying_count" =>  applying_count,
            "merge_count" => merging_count,
            "takes" => ?t.saturating_elapsed(),
        );

        self.clear_stale_data(&meta)?;

        Ok(region_peers)
    }

    fn clear_stale_meta(
        &self,
        kv_wb: &mut EK::WriteBatch,
        raft_wb: &mut ER::LogBatch,
        origin_state: &RegionLocalState,
    ) {
        let rid = origin_state.get_region().get_id();
        let raft_state = match self.engines.raft.get_raft_state(rid).unwrap() {
            // it has been cleaned up.
            None => return,
            Some(value) => value,
        };
        peer_storage::clear_meta(&self.engines, kv_wb, raft_wb, rid, &raft_state).unwrap();
        let key = keys::region_state_key(rid);
        kv_wb.put_msg_cf(CF_RAFT, &key, origin_state).unwrap();
    }

    /// `clear_stale_data` clean up all possible garbage data.
    fn clear_stale_data(&self, meta: &StoreMeta) -> Result<()> {
        let t = TiInstant::now();

        let mut ranges = Vec::new();
        let mut last_start_key = keys::data_key(b"");
        for region_id in meta.region_ranges.values() {
            let region = &meta.regions[region_id];
            let start_key = keys::enc_start_key(region);
            ranges.push((last_start_key, start_key));
            last_start_key = keys::enc_end_key(region);
        }
        ranges.push((last_start_key, keys::DATA_MAX_KEY.to_vec()));

        self.engines.kv.roughly_cleanup_ranges(&ranges)?;

        info!(
            "cleans up garbage data";
            "store_id" => self.store.get_id(),
            "garbage_range_count" => ranges.len(),
            "takes" => ?t.saturating_elapsed()
        );

        Ok(())
    }
}

impl<EK, ER, T> HandlerBuilder<PeerFsm<EK, ER>, StoreFsm<EK>> for RaftPollerBuilder<EK, ER, T>
where
    EK: KvEngine + 'static,
    ER: RaftEngine + 'static,
    T: Transport + 'static,
{
    type Handler = RaftPoller<EK, ER, T>;

    fn build(&mut self, _: Priority) -> RaftPoller<EK, ER, T> {
        let write_worker = if self.write_senders.is_empty() {
            let (_, rx) = unbounded();
            Some(WriteWorker::new(
                self.store.get_id(),
                "store-writer".to_string(),
                self.engines.clone(),
                rx,
                self.router.clone(),
                self.trans.clone(),
                &self.cfg,
            ))
        } else {
            None
        };
        let mut ctx = PollContext {
            cfg: self.cfg.value().clone(),
            store: self.store.clone(),
            pd_scheduler: self.pd_scheduler.clone(),
            consistency_check_scheduler: self.consistency_check_scheduler.clone(),
            split_check_scheduler: self.split_check_scheduler.clone(),
            region_scheduler: self.region_scheduler.clone(),
            apply_router: self.apply_router.clone(),
            router: self.router.clone(),
            cleanup_scheduler: self.cleanup_scheduler.clone(),
            raftlog_gc_scheduler: self.raftlog_gc_scheduler.clone(),
            importer: self.importer.clone(),
            store_meta: self.store_meta.clone(),
            pending_create_peers: self.pending_create_peers.clone(),
            raft_metrics: RaftMetrics::new(self.cfg.value().waterfall_metrics),
            snap_mgr: self.snap_mgr.clone(),
            coprocessor_host: self.coprocessor_host.clone(),
            timer: SteadyTimer::default(),
            trans: self.trans.clone(),
            global_replication_state: self.global_replication_state.clone(),
            global_stat: self.global_stat.clone(),
            store_stat: self.global_stat.local(),
            engines: self.engines.clone(),
            pending_count: 0,
            ready_count: 0,
            sync_log: false,
            has_ready: false,
            current_time: None,
            perf_context: self
                .engines
                .kv
                .get_perf_context(self.cfg.value().perf_level, PerfContextKind::RaftstoreStore),
            tick_batch: vec![PeerTickBatch::default(); 256],
            node_start_time: Some(TiInstant::now_coarse()),
            feature_gate: self.feature_gate.clone(),
            pending_latency_inspect: vec![],
            self_disk_usage: DiskUsage::Normal,
            store_disk_usages: Default::default(),
            write_senders: self.write_senders.clone(),
            io_reschedule_concurrent_count: self.io_reschedule_concurrent_count.clone(),
<<<<<<< HEAD
            apply_senders: self.apply_senders.clone(),
            apply_round_robin: rand::random(),
=======
            write_worker,
>>>>>>> 8825757f
        };
        ctx.update_ticks_timeout();
        let tag = format!("[store {}]", ctx.store.get_id());
        RaftPoller {
            tag: tag.clone(),
            store_msg_buf: Vec::with_capacity(ctx.cfg.messages_per_tick),
            peer_msg_buf: Vec::with_capacity(ctx.cfg.messages_per_tick),
            previous_metrics: ctx.raft_metrics.clone(),
            timer: TiInstant::now(),
            messages_per_tick: ctx.cfg.messages_per_tick,
            poll_ctx: ctx,
            cfg_tracker: self.cfg.clone().tracker(tag),
            trace_event: TraceEvent::default(),
        }
    }
}

struct Workers<EK: KvEngine> {
    pd_worker: LazyWorker<PdTask<EK>>,
    background_worker: Worker,

    // Both of cleanup tasks and region tasks get their own workers, instead of reusing
    // background_workers. This is because the underlying compact_range call is a
    // blocking operation, which can take an extensive amount of time.
    cleanup_worker: Worker,
    region_worker: Worker,

    coprocessor_host: CoprocessorHost<EK>,
}

pub struct RaftBatchSystem<EK: KvEngine, ER: RaftEngine> {
    system: BatchSystem<PeerFsm<EK, ER>, StoreFsm<EK>>,
    apply_router: ApplyRouter<EK>,
    apply_system: ApplyBatchSystem<EK>,
    apply_system_2: ApplySystem<EK>,
    router: RaftRouter<EK, ER>,
    workers: Option<Workers<EK>>,
    store_writers: StoreWriters<EK, ER>,
}

impl<EK: KvEngine, ER: RaftEngine> RaftBatchSystem<EK, ER> {
    pub fn router(&self) -> RaftRouter<EK, ER> {
        self.router.clone()
    }

    pub fn apply_router(&self) -> ApplyRouter<EK> {
        self.apply_router.clone()
    }

    // TODO: reduce arguments
    pub fn spawn<T: Transport + 'static, C: PdClient + 'static>(
        &mut self,
        meta: metapb::Store,
        cfg: Arc<VersionTrack<Config>>,
        engines: Engines<EK, ER>,
        trans: T,
        pd_client: Arc<C>,
        mgr: SnapManager,
        pd_worker: LazyWorker<PdTask<EK>>,
        store_meta: Arc<Mutex<StoreMeta>>,
        mut coprocessor_host: CoprocessorHost<EK>,
        importer: Arc<SSTImporter>,
        split_check_scheduler: Scheduler<SplitCheckTask>,
        background_worker: Worker,
        auto_split_controller: AutoSplitController,
        global_replication_state: Arc<Mutex<GlobalReplicationState>>,
        concurrency_manager: ConcurrencyManager,
    ) -> Result<()> {
        assert!(self.workers.is_none());
        // TODO: we can get cluster meta regularly too later.

        // TODO load coprocessors from configuration
        coprocessor_host
            .registry
            .register_admin_observer(100, BoxAdminObserver::new(SplitObserver));

        let workers = Workers {
            pd_worker,
            background_worker,
            cleanup_worker: Worker::new("cleanup-worker"),
            region_worker: Worker::new("region-worker"),
            coprocessor_host: coprocessor_host.clone(),
        };
        mgr.init()?;
        let region_runner = RegionRunner::new(
            engines.kv.clone(),
            mgr.clone(),
            cfg.value().snap_apply_batch_size.0 as usize,
            cfg.value().use_delete_range,
            workers.coprocessor_host.clone(),
            self.router(),
        );
        let region_scheduler = workers
            .region_worker
            .start_with_timer("snapshot-worker", region_runner);

        let raftlog_gc_runner = RaftlogGcRunner::new(self.router(), engines.clone());
        let raftlog_gc_scheduler = workers
            .background_worker
            .start_with_timer("raft-gc-worker", raftlog_gc_runner);
        let compact_runner = CompactRunner::new(engines.kv.clone());
        let cleanup_sst_runner = CleanupSSTRunner::new(
            meta.get_id(),
            self.router.clone(),
            Arc::clone(&importer),
            Arc::clone(&pd_client),
        );
        let cleanup_runner = CleanupRunner::new(compact_runner, cleanup_sst_runner);
        let cleanup_scheduler = workers
            .cleanup_worker
            .start("cleanup-worker", cleanup_runner);
        let consistency_check_runner =
            ConsistencyCheckRunner::<EK, _>::new(self.router.clone(), coprocessor_host.clone());
        let consistency_check_scheduler = workers
            .background_worker
            .start("consistency-check", consistency_check_runner);

        self.store_writers
            .spawn(meta.get_id(), &engines, &self.router, &trans, &cfg)?;

        let mut builder = RaftPollerBuilder {
            cfg,
            store: meta,
            engines,
            router: self.router.clone(),
            split_check_scheduler,
            region_scheduler,
            pd_scheduler: workers.pd_worker.scheduler(),
            consistency_check_scheduler,
            cleanup_scheduler,
            raftlog_gc_scheduler,
            apply_router: self.apply_router.clone(),
            trans,
            coprocessor_host,
            importer,
            snap_mgr: mgr.clone(),
            global_replication_state,
            global_stat: GlobalStoreStat::default(),
            store_meta,
            pending_create_peers: Arc::new(Mutex::new(HashMap::default())),
            feature_gate: pd_client.feature_gate().clone(),
            write_senders: self.store_writers.senders().clone(),
            io_reschedule_concurrent_count: Arc::new(AtomicUsize::new(0)),
            apply_senders: vec![],
        };
        let region_peers = builder.init()?;
        let engine = builder.engines.kv.clone();
        if engine.support_write_batch_vec() {
            self.start_system::<T, C, <EK as WriteBatchExt>::WriteBatchVec>(
                workers,
                region_peers,
                builder,
                auto_split_controller,
                concurrency_manager,
                mgr,
                pd_client,
            )?;
        } else {
            self.start_system::<T, C, <EK as WriteBatchExt>::WriteBatch>(
                workers,
                region_peers,
                builder,
                auto_split_controller,
                concurrency_manager,
                mgr,
                pd_client,
            )?;
        }
        Ok(())
    }

    fn start_system<T: Transport + 'static, C: PdClient + 'static, W: WriteBatch<EK> + 'static>(
        &mut self,
        mut workers: Workers<EK>,
        region_peers: Vec<SenderFsmPair<EK, ER>>,
        mut builder: RaftPollerBuilder<EK, ER, T>,
        auto_split_controller: AutoSplitController,
        concurrency_manager: ConcurrencyManager,
        snap_mgr: SnapManager,
        pd_client: Arc<C>,
    ) -> Result<()> {
        let cfg = builder.cfg.value().clone();
        let store = builder.store.clone();

        /*let apply_poller_builder = ApplyPollerBuilder::<EK, W>::new(
            &builder,
            Box::new(self.router.clone()),
            self.apply_router.clone(),
        );
        self.apply_system
            .schedule_all(region_peers.iter().map(|pair| pair.1.get_peer()));*/

        self.apply_system_2.spawn::<T, ER, W>(
            &builder,
            Box::new(self.router.clone()),
            &self.apply_router,
        )?;
        self.apply_system_2
            .schedule_all(region_peers.iter().map(|pair| pair.1.get_peer()));

        builder.apply_senders = self.apply_system_2.senders().clone();

        {
            let mut meta = builder.store_meta.lock().unwrap();
            for (_, peer_fsm) in &region_peers {
                let peer = peer_fsm.get_peer();
                meta.readers
                    .insert(peer_fsm.region_id(), ReadDelegate::from_peer(peer));
            }
        }

        let router = Mutex::new(self.router.clone());
        pd_client.handle_reconnect(move || {
            router
                .lock()
                .unwrap()
                .broadcast_normal(|| PeerMsg::HeartbeatPd);
        });

        let tag = format!("raftstore-{}", store.get_id());
        self.system.spawn(tag, builder);
        let mut mailboxes = Vec::with_capacity(region_peers.len());
        let mut address = Vec::with_capacity(region_peers.len());
        for (tx, fsm) in region_peers {
            address.push(fsm.region_id());
            mailboxes.push((
                fsm.region_id(),
                BasicMailbox::new(tx, fsm, self.router.state_cnt().clone()),
            ));
        }
        self.router.register_all(mailboxes);

        // Make sure Msg::Start is the first message each FSM received.
        for addr in address {
            self.router.force_send(addr, PeerMsg::Start).unwrap();
        }
        self.router
            .send_control(StoreMsg::Start {
                store: store.clone(),
            })
            .unwrap();

        //self.apply_system
        //    .spawn("apply".to_owned(), apply_poller_builder);

        let pd_runner = PdRunner::new(
            &cfg,
            store.get_id(),
            Arc::clone(&pd_client),
            self.router.clone(),
            workers.pd_worker.scheduler(),
            cfg.pd_store_heartbeat_tick_interval.0,
            auto_split_controller,
            concurrency_manager,
            snap_mgr,
            workers.pd_worker.remote(),
        );
        assert!(workers.pd_worker.start_with_timer(pd_runner));

        if let Err(e) = sys_util::thread::set_priority(sys_util::HIGH_PRI) {
            warn!("set thread priority for raftstore failed"; "error" => ?e);
        }
        self.workers = Some(workers);
        // This router will not be accessed again, free all caches.
        self.router.clear_cache();
        Ok(())
    }

    pub fn shutdown(&mut self) {
        if self.workers.is_none() {
            return;
        }
        let mut workers = self.workers.take().unwrap();
        // Wait all workers finish.
        workers.pd_worker.stop();

        self.apply_system.shutdown();
        self.apply_system_2.shutdown();
        MEMTRACE_APPLY_ROUTER_ALIVE.trace(TraceEvent::Reset(0));
        MEMTRACE_APPLY_ROUTER_LEAK.trace(TraceEvent::Reset(0));

        fail_point!("after_shutdown_apply");

        self.system.shutdown();
        self.store_writers.shutdown();
        MEMTRACE_RAFT_ROUTER_ALIVE.trace(TraceEvent::Reset(0));
        MEMTRACE_RAFT_ROUTER_LEAK.trace(TraceEvent::Reset(0));

        workers.coprocessor_host.shutdown();
        workers.cleanup_worker.stop();
        workers.region_worker.stop();
        workers.background_worker.stop();
    }
}

pub fn create_raft_batch_system<EK: KvEngine, ER: RaftEngine>(
    cfg: &Config,
) -> (RaftRouter<EK, ER>, RaftBatchSystem<EK, ER>) {
    let (store_tx, store_fsm) = StoreFsm::new(cfg);
    let (apply_router, apply_system) = create_apply_batch_system(cfg);
    let (router, system) =
        batch_system::create_system(&cfg.store_batch_system, store_tx, store_fsm);
    let raft_router = RaftRouter { router };
    let system = RaftBatchSystem {
        system,
        workers: None,
        apply_router,
        apply_system,
        apply_system_2: ApplySystem::new(),
        router: raft_router.clone(),
        store_writers: StoreWriters::new(),
    };
    (raft_router, system)
}

#[derive(Debug, PartialEq)]
enum CheckMsgStatus {
    // The message is the first message to an existing peer.
    FirstRequest,
    // The message can be dropped silently
    DropMsg,
    // Try to create the peer
    NewPeer,
    // Try to create the peer which is the first one of this region on local store.
    NewPeerFirst,
}

impl<'a, EK: KvEngine, ER: RaftEngine, T: Transport> StoreFsmDelegate<'a, EK, ER, T> {
    /// Checks if the message is targeting a stale peer.
    fn check_msg(&mut self, msg: &RaftMessage) -> Result<CheckMsgStatus> {
        let region_id = msg.get_region_id();
        let from_epoch = msg.get_region_epoch();
        let msg_type = msg.get_message().get_msg_type();
        let from_store_id = msg.get_from_peer().get_store_id();
        let to_peer_id = msg.get_to_peer().get_id();

        // Check if the target peer is tombstone.
        let state_key = keys::region_state_key(region_id);
        let local_state: RegionLocalState =
            match self.ctx.engines.kv.get_msg_cf(CF_RAFT, &state_key)? {
                Some(state) => state,
                None => return Ok(CheckMsgStatus::NewPeerFirst),
            };

        if local_state.get_state() != PeerState::Tombstone {
            // Maybe split, but not registered yet.
            if !util::is_first_message(msg.get_message()) {
                self.ctx.raft_metrics.message_dropped.region_nonexistent += 1;
                return Err(box_err!(
                    "[region {}] region not exist but not tombstone: {:?}",
                    region_id,
                    local_state
                ));
            }
            info!(
                "region doesn't exist yet, wait for it to be split";
                "region_id" => region_id
            );
            return Ok(CheckMsgStatus::FirstRequest);
        }
        debug!(
            "region is in tombstone state";
            "region_id" => region_id,
            "region_local_state" => ?local_state,
        );
        let region = local_state.get_region();
        let region_epoch = region.get_region_epoch();
        if local_state.has_merge_state() {
            info!(
                "merged peer receives a stale message";
                "region_id" => region_id,
                "current_region_epoch" => ?region_epoch,
                "msg_type" => ?msg_type,
            );

            let merge_target = if let Some(peer) = util::find_peer(region, from_store_id) {
                // Maybe the target is promoted from learner to voter, but the follower
                // doesn't know it. So we only compare peer id.
                assert_eq!(peer.get_id(), msg.get_from_peer().get_id());
                // Let stale peer decides whether it should wait for merging or just remove
                // itself.
                Some(local_state.get_merge_state().get_target().to_owned())
            } else {
                // If a peer is isolated before prepare_merge and conf remove, it should just
                // remove itself.
                None
            };
            self.ctx
                .handle_stale_msg(msg, region_epoch.clone(), merge_target);
            return Ok(CheckMsgStatus::DropMsg);
        }
        // The region in this peer is already destroyed
        if util::is_epoch_stale(from_epoch, region_epoch) {
            self.ctx.raft_metrics.message_dropped.region_tombstone_peer += 1;
            info!(
                "tombstone peer receives a stale message";
                "region_id" => region_id,
                "from_region_epoch" => ?from_epoch,
                "current_region_epoch" => ?region_epoch,
                "msg_type" => ?msg_type,
            );
            if util::find_peer(region, from_store_id).is_none() {
                self.ctx.handle_stale_msg(msg, region_epoch.clone(), None);
            } else {
                let mut need_gc_msg = util::is_vote_msg(msg.get_message());
                if msg.has_extra_msg() {
                    // A learner can't vote so it sends the check-stale-peer msg to others to find out whether
                    // it is removed due to conf change or merge.
                    need_gc_msg |=
                        msg.get_extra_msg().get_type() == ExtraMessageType::MsgCheckStalePeer;
                    // For backward compatibility
                    need_gc_msg |=
                        msg.get_extra_msg().get_type() == ExtraMessageType::MsgRegionWakeUp;
                }
                if need_gc_msg {
                    let mut send_msg = RaftMessage::default();
                    send_msg.set_region_id(region_id);
                    send_msg.set_from_peer(msg.get_to_peer().clone());
                    send_msg.set_to_peer(msg.get_from_peer().clone());
                    send_msg.set_region_epoch(region_epoch.clone());
                    let extra_msg = send_msg.mut_extra_msg();
                    extra_msg.set_type(ExtraMessageType::MsgCheckStalePeerResponse);
                    extra_msg.set_check_peers(region.get_peers().into());
                    if let Err(e) = self.ctx.trans.send(send_msg) {
                        error!(?e;
                            "send check stale peer response message failed";
                            "region_id" => region_id,
                        );
                    }
                }
            }

            return Ok(CheckMsgStatus::DropMsg);
        }
        // A tombstone peer may not apply the conf change log which removes itself.
        // In this case, the local epoch is stale and the local peer can be found from region.
        // We can compare the local peer id with to_peer_id to verify whether it is correct to create a new peer.
        if let Some(local_peer_id) =
            util::find_peer(region, self.ctx.store_id()).map(|r| r.get_id())
        {
            if to_peer_id <= local_peer_id {
                self.ctx.raft_metrics.message_dropped.region_tombstone_peer += 1;
                info!(
                    "tombstone peer receives a stale message, local_peer_id >= to_peer_id in msg";
                    "region_id" => region_id,
                    "local_peer_id" => local_peer_id,
                    "to_peer_id" => to_peer_id,
                    "msg_type" => ?msg_type
                );
                return Ok(CheckMsgStatus::DropMsg);
            }
        }
        Ok(CheckMsgStatus::NewPeer)
    }

    fn on_raft_message(&mut self, msg: InspectedRaftMessage) -> Result<()> {
        let (heap_size, forwarded) = (msg.heap_size, Cell::new(false));
        defer!(if !forwarded.get() {
            MEMTRACE_RAFT_MESSAGES.trace(TraceEvent::Sub(heap_size));
        });

        let region_id = msg.msg.get_region_id();
        let msg = match self.ctx.router.send(region_id, PeerMsg::RaftMessage(msg)) {
            Ok(()) => {
                forwarded.set(true);
                return Ok(());
            }
            Err(TrySendError::Full(_)) => return Ok(()),
            Err(TrySendError::Disconnected(_)) if self.ctx.router.is_shutdown() => return Ok(()),
            Err(TrySendError::Disconnected(PeerMsg::RaftMessage(im))) => im.msg,
            Err(_) => unreachable!(),
        };

        debug!(
            "handle raft message";
            "from_peer_id" => msg.get_from_peer().get_id(),
            "to_peer_id" => msg.get_to_peer().get_id(),
            "store_id" => self.fsm.store.id,
            "region_id" => region_id,
            "msg_type" => %util::MsgType(&msg),
        );

        if msg.get_to_peer().get_store_id() != self.ctx.store_id() {
            warn!(
                "store not match, ignore it";
                "store_id" => self.ctx.store_id(),
                "to_store_id" => msg.get_to_peer().get_store_id(),
                "region_id" => region_id,
            );
            self.ctx.raft_metrics.message_dropped.mismatch_store_id += 1;
            return Ok(());
        }

        if !msg.has_region_epoch() {
            error!(
                "missing epoch in raft message, ignore it";
                "region_id" => region_id,
            );
            self.ctx.raft_metrics.message_dropped.mismatch_region_epoch += 1;
            return Ok(());
        }
        if msg.get_is_tombstone() || msg.has_merge_target() {
            // Target tombstone peer doesn't exist, so ignore it.
            return Ok(());
        }
        let check_msg_status = self.check_msg(&msg)?;
        let is_first_request = match check_msg_status {
            CheckMsgStatus::DropMsg => return Ok(()),
            CheckMsgStatus::FirstRequest => true,
            CheckMsgStatus::NewPeer | CheckMsgStatus::NewPeerFirst => {
                if self.maybe_create_peer(
                    region_id,
                    &msg,
                    check_msg_status == CheckMsgStatus::NewPeerFirst,
                )? {
                    // Peer created, send the message again.
                    let peer_msg = PeerMsg::RaftMessage(InspectedRaftMessage { heap_size, msg });
                    if self.ctx.router.send(region_id, peer_msg).is_ok() {
                        forwarded.set(true);
                    }
                    return Ok(());
                }
                // Can't create peer, see if we should keep this message
                util::is_first_message(msg.get_message())
            }
        };
        if is_first_request {
            // To void losing messages, either put it to pending_msg or force send.
            let mut store_meta = self.ctx.store_meta.lock().unwrap();
            if !store_meta.regions.contains_key(&region_id) {
                // Save one pending message for a peer is enough, remove
                // the previous pending message of this peer
                store_meta
                    .pending_msgs
                    .swap_remove_front(|m| m.get_to_peer() == msg.get_to_peer());

                store_meta.pending_msgs.push(msg);
            } else {
                drop(store_meta);
                let peer_msg = PeerMsg::RaftMessage(InspectedRaftMessage { heap_size, msg });
                if let Err(e) = self.ctx.router.force_send(region_id, peer_msg) {
                    warn!("handle first request failed"; "region_id" => region_id, "error" => ?e);
                } else {
                    forwarded.set(true);
                }
            }
        }
        Ok(())
    }

    /// If target peer doesn't exist, create it.
    ///
    /// return false to indicate that target peer is in invalid state or
    /// doesn't exist and can't be created.
    fn maybe_create_peer(
        &mut self,
        region_id: u64,
        msg: &RaftMessage,
        is_local_first: bool,
    ) -> Result<bool> {
        if !is_initial_msg(msg.get_message()) {
            let msg_type = msg.get_message().get_msg_type();
            debug!(
                "target peer doesn't exist, stale message";
                "target_peer" => ?msg.get_to_peer(),
                "region_id" => region_id,
                "msg_type" => ?msg_type,
            );
            self.ctx.raft_metrics.message_dropped.stale_msg += 1;
            return Ok(false);
        }

        if is_local_first {
            let mut pending_create_peers = self.ctx.pending_create_peers.lock().unwrap();
            if pending_create_peers.contains_key(&region_id) {
                return Ok(false);
            }
            pending_create_peers.insert(region_id, (msg.get_to_peer().get_id(), false));
        }

        let res = self.maybe_create_peer_internal(region_id, msg, is_local_first);
        // If failed, i.e. Err or Ok(false), remove this peer data from `pending_create_peers`.
        if res.as_ref().map_or(true, |b| !*b) && is_local_first {
            let mut pending_create_peers = self.ctx.pending_create_peers.lock().unwrap();
            if let Some(status) = pending_create_peers.get(&region_id) {
                if *status == (msg.get_to_peer().get_id(), false) {
                    pending_create_peers.remove(&region_id);
                }
            }
        }
        res
    }

    fn maybe_create_peer_internal(
        &mut self,
        region_id: u64,
        msg: &RaftMessage,
        is_local_first: bool,
    ) -> Result<bool> {
        if is_local_first
            && self
                .ctx
                .engines
                .kv
                .get_value_cf(CF_RAFT, &keys::region_state_key(region_id))?
                .is_some()
        {
            return Ok(false);
        }

        let target = msg.get_to_peer();

        let mut meta = self.ctx.store_meta.lock().unwrap();
        if meta.regions.contains_key(&region_id) {
            return Ok(true);
        }

        if is_local_first {
            let pending_create_peers = self.ctx.pending_create_peers.lock().unwrap();
            match pending_create_peers.get(&region_id) {
                Some(status) if *status == (msg.get_to_peer().get_id(), false) => (),
                // If changed, it means this peer has been/will be replaced from the new one from splitting.
                _ => return Ok(false),
            }
            // Note that `StoreMeta` lock is held and status is (peer_id, false) in `pending_create_peers` now.
            // If this peer is created from splitting latter and then status in `pending_create_peers` is changed,
            // that peer creation in `on_ready_split_region` must be executed **after** current peer creation
            // because of the `StoreMeta` lock.
        }

        let mut is_overlapped = false;
        let mut regions_to_destroy = vec![];
        for (_, id) in meta.region_ranges.range((
            Excluded(data_key(msg.get_start_key())),
            Unbounded::<Vec<u8>>,
        )) {
            let exist_region = &meta.regions[id];
            if enc_start_key(exist_region) >= data_end_key(msg.get_end_key()) {
                break;
            }

            debug!(
                "msg is overlapped with exist region";
                "region_id" => region_id,
                "msg" => ?msg,
                "exist_region" => ?exist_region,
            );
            let (can_destroy, merge_to_this_peer) = maybe_destroy_source(
                &meta,
                region_id,
                target.get_id(),
                exist_region.get_id(),
                msg.get_region_epoch().to_owned(),
            );
            if can_destroy {
                if !merge_to_this_peer {
                    regions_to_destroy.push(exist_region.get_id());
                } else {
                    error!(
                        "A new peer has a merge source peer";
                        "region_id" => region_id,
                        "peer_id" => target.get_id(),
                        "source_region" => ?exist_region,
                    );
                    if self.ctx.cfg.dev_assert {
                        panic!(
                            "something is wrong, maybe PD do not ensure all target peers exist before merging"
                        );
                    }
                }
                continue;
            }
            is_overlapped = true;
            if msg.get_region_epoch().get_version() > exist_region.get_region_epoch().get_version()
            {
                // If new region's epoch version is greater than exist region's, the exist region
                // may has been merged/splitted already.
                let _ = self.ctx.router.force_send(
                    exist_region.get_id(),
                    PeerMsg::CasualMessage(CasualMessage::RegionOverlapped),
                );
            }
        }

        if is_overlapped {
            self.ctx.raft_metrics.message_dropped.region_overlap += 1;
            return Ok(false);
        }

        for id in regions_to_destroy {
            self.ctx
                .router
                .force_send(
                    id,
                    PeerMsg::SignificantMsg(SignificantMsg::MergeResult {
                        target_region_id: region_id,
                        target: target.clone(),
                        result: MergeResultKind::Stale,
                    }),
                )
                .unwrap();
        }

        // New created peers should know it's learner or not.
        let (tx, mut peer) = PeerFsm::replicate(
            self.ctx.store_id(),
            &self.ctx.cfg,
            self.ctx.region_scheduler.clone(),
            self.ctx.engines.clone(),
            region_id,
            target.clone(),
        )?;

        // WARNING: The checking code must be above this line.
        // Now all checking passed

        let mut replication_state = self.ctx.global_replication_state.lock().unwrap();
        peer.peer.init_replication_mode(&mut *replication_state);
        drop(replication_state);

        peer.peer.local_first_replicate = is_local_first;

        // Following snapshot may overlap, should insert into region_ranges after
        // snapshot is applied.
        meta.regions
            .insert(region_id, peer.get_peer().region().to_owned());
        meta.region_read_progress
            .insert(region_id, peer.peer.read_progress.clone());

        let mailbox = BasicMailbox::new(tx, peer, self.ctx.router.state_cnt().clone());
        self.ctx.router.register(region_id, mailbox);
        self.ctx
            .router
            .force_send(region_id, PeerMsg::Start)
            .unwrap();
        Ok(true)
    }

    fn on_compaction_finished(&mut self, event: EK::CompactedEvent) {
        if event.is_size_declining_trivial(self.ctx.cfg.region_split_check_diff.0) {
            return;
        }

        let output_level_str = event.output_level_label();
        COMPACTION_DECLINED_BYTES
            .with_label_values(&[&output_level_str])
            .observe(event.total_bytes_declined() as f64);

        // self.cfg.region_split_check_diff.0 / 16 is an experienced value.
        let mut region_declined_bytes = {
            let meta = self.ctx.store_meta.lock().unwrap();
            event.calc_ranges_declined_bytes(
                &meta.region_ranges,
                self.ctx.cfg.region_split_check_diff.0 / 16,
            )
        };

        COMPACTION_RELATED_REGION_COUNT
            .with_label_values(&[&output_level_str])
            .observe(region_declined_bytes.len() as f64);

        for (region_id, declined_bytes) in region_declined_bytes.drain(..) {
            let _ = self.ctx.router.send(
                region_id,
                PeerMsg::CasualMessage(CasualMessage::CompactionDeclinedBytes {
                    bytes: declined_bytes,
                }),
            );
        }
    }

    fn register_compact_check_tick(&self) {
        self.ctx.schedule_store_tick(
            StoreTick::CompactCheck,
            self.ctx.cfg.region_compact_check_interval.0,
        )
    }

    fn on_compact_check_tick(&mut self) {
        self.register_compact_check_tick();
        if self.ctx.cleanup_scheduler.is_busy() {
            debug!(
                "compact worker is busy, check space redundancy next time";
                "store_id" => self.fsm.store.id,
            );
            return;
        }

        if self
            .ctx
            .engines
            .kv
            .auto_compactions_is_disabled()
            .expect("cf")
        {
            debug!(
                "skip compact check when disabled auto compactions";
                "store_id" => self.fsm.store.id,
            );
            return;
        }

        // Start from last checked key.
        let mut ranges_need_check =
            Vec::with_capacity(self.ctx.cfg.region_compact_check_step as usize + 1);
        ranges_need_check.push(self.fsm.store.last_compact_checked_key.clone());

        let largest_key = {
            let meta = self.ctx.store_meta.lock().unwrap();
            if meta.region_ranges.is_empty() {
                debug!(
                    "there is no range need to check";
                    "store_id" => self.fsm.store.id
                );
                return;
            }

            // Collect continuous ranges.
            let left_ranges = meta.region_ranges.range((
                Excluded(self.fsm.store.last_compact_checked_key.clone()),
                Unbounded::<Key>,
            ));
            ranges_need_check.extend(
                left_ranges
                    .take(self.ctx.cfg.region_compact_check_step as usize)
                    .map(|(k, _)| k.to_owned()),
            );

            // Update last_compact_checked_key.
            meta.region_ranges.keys().last().unwrap().to_vec()
        };

        let last_key = ranges_need_check.last().unwrap().clone();
        if last_key == largest_key {
            // Range [largest key, DATA_MAX_KEY) also need to check.
            if last_key != keys::DATA_MAX_KEY.to_vec() {
                ranges_need_check.push(keys::DATA_MAX_KEY.to_vec());
            }
            // Next task will start from the very beginning.
            self.fsm.store.last_compact_checked_key = keys::DATA_MIN_KEY.to_vec();
        } else {
            self.fsm.store.last_compact_checked_key = last_key;
        }

        // Schedule the task.
        let cf_names = vec![CF_DEFAULT.to_owned(), CF_WRITE.to_owned()];
        if let Err(e) = self.ctx.cleanup_scheduler.schedule(CleanupTask::Compact(
            CompactTask::CheckAndCompact {
                cf_names,
                ranges: ranges_need_check,
                tombstones_num_threshold: self.ctx.cfg.region_compact_min_tombstones,
                tombstones_percent_threshold: self.ctx.cfg.region_compact_tombstones_percent,
            },
        )) {
            error!(
                "schedule space check task failed";
                "store_id" => self.fsm.store.id,
                "err" => ?e,
            );
        }
    }

    fn store_heartbeat_pd(&mut self) {
        let mut stats = StoreStats::default();

        stats.set_store_id(self.ctx.store_id());
        {
            let meta = self.ctx.store_meta.lock().unwrap();
            stats.set_region_count(meta.regions.len() as u32);
        }

        let snap_stats = self.ctx.snap_mgr.stats();
        stats.set_sending_snap_count(snap_stats.sending_count as u32);
        stats.set_receiving_snap_count(snap_stats.receiving_count as u32);
        STORE_SNAPSHOT_TRAFFIC_GAUGE_VEC
            .with_label_values(&["sending"])
            .set(snap_stats.sending_count as i64);
        STORE_SNAPSHOT_TRAFFIC_GAUGE_VEC
            .with_label_values(&["receiving"])
            .set(snap_stats.receiving_count as i64);

        stats.set_start_time(self.fsm.store.start_time.unwrap().sec as u32);

        // report store write flow to pd
        stats.set_bytes_written(
            self.ctx
                .global_stat
                .stat
                .engine_total_bytes_written
                .swap(0, Ordering::SeqCst),
        );
        stats.set_keys_written(
            self.ctx
                .global_stat
                .stat
                .engine_total_keys_written
                .swap(0, Ordering::SeqCst),
        );

        stats.set_is_busy(
            self.ctx
                .global_stat
                .stat
                .is_busy
                .swap(false, Ordering::SeqCst),
        );

        let mut query_stats = QueryStats::default();
        query_stats.set_put(
            self.ctx
                .global_stat
                .stat
                .engine_total_query_put
                .swap(0, Ordering::SeqCst),
        );
        query_stats.set_delete(
            self.ctx
                .global_stat
                .stat
                .engine_total_query_delete
                .swap(0, Ordering::SeqCst),
        );
        query_stats.set_delete_range(
            self.ctx
                .global_stat
                .stat
                .engine_total_query_delete_range
                .swap(0, Ordering::SeqCst),
        );
        stats.set_query_stats(query_stats);

        let store_info = StoreInfo {
            engine: self.ctx.engines.kv.clone(),
            capacity: self.ctx.cfg.capacity.0,
        };

        let task = PdTask::StoreHeartbeat { stats, store_info };
        if let Err(e) = self.ctx.pd_scheduler.schedule(task) {
            error!("notify pd failed";
                "store_id" => self.fsm.store.id,
                "err" => ?e
            );
        }
    }

    fn on_pd_store_heartbeat_tick(&mut self) {
        self.store_heartbeat_pd();
        self.register_pd_store_heartbeat_tick();
    }

    fn handle_snap_mgr_gc(&mut self) -> Result<()> {
        fail_point!("peer_2_handle_snap_mgr_gc", self.fsm.store.id == 2, |_| Ok(
            ()
        ));
        let snap_keys = self.ctx.snap_mgr.list_idle_snap()?;
        if snap_keys.is_empty() {
            return Ok(());
        }
        let (mut last_region_id, mut keys) = (0, vec![]);
        let schedule_gc_snap = |region_id: u64, snaps| -> Result<()> {
            debug!(
                "schedule snap gc";
                "store_id" => self.fsm.store.id,
                "region_id" => region_id,
            );

            let gc_snap = PeerMsg::CasualMessage(CasualMessage::GcSnap { snaps });
            match self.ctx.router.send(region_id, gc_snap) {
                Ok(()) => Ok(()),
                Err(TrySendError::Disconnected(_)) if self.ctx.router.is_shutdown() => Ok(()),
                Err(TrySendError::Disconnected(PeerMsg::CasualMessage(
                    CasualMessage::GcSnap { snaps },
                ))) => {
                    // The snapshot exists because MsgAppend has been rejected. So the
                    // peer must have been exist. But now it's disconnected, so the peer
                    // has to be destroyed instead of being created.
                    info!(
                        "region is disconnected, remove snaps";
                        "region_id" => region_id,
                        "snaps" => ?snaps,
                    );
                    for (key, is_sending) in snaps {
                        let snap = match self.ctx.snap_mgr.get_snapshot_for_gc(&key, is_sending) {
                            Ok(snap) => snap,
                            Err(e) => {
                                error!(%e;
                                    "failed to load snapshot";
                                    "snapshot" => ?key,
                                );
                                continue;
                            }
                        };
                        self.ctx
                            .snap_mgr
                            .delete_snapshot(&key, snap.as_ref(), false);
                    }
                    Ok(())
                }
                Err(TrySendError::Full(_)) => Ok(()),
                Err(TrySendError::Disconnected(_)) => unreachable!(),
            }
        };
        for (key, is_sending) in snap_keys {
            if last_region_id == key.region_id {
                keys.push((key, is_sending));
                continue;
            }

            if !keys.is_empty() {
                schedule_gc_snap(last_region_id, keys)?;
                keys = vec![];
            }

            last_region_id = key.region_id;
            keys.push((key, is_sending));
        }
        if !keys.is_empty() {
            schedule_gc_snap(last_region_id, keys)?;
        }
        Ok(())
    }

    fn on_snap_mgr_gc(&mut self) {
        if let Err(e) = self.handle_snap_mgr_gc() {
            error!(?e;
                "handle gc snap failed";
                "store_id" => self.fsm.store.id,
            );
        }
        self.register_snap_mgr_gc_tick();
    }

    fn on_compact_lock_cf(&mut self) {
        // Create a compact lock cf task(compact whole range) and schedule directly.
        let lock_cf_bytes_written = self
            .ctx
            .global_stat
            .stat
            .lock_cf_bytes_written
            .load(Ordering::SeqCst);
        if lock_cf_bytes_written > self.ctx.cfg.lock_cf_compact_bytes_threshold.0 {
            self.ctx
                .global_stat
                .stat
                .lock_cf_bytes_written
                .fetch_sub(lock_cf_bytes_written, Ordering::SeqCst);

            let task = CompactTask::Compact {
                cf_name: String::from(CF_LOCK),
                start_key: None,
                end_key: None,
            };
            if let Err(e) = self
                .ctx
                .cleanup_scheduler
                .schedule(CleanupTask::Compact(task))
            {
                error!(
                    "schedule compact lock cf task failed";
                    "store_id" => self.fsm.store.id,
                    "err" => ?e,
                );
            }
        }

        self.register_compact_lock_cf_tick();
    }

    fn register_pd_store_heartbeat_tick(&self) {
        self.ctx.schedule_store_tick(
            StoreTick::PdStoreHeartbeat,
            self.ctx.cfg.pd_store_heartbeat_tick_interval.0,
        );
    }

    fn register_snap_mgr_gc_tick(&self) {
        self.ctx
            .schedule_store_tick(StoreTick::SnapGc, self.ctx.cfg.snap_mgr_gc_tick_interval.0)
    }

    fn register_compact_lock_cf_tick(&self) {
        self.ctx.schedule_store_tick(
            StoreTick::CompactLockCf,
            self.ctx.cfg.lock_cf_compact_interval.0,
        )
    }
}

impl<'a, EK: KvEngine, ER: RaftEngine, T: Transport> StoreFsmDelegate<'a, EK, ER, T> {
    fn on_validate_sst_result(&mut self, ssts: Vec<SstMeta>) {
        if ssts.is_empty() || self.ctx.importer.get_mode() == SwitchMode::Import {
            return;
        }
        // A stale peer can still ingest a stale SST before it is
        // destroyed. We need to make sure that no stale peer exists.
        let mut delete_ssts = Vec::new();
        {
            let meta = self.ctx.store_meta.lock().unwrap();
            for sst in ssts {
                if !meta.regions.contains_key(&sst.get_region_id()) {
                    delete_ssts.push(sst);
                }
            }
        }
        if delete_ssts.is_empty() {
            return;
        }

        let task = CleanupSSTTask::DeleteSST { ssts: delete_ssts };
        if let Err(e) = self
            .ctx
            .cleanup_scheduler
            .schedule(CleanupTask::CleanupSST(task))
        {
            error!(
                "schedule to delete ssts failed";
                "store_id" => self.fsm.store.id,
                "err" => ?e,
            );
        }
    }

    fn on_cleanup_import_sst(&mut self) -> Result<()> {
        let mut delete_ssts = Vec::new();
        let mut validate_ssts = Vec::new();

        let ssts = box_try!(self.ctx.importer.list_ssts());
        if ssts.is_empty() {
            return Ok(());
        }
        {
            let meta = self.ctx.store_meta.lock().unwrap();
            for sst in ssts {
                if let Some(r) = meta.regions.get(&sst.get_region_id()) {
                    let region_epoch = r.get_region_epoch();
                    if util::is_epoch_stale(sst.get_region_epoch(), region_epoch) {
                        // If the SST epoch is stale, it will not be ingested anymore.
                        delete_ssts.push(sst);
                    }
                } else {
                    // If the peer doesn't exist, we need to validate the SST through PD.
                    validate_ssts.push(sst);
                }
            }
        }

        if !delete_ssts.is_empty() {
            let task = CleanupSSTTask::DeleteSST { ssts: delete_ssts };
            if let Err(e) = self
                .ctx
                .cleanup_scheduler
                .schedule(CleanupTask::CleanupSST(task))
            {
                error!(
                    "schedule to delete ssts failed";
                    "store_id" => self.fsm.store.id,
                    "err" => ?e
                );
            }
        }

        // When there is an import job running, the region which this sst belongs may has not been
        //  split from the origin region because the apply thread is so busy that it can not apply
        //  SplitRequest as soon as possible. So we can not delete this sst file.
        if !validate_ssts.is_empty() && self.ctx.importer.get_mode() != SwitchMode::Import {
            let task = CleanupSSTTask::ValidateSST {
                ssts: validate_ssts,
            };
            if let Err(e) = self
                .ctx
                .cleanup_scheduler
                .schedule(CleanupTask::CleanupSST(task))
            {
                error!(
                   "schedule to validate ssts failed";
                   "store_id" => self.fsm.store.id,
                   "err" => ?e,
                );
            }
        }

        Ok(())
    }

    fn register_consistency_check_tick(&mut self) {
        self.ctx.schedule_store_tick(
            StoreTick::ConsistencyCheck,
            self.ctx.cfg.consistency_check_interval.0,
        )
    }

    fn on_consistency_check_tick(&mut self) {
        self.register_consistency_check_tick();
        if self.ctx.consistency_check_scheduler.is_busy() {
            return;
        }
        let (mut target_region_id, mut oldest) = (0, Instant::now());
        let target_peer = {
            let meta = self.ctx.store_meta.lock().unwrap();
            for region_id in meta.regions.keys() {
                match self.fsm.store.consistency_check_time.get(region_id) {
                    Some(time) => {
                        if *time < oldest {
                            oldest = *time;
                            target_region_id = *region_id;
                        }
                    }
                    None => {
                        target_region_id = *region_id;
                        break;
                    }
                }
            }
            if target_region_id == 0 {
                return;
            }
            match util::find_peer(&meta.regions[&target_region_id], self.ctx.store_id()) {
                None => return,
                Some(p) => p.clone(),
            }
        };
        info!(
            "scheduling consistency check for region";
            "store_id" => self.fsm.store.id,
            "region_id" => target_region_id,
        );
        self.fsm
            .store
            .consistency_check_time
            .insert(target_region_id, Instant::now());
        let mut request = new_admin_request(target_region_id, target_peer);
        let mut admin = AdminRequest::default();
        admin.set_cmd_type(AdminCmdType::ComputeHash);
        self.ctx
            .coprocessor_host
            .on_prepropose_compute_hash(admin.mut_compute_hash());
        request.set_admin_request(admin);

        let _ = self.ctx.router.send(
            target_region_id,
            PeerMsg::RaftCommand(RaftCommand::new(request, Callback::None)),
        );
    }

    fn on_cleanup_import_sst_tick(&mut self) {
        if let Err(e) = self.on_cleanup_import_sst() {
            error!(?e;
                "cleanup import sst failed";
                "store_id" => self.fsm.store.id,
            );
        }
        self.register_cleanup_import_sst_tick();
    }

    fn register_cleanup_import_sst_tick(&self) {
        self.ctx.schedule_store_tick(
            StoreTick::CleanupImportSST,
            self.ctx.cfg.cleanup_import_sst_interval.0,
        )
    }

    fn clear_region_size_in_range(&mut self, start_key: &[u8], end_key: &[u8]) {
        let start_key = data_key(start_key);
        let end_key = data_end_key(end_key);

        let mut regions = vec![];
        {
            let meta = self.ctx.store_meta.lock().unwrap();
            for (_, region_id) in meta
                .region_ranges
                .range((Excluded(start_key), Included(end_key)))
            {
                regions.push(*region_id);
            }
        }
        for region_id in regions {
            let _ = self.ctx.router.send(
                region_id,
                PeerMsg::CasualMessage(CasualMessage::ClearRegionSize),
            );
        }
    }

    fn on_store_unreachable(&mut self, store_id: u64) {
        let now = Instant::now();
        if self
            .fsm
            .store
            .last_unreachable_report
            .get(&store_id)
            .map_or(UNREACHABLE_BACKOFF, |t| now.saturating_duration_since(*t))
            < UNREACHABLE_BACKOFF
        {
            return;
        }
        info!(
            "broadcasting unreachable";
            "store_id" => self.fsm.store.id,
            "unreachable_store_id" => store_id,
        );
        self.fsm.store.last_unreachable_report.insert(store_id, now);
        // It's possible to acquire the lock and only send notification to
        // involved regions. However loop over all the regions can take a
        // lot of time, which may block other operations.
        self.ctx.router.report_unreachable(store_id);
    }

    fn on_update_replication_mode(&mut self, status: ReplicationStatus) {
        let mut state = self.ctx.global_replication_state.lock().unwrap();
        if state.status().mode == status.mode {
            if status.get_mode() == ReplicationMode::Majority {
                return;
            }
            let exist_dr = state.status().get_dr_auto_sync();
            let dr = status.get_dr_auto_sync();
            if exist_dr.state_id == dr.state_id && exist_dr.state == dr.state {
                return;
            }
        }
        info!("updating replication mode"; "status" => ?status);
        state.set_status(status);
        drop(state);
        self.ctx.router.report_status_update()
    }

    fn register_raft_engine_purge_tick(&self) {
        self.ctx.schedule_store_tick(
            StoreTick::RaftEnginePurge,
            self.ctx.cfg.raft_engine_purge_interval.0,
        )
    }

    fn on_raft_engine_purge_tick(&self) {
        let scheduler = &self.ctx.raftlog_gc_scheduler;
        let _ = scheduler.schedule(RaftlogGcTask::Purge);
        self.register_raft_engine_purge_tick();
    }
}

#[cfg(test)]
mod tests {
    use engine_rocks::RangeOffsets;
    use engine_rocks::RangeProperties;
    use engine_rocks::RocksCompactedEvent;

    use super::*;

    #[test]
    fn test_calc_region_declined_bytes() {
        let prop = RangeProperties {
            offsets: vec![
                (
                    b"a".to_vec(),
                    RangeOffsets {
                        size: 4 * 1024,
                        keys: 1,
                    },
                ),
                (
                    b"b".to_vec(),
                    RangeOffsets {
                        size: 8 * 1024,
                        keys: 2,
                    },
                ),
                (
                    b"c".to_vec(),
                    RangeOffsets {
                        size: 12 * 1024,
                        keys: 3,
                    },
                ),
            ],
        };
        let event = RocksCompactedEvent {
            cf: "default".to_owned(),
            output_level: 3,
            total_input_bytes: 12 * 1024,
            total_output_bytes: 0,
            start_key: prop.smallest_key().unwrap(),
            end_key: prop.largest_key().unwrap(),
            input_props: vec![prop],
            output_props: vec![],
        };

        let mut region_ranges = BTreeMap::new();
        region_ranges.insert(b"a".to_vec(), 1);
        region_ranges.insert(b"b".to_vec(), 2);
        region_ranges.insert(b"c".to_vec(), 3);

        let declined_bytes = event.calc_ranges_declined_bytes(&region_ranges, 1024);
        let expected_declined_bytes = vec![(2, 8192), (3, 4096)];
        assert_eq!(declined_bytes, expected_declined_bytes);
    }
}<|MERGE_RESOLUTION|>--- conflicted
+++ resolved
@@ -82,6 +82,7 @@
 use crate::Result;
 use concurrency_manager::ConcurrencyManager;
 use tikv_util::future::poll_future_notify;
+use super::apply::ApplySystem;
 
 type Key = Vec<u8>;
 
@@ -89,13 +90,6 @@
 const UNREACHABLE_BACKOFF: Duration = Duration::from_secs(10);
 const ENTRY_CACHE_EVICT_TICK_DURATION: Duration = Duration::from_secs(1);
 
-<<<<<<< HEAD
-use crate::store::async_io::write::{StoreWriters, WriteMsg};
-
-use super::apply::ApplySystem;
-
-=======
->>>>>>> 8825757f
 pub struct StoreInfo<E> {
     pub engine: E,
     pub capacity: u64,
@@ -402,12 +396,9 @@
     pub store_disk_usages: HashMap<u64, DiskUsage>,
     pub write_senders: Vec<Sender<WriteMsg<EK, ER>>>,
     pub io_reschedule_concurrent_count: Arc<AtomicUsize>,
-<<<<<<< HEAD
     pub apply_senders: Vec<Sender<(u64, ApplyTask<EK>)>>,
     pub apply_round_robin: usize,
-=======
     pub write_worker: Option<WriteWorker<EK, ER, T, RaftRouter<EK, ER>>>,
->>>>>>> 8825757f
 }
 
 impl<EK, ER, T> PollContext<EK, ER, T>
@@ -1137,12 +1128,9 @@
             store_disk_usages: Default::default(),
             write_senders: self.write_senders.clone(),
             io_reschedule_concurrent_count: self.io_reschedule_concurrent_count.clone(),
-<<<<<<< HEAD
             apply_senders: self.apply_senders.clone(),
             apply_round_robin: rand::random(),
-=======
             write_worker,
->>>>>>> 8825757f
         };
         ctx.update_ticks_timeout();
         let tag = format!("[store {}]", ctx.store.get_id());
