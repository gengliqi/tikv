--- conflicted
+++ resolved
@@ -848,22 +848,12 @@
 
     fn end(&mut self, peers: &mut [Box<PeerFsm<EK, ER>>]) {
         let now = TiInstant::now();
-<<<<<<< HEAD
-        if self.poll_ctx.trans.need_flush() {
-            if now.saturating_duration_since(self.last_flush_msg_time)
-                >= Duration::from_micros(self.poll_ctx.cfg.raft_msg_flush_interval_us)
-            {
-                self.last_flush_msg_time = now;
-                self.poll_ctx.trans.flush();
-            }
-=======
         if self.poll_ctx.trans.need_flush()
             && now.saturating_duration_since(self.last_flush_msg_time)
                 >= Duration::from_micros(self.poll_ctx.cfg.raft_msg_flush_interval_us)
         {
             self.last_flush_msg_time = now;
             self.poll_ctx.trans.flush();
->>>>>>> d490c965
         }
 
         for peer in peers {
