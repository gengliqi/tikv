// Copyright 2016 TiKV Project Authors. Licensed under Apache-2.0.

use std::cmp::{Ord, Ordering as CmpOrdering};
use std::collections::BTreeMap;
use std::collections::Bound::{Excluded, Included, Unbounded};
use std::ops::Deref;
use std::sync::atomic::Ordering;
use std::sync::mpsc::Sender;
use std::sync::{Arc, Mutex};
use std::time::{Duration, Instant};
use std::u64;

use batch_system::{
    BasicMailbox, BatchRouter, BatchSystem, Fsm, HandlerBuilder, PollHandler, Priority,
};
use crossbeam::channel::{TryRecvError, TrySendError};
use engine_traits::{Engines, KvEngine, Mutable, PerfContextKind, WriteBatch, WriteBatchExt};
use engine_traits::{CF_DEFAULT, CF_LOCK, CF_RAFT, CF_WRITE};
use fail::fail_point;
use futures::compat::Future01CompatExt;
use futures::FutureExt;
use kvproto::import_sstpb::SstMeta;
use kvproto::metapb::{self, Region, RegionEpoch};
use kvproto::pdpb::QueryStats;
use kvproto::pdpb::StoreStats;
use kvproto::raft_cmdpb::{AdminCmdType, AdminRequest};
use kvproto::raft_serverpb::{ExtraMessageType, PeerState, RaftMessage, RegionLocalState};
use kvproto::replication_modepb::{ReplicationMode, ReplicationStatus};
use protobuf::Message;
use raft::StateRole;
use time::{self, Timespec};

use collections::HashMap;
use engine_traits::CompactedEvent;
use engine_traits::{RaftEngine, RaftLogBatch};
use keys::{self, data_end_key, data_key, enc_end_key, enc_start_key};
use pd_client::{FeatureGate, PdClient};
use sst_importer::SSTImporter;
use tikv_alloc::trace::TraceEvent;
use tikv_util::config::{Tracker, VersionTrack};
use tikv_util::mpsc::{self, LooseBoundedSender, Receiver};
use tikv_util::sys::disk;
use tikv_util::time::{duration_to_sec, Instant as TiInstant};
use tikv_util::timer::SteadyTimer;
use tikv_util::worker::{FutureScheduler, FutureWorker, Scheduler, Worker};
use tikv_util::{box_err, box_try, debug, error, info, slow_log, warn};
use tikv_util::{is_zero_duration, sys as sys_util, Either, RingQueue};

use crate::coprocessor::split_observer::SplitObserver;
use crate::coprocessor::{BoxAdminObserver, CoprocessorHost, RegionChangeEvent};
use crate::store::config::Config;
use crate::store::fsm::metrics::*;
use crate::store::fsm::peer::{
    maybe_destroy_source, new_admin_request, PeerFsm, PeerFsmDelegate, SenderFsmPair,
};
use crate::store::fsm::ApplyNotifier;
use crate::store::fsm::ApplyTaskRes;
use crate::store::fsm::{
    create_apply_batch_system, ApplyBatchSystem, ApplyPollerBuilder, ApplyRes, ApplyRouter,
};
use crate::store::local_metrics::RaftMetrics;
use crate::store::memory::*;
use crate::store::metrics::*;
use crate::store::peer_storage;
use crate::store::transport::Transport;
use crate::store::util::{is_initial_msg, RegionReadProgressRegistry};
use crate::store::worker::{
    AutoSplitController, CleanupRunner, CleanupSSTRunner, CleanupSSTTask, CleanupTask,
    CompactRunner, CompactTask, ConsistencyCheckRunner, ConsistencyCheckTask, PdRunner,
    RaftlogGcRunner, RaftlogGcTask, ReadDelegate, RegionRunner, RegionTask, SplitCheckTask,
};
use crate::store::PdTask;
use crate::store::PeerTicks;
use crate::store::{
    util, Callback, CasualMessage, GlobalReplicationState, MergeResultKind, PeerMsg, RaftCommand,
    SignificantMsg, SnapManager, StoreMsg, StoreTick,
};
use crate::Result;
use concurrency_manager::ConcurrencyManager;
use tikv_util::future::poll_future_notify;

type Key = Vec<u8>;

pub const PENDING_MSG_CAP: usize = 100;
const UNREACHABLE_BACKOFF: Duration = Duration::from_secs(10);
const ENTRY_CACHE_EVICT_TICK_DURATION: Duration = Duration::from_secs(1);

use crate::store::async_io::{AsyncWriteMsg, AsyncWriters, RegionNotifier};

pub struct StoreInfo<E> {
    pub engine: E,
    pub capacity: u64,
}

pub struct StoreMeta {
    /// store id
    pub store_id: Option<u64>,
    /// region_end_key -> region_id
    pub region_ranges: BTreeMap<Vec<u8>, u64>,
    /// region_id -> region
    pub regions: HashMap<u64, Region>,
    /// region_id -> reader
    pub readers: HashMap<u64, ReadDelegate>,
    /// region_id -> (term, leader_peer_id)
    pub leaders: HashMap<u64, (u64, u64)>,
    /// `MsgRequestPreVote`, `MsgRequestVote` or `MsgAppend` messages from newly split Regions shouldn't be
    /// dropped if there is no such Region in this store now. So the messages are recorded temporarily and
    /// will be handled later.
    pub pending_msgs: RingQueue<RaftMessage>,
    /// The regions with pending snapshots.
    pub pending_snapshot_regions: Vec<Region>,
    /// A marker used to indicate the peer of a Region has received a merge target message and waits to be destroyed.
    /// target_region_id -> (source_region_id -> merge_target_region)
    pub pending_merge_targets: HashMap<u64, HashMap<u64, metapb::Region>>,
    /// An inverse mapping of `pending_merge_targets` used to let source peer help target peer to clean up related entry.
    /// source_region_id -> target_region_id
    pub targets_map: HashMap<u64, u64>,
    /// `atomic_snap_regions` and `destroyed_region_for_snap` are used for making destroy overlapped regions
    /// and apply snapshot atomically.
    /// region_id -> wait_destroy_regions_map(source_region_id -> is_ready)
    /// A target peer must wait for all source peer to ready before applying snapshot.
    pub atomic_snap_regions: HashMap<u64, HashMap<u64, bool>>,
    /// source_region_id -> need_atomic
    /// Used for reminding the source peer to switch to ready in `atomic_snap_regions`.
    pub destroyed_region_for_snap: HashMap<u64, bool>,
    /// region_id -> `RegionReadProgress`
    pub region_read_progress: RegionReadProgressRegistry,
}

impl StoreMeta {
    pub fn new(vote_capacity: usize) -> StoreMeta {
        StoreMeta {
            store_id: None,
            region_ranges: BTreeMap::default(),
            regions: HashMap::default(),
            readers: HashMap::default(),
            leaders: HashMap::default(),
            pending_msgs: RingQueue::with_capacity(vote_capacity),
            pending_snapshot_regions: Vec::default(),
            pending_merge_targets: HashMap::default(),
            targets_map: HashMap::default(),
            atomic_snap_regions: HashMap::default(),
            destroyed_region_for_snap: HashMap::default(),
            region_read_progress: RegionReadProgressRegistry::new(),
        }
    }

    #[inline]
    pub fn set_region<EK: KvEngine, ER: RaftEngine>(
        &mut self,
        host: &CoprocessorHost<EK>,
        region: Region,
        peer: &mut crate::store::Peer<EK, ER>,
    ) {
        let prev = self.regions.insert(region.get_id(), region.clone());
        if prev.map_or(true, |r| r.get_id() != region.get_id()) {
            // TODO: may not be a good idea to panic when holding a lock.
            panic!("{} region corrupted", peer.tag);
        }
        let reader = self.readers.get_mut(&region.get_id()).unwrap();
        peer.set_region(host, reader, region);
    }
}

pub struct RaftRouter<EK, ER>
where
    EK: KvEngine,
    ER: RaftEngine,
{
    pub router: BatchRouter<PeerFsm<EK, ER>, StoreFsm<EK>>,
}

impl<EK, ER> Drop for RaftRouter<EK, ER>
where
    EK: KvEngine,
    ER: RaftEngine,
{
    fn drop(&mut self) {
        MEMTRACE_RAFT_ROUTER_ALIVE.trace(TraceEvent::Reset(0));
        MEMTRACE_RAFT_ROUTER_LEAK.trace(TraceEvent::Reset(0));
    }
}

impl<EK, ER> Clone for RaftRouter<EK, ER>
where
    EK: KvEngine,
    ER: RaftEngine,
{
    fn clone(&self) -> Self {
        RaftRouter {
            router: self.router.clone(),
        }
    }
}

impl<EK, ER> Deref for RaftRouter<EK, ER>
where
    EK: KvEngine,
    ER: RaftEngine,
{
    type Target = BatchRouter<PeerFsm<EK, ER>, StoreFsm<EK>>;

    fn deref(&self) -> &BatchRouter<PeerFsm<EK, ER>, StoreFsm<EK>> {
        &self.router
    }
}

impl<EK, ER> ApplyNotifier<EK> for RaftRouter<EK, ER>
where
    EK: KvEngine,
    ER: RaftEngine,
{
    fn notify(&self, apply_res: Vec<ApplyRes<EK::Snapshot>>) {
        for r in apply_res {
            self.router.try_send(
                r.region_id,
                PeerMsg::ApplyRes {
                    res: ApplyTaskRes::Apply(r),
                },
            );
        }
    }
    fn notify_one(&self, region_id: u64, msg: PeerMsg<EK>) {
        self.router.try_send(region_id, msg);
    }

    fn clone_box(&self) -> Box<dyn ApplyNotifier<EK>> {
        Box::new(self.clone())
    }
}

impl<EK, ER> RaftRouter<EK, ER>
where
    EK: KvEngine,
    ER: RaftEngine,
{
    pub fn send_raft_message(
        &self,
        mut msg: RaftMessage,
    ) -> std::result::Result<(), TrySendError<RaftMessage>> {
        let id = msg.get_region_id();
        match self.try_send(id, PeerMsg::RaftMessage(msg)) {
            Either::Left(Ok(())) => return Ok(()),
            Either::Left(Err(TrySendError::Full(PeerMsg::RaftMessage(m)))) => {
                return Err(TrySendError::Full(m));
            }
            Either::Left(Err(TrySendError::Disconnected(PeerMsg::RaftMessage(m)))) => {
                return Err(TrySendError::Disconnected(m));
            }
            Either::Right(PeerMsg::RaftMessage(m)) => msg = m,
            _ => unreachable!(),
        }
        match self.send_control(StoreMsg::RaftMessage(msg)) {
            Ok(()) => Ok(()),
            Err(TrySendError::Full(StoreMsg::RaftMessage(m))) => Err(TrySendError::Full(m)),
            Err(TrySendError::Disconnected(StoreMsg::RaftMessage(m))) => {
                Err(TrySendError::Disconnected(m))
            }
            _ => unreachable!(),
        }
    }

    #[inline]
    pub fn send_raft_command(
        &self,
        cmd: RaftCommand<EK::Snapshot>,
    ) -> std::result::Result<(), TrySendError<RaftCommand<EK::Snapshot>>> {
        let region_id = cmd.request.get_header().get_region_id();
        match self.send(region_id, PeerMsg::RaftCommand(cmd)) {
            Ok(()) => Ok(()),
            Err(TrySendError::Full(PeerMsg::RaftCommand(cmd))) => Err(TrySendError::Full(cmd)),
            Err(TrySendError::Disconnected(PeerMsg::RaftCommand(cmd))) => {
                Err(TrySendError::Disconnected(cmd))
            }
            _ => unreachable!(),
        }
    }

    fn report_unreachable(&self, store_id: u64) {
        self.broadcast_normal(|| {
            PeerMsg::SignificantMsg(SignificantMsg::StoreUnreachable { store_id })
        });
    }

    fn report_status_update(&self) {
        self.broadcast_normal(|| PeerMsg::UpdateReplicationMode)
    }

    /// Broadcasts resolved result to all regions.
    pub fn report_resolved(&self, store_id: u64, group_id: u64) {
        self.broadcast_normal(|| {
            PeerMsg::SignificantMsg(SignificantMsg::StoreResolved { store_id, group_id })
        })
    }

    pub fn register(&self, region_id: u64, mailbox: BasicMailbox<PeerFsm<EK, ER>>) {
        self.router.register(region_id, mailbox);
        self.update_trace();
    }

    pub fn register_all(&self, mailboxes: Vec<(u64, BasicMailbox<PeerFsm<EK, ER>>)>) {
        self.router.register_all(mailboxes);
        self.update_trace();
    }

    pub fn close(&self, region_id: u64) {
        self.router.close(region_id);
        self.update_trace();
    }

    pub fn clear_cache(&self) {
        self.router.clear_cache();
        self.update_trace();
    }

    fn update_trace(&self) {
        let router_trace = self.router.trace();
        MEMTRACE_RAFT_ROUTER_ALIVE.trace(TraceEvent::Reset(router_trace.alive));
        MEMTRACE_RAFT_ROUTER_LEAK.trace(TraceEvent::Reset(router_trace.leak));
    }
}

#[derive(Default)]
pub struct PeerTickBatch {
    pub ticks: Vec<Box<dyn FnOnce() + Send>>,
    pub wait_duration: Duration,
}

impl Clone for PeerTickBatch {
    fn clone(&self) -> PeerTickBatch {
        PeerTickBatch {
            ticks: vec![],
            wait_duration: self.wait_duration,
        }
    }
}

pub struct PollContext<EK, ER, T>
where
    EK: KvEngine,
    ER: RaftEngine,
{
    pub cfg: Config,
    pub store: metapb::Store,
    pub pd_scheduler: FutureScheduler<PdTask<EK>>,
    pub consistency_check_scheduler: Scheduler<ConsistencyCheckTask<EK::Snapshot>>,
    pub split_check_scheduler: Scheduler<SplitCheckTask>,
    // handle Compact, CleanupSST task
    pub cleanup_scheduler: Scheduler<CleanupTask>,
    pub raftlog_gc_scheduler: Scheduler<RaftlogGcTask>,
    pub region_scheduler: Scheduler<RegionTask<EK::Snapshot>>,
    pub apply_router: ApplyRouter<EK>,
    pub router: RaftRouter<EK, ER>,
    pub importer: Arc<SSTImporter>,
    pub store_meta: Arc<Mutex<StoreMeta>>,
    pub feature_gate: FeatureGate,
    /// region_id -> (peer_id, is_splitting)
    /// Used for handling race between splitting and creating new peer.
    /// An uninitialized peer can be replaced to the one from splitting iff they are exactly the same peer.
    ///
    /// WARNING:
    /// To avoid deadlock, if you want to use `store_meta` and `pending_create_peers` together,
    /// the lock sequence MUST BE:
    /// 1. lock the store_meta.
    /// 2. lock the pending_create_peers.
    pub pending_create_peers: Arc<Mutex<HashMap<u64, (u64, bool)>>>,
    pub raft_metrics: RaftMetrics,
    pub snap_mgr: SnapManager,
    pub coprocessor_host: CoprocessorHost<EK>,
    pub timer: SteadyTimer,
    pub trans: T,
    pub global_replication_state: Arc<Mutex<GlobalReplicationState>>,
    pub global_stat: GlobalStoreStat,
    pub store_stat: LocalStoreStat,
    pub engines: Engines<EK, ER>,
    pub pending_count: usize,
    pub ready_count: usize,
    pub sync_log: bool,
    pub has_ready: bool,
    pub current_time: Option<Timespec>,
    pub perf_context: EK::PerfContext,
    pub tick_batch: Vec<PeerTickBatch>,
    pub node_start_time: Option<TiInstant>,
<<<<<<< HEAD
    pub async_write_senders: Vec<Sender<AsyncWriteMsg<EK, ER>>>,
=======
    pub is_disk_full: bool,
}

impl<EK, ER, T> HandleRaftReadyContext<EK::WriteBatch, ER::LogBatch> for PollContext<EK, ER, T>
where
    EK: KvEngine,
    ER: RaftEngine,
{
    fn wb_mut(&mut self) -> (&mut EK::WriteBatch, &mut ER::LogBatch) {
        (&mut self.kv_wb, &mut self.raft_wb)
    }

    #[inline]
    fn kv_wb_mut(&mut self) -> &mut EK::WriteBatch {
        &mut self.kv_wb
    }

    #[inline]
    fn raft_wb_mut(&mut self) -> &mut ER::LogBatch {
        &mut self.raft_wb
    }

    #[inline]
    fn sync_log(&self) -> bool {
        self.sync_log
    }

    #[inline]
    fn set_sync_log(&mut self, sync: bool) {
        self.sync_log = sync;
    }
>>>>>>> 47c4dbdf
}

impl<EK, ER, T> PollContext<EK, ER, T>
where
    EK: KvEngine,
    ER: RaftEngine,
{
    #[inline]
    pub fn store_id(&self) -> u64 {
        self.store.get_id()
    }

    pub fn update_ticks_timeout(&mut self) {
        self.tick_batch[PeerTicks::RAFT.bits() as usize].wait_duration =
            self.cfg.raft_base_tick_interval.0;
        self.tick_batch[PeerTicks::RAFT_LOG_GC.bits() as usize].wait_duration =
            self.cfg.raft_log_gc_tick_interval.0;
        self.tick_batch[PeerTicks::ENTRY_CACHE_EVICT.bits() as usize].wait_duration =
            ENTRY_CACHE_EVICT_TICK_DURATION;
        self.tick_batch[PeerTicks::PD_HEARTBEAT.bits() as usize].wait_duration =
            self.cfg.pd_heartbeat_tick_interval.0;
        self.tick_batch[PeerTicks::SPLIT_REGION_CHECK.bits() as usize].wait_duration =
            self.cfg.split_region_check_tick_interval.0;
        self.tick_batch[PeerTicks::CHECK_PEER_STALE_STATE.bits() as usize].wait_duration =
            self.cfg.peer_stale_state_check_interval.0;
        self.tick_batch[PeerTicks::CHECK_MERGE.bits() as usize].wait_duration =
            self.cfg.merge_check_tick_interval.0;
    }
}

impl<EK, ER, T: Transport> PollContext<EK, ER, T>
where
    EK: KvEngine,
    ER: RaftEngine,
{
    #[inline]
    fn schedule_store_tick(&self, tick: StoreTick, timeout: Duration) {
        if !is_zero_duration(&timeout) {
            let mb = self.router.control_mailbox();
            let delay = self.timer.delay(timeout).compat().map(move |_| {
                if let Err(e) = mb.force_send(StoreMsg::Tick(tick)) {
                    info!(
                        "failed to schedule store tick, are we shutting down?";
                        "tick" => ?tick,
                        "err" => ?e
                    );
                }
            });
            poll_future_notify(delay);
        }
    }

    pub fn handle_stale_msg(
        &mut self,
        msg: &RaftMessage,
        cur_epoch: RegionEpoch,
        target_region: Option<metapb::Region>,
    ) {
        let region_id = msg.get_region_id();
        let from_peer = msg.get_from_peer();
        let to_peer = msg.get_to_peer();
        let msg_type = msg.get_message().get_msg_type();

        info!(
            "raft message is stale, tell to gc";
            "region_id" => region_id,
            "current_region_epoch" => ?cur_epoch,
            "msg_type" => ?msg_type,
        );

        self.raft_metrics.message_dropped.stale_msg += 1;

        let mut gc_msg = RaftMessage::default();
        gc_msg.set_region_id(region_id);
        gc_msg.set_from_peer(to_peer.clone());
        gc_msg.set_to_peer(from_peer.clone());
        gc_msg.set_region_epoch(cur_epoch);
        if let Some(r) = target_region {
            gc_msg.set_merge_target(r);
        } else {
            gc_msg.set_is_tombstone(true);
        }
        if let Err(e) = self.trans.send(gc_msg) {
            error!(?e;
                "send gc message failed";
                "region_id" => region_id,
            );
        }
    }
}

struct Store {
    // store id, before start the id is 0.
    id: u64,
    last_compact_checked_key: Key,
    stopped: bool,
    start_time: Option<Timespec>,
    consistency_check_time: HashMap<u64, Instant>,
    last_unreachable_report: HashMap<u64, Instant>,
}

pub struct StoreFsm<EK>
where
    EK: KvEngine,
{
    store: Store,
    receiver: Receiver<StoreMsg<EK>>,
}

impl<EK> StoreFsm<EK>
where
    EK: KvEngine,
{
    pub fn new(cfg: &Config) -> (LooseBoundedSender<StoreMsg<EK>>, Box<StoreFsm<EK>>) {
        let (tx, rx) = mpsc::loose_bounded(cfg.notify_capacity);
        let fsm = Box::new(StoreFsm {
            store: Store {
                id: 0,
                last_compact_checked_key: keys::DATA_MIN_KEY.to_vec(),
                stopped: false,
                start_time: None,
                consistency_check_time: HashMap::default(),
                last_unreachable_report: HashMap::default(),
            },
            receiver: rx,
        });
        (tx, fsm)
    }
}

impl<EK> Fsm for StoreFsm<EK>
where
    EK: KvEngine,
{
    type Message = StoreMsg<EK>;

    #[inline]
    fn is_stopped(&self) -> bool {
        self.store.stopped
    }
}

struct StoreFsmDelegate<'a, EK: KvEngine + 'static, ER: RaftEngine + 'static, T: 'static> {
    fsm: &'a mut StoreFsm<EK>,
    ctx: &'a mut PollContext<EK, ER, T>,
}

impl<'a, EK: KvEngine + 'static, ER: RaftEngine + 'static, T: Transport>
    StoreFsmDelegate<'a, EK, ER, T>
{
    fn on_tick(&mut self, tick: StoreTick) {
        let t = TiInstant::now_coarse();
        match tick {
            StoreTick::PdStoreHeartbeat => self.on_pd_store_heartbeat_tick(),
            StoreTick::SnapGc => self.on_snap_mgr_gc(),
            StoreTick::CompactLockCf => self.on_compact_lock_cf(),
            StoreTick::CompactCheck => self.on_compact_check_tick(),
            StoreTick::ConsistencyCheck => self.on_consistency_check_tick(),
            StoreTick::CleanupImportSST => self.on_cleanup_import_sst_tick(),
            StoreTick::RaftEnginePurge => self.on_raft_engine_purge_tick(),
        }
        let elapsed = t.elapsed();
        RAFT_EVENT_DURATION
            .get(tick.tag())
            .observe(duration_to_sec(elapsed) as f64);
        slow_log!(
            elapsed,
            "[store {}] handle timeout {:?}",
            self.fsm.store.id,
            tick
        );
    }

    fn handle_msgs(&mut self, msgs: &mut Vec<StoreMsg<EK>>) {
        for m in msgs.drain(..) {
            match m {
                StoreMsg::Tick(tick) => self.on_tick(tick),
                StoreMsg::RaftMessage(msg) => {
                    if let Err(e) = self.on_raft_message(msg) {
                        error!(?e;
                            "handle raft message failed";
                            "store_id" => self.fsm.store.id,
                        );
                    }
                }
                StoreMsg::CompactedEvent(event) => self.on_compaction_finished(event),
                StoreMsg::ValidateSSTResult { invalid_ssts } => {
                    self.on_validate_sst_result(invalid_ssts)
                }
                StoreMsg::ClearRegionSizeInRange { start_key, end_key } => {
                    self.clear_region_size_in_range(&start_key, &end_key)
                }
                StoreMsg::StoreUnreachable { store_id } => {
                    self.on_store_unreachable(store_id);
                }
                StoreMsg::Start { store } => self.start(store),
                #[cfg(any(test, feature = "testexport"))]
                StoreMsg::Validate(f) => f(&self.ctx.cfg),
                StoreMsg::UpdateReplicationMode(status) => self.on_update_replication_mode(status),
            }
        }
    }

    fn start(&mut self, store: metapb::Store) {
        if self.fsm.store.start_time.is_some() {
            panic!(
                "[store {}] unable to start again with meta {:?}",
                self.fsm.store.id, store
            );
        }
        self.fsm.store.id = store.get_id();
        self.fsm.store.start_time = Some(time::get_time());
        self.register_cleanup_import_sst_tick();
        self.register_compact_check_tick();
        self.register_pd_store_heartbeat_tick();
        self.register_compact_lock_cf_tick();
        self.register_snap_mgr_gc_tick();
        self.register_consistency_check_tick();
        self.register_raft_engine_purge_tick();
    }
}

pub struct RaftPoller<EK: KvEngine + 'static, ER: RaftEngine + 'static, T: 'static> {
    tag: String,
    store_msg_buf: Vec<StoreMsg<EK>>,
    peer_msg_buf: Vec<PeerMsg<EK>>,
    previous_metrics: RaftMetrics,
    timer: TiInstant,
    loop_timer: TiInstant,
    poll_ctx: PollContext<EK, ER, T>,
    messages_per_tick: usize,
    cfg_tracker: Tracker<Config>,

    trace_event: TraceEvent,
}

impl<EK: KvEngine, ER: RaftEngine, T: Transport> RaftPoller<EK, ER, T> {
    fn handle_raft_ready(&mut self, peers: &mut [Box<PeerFsm<EK, ER>>]) {
        // Only enable the fail point when the store id is equal to 3, which is
        // the id of slow store in tests.
        fail_point!("on_raft_ready", self.poll_ctx.store_id() == 3, |_| {});
        if self.poll_ctx.trans.need_flush() {
            self.poll_ctx.trans.flush();
        }
<<<<<<< HEAD
        let mut trace_event = None;
        for peer in peers {
            if let Some(event) = peer.update_memory_trace(&self.poll_ctx.cfg) {
                trace_event = Some(trace_event.map_or(event, |e| e + event));
            }
        }
        if let Some(e) = trace_event {
            MEMTRACE_PEERS.trace(e);
        }
        // TODO(ASYNC_IO): change the logic
=======
        let ready_cnt = self.poll_ctx.ready_res.len();
        self.poll_ctx.raft_metrics.ready.has_ready_region += ready_cnt as u64;
        fail_point!("raft_before_save");
        if !self.poll_ctx.kv_wb.is_empty() {
            let mut write_opts = WriteOptions::new();
            write_opts.set_sync(true);
            self.poll_ctx
                .kv_wb
                .write_opt(&write_opts)
                .unwrap_or_else(|e| {
                    panic!("{} failed to save append state result: {:?}", self.tag, e);
                });
            let data_size = self.poll_ctx.kv_wb.data_size();
            if data_size > KV_WB_SHRINK_SIZE {
                self.poll_ctx.kv_wb = self.poll_ctx.engines.kv.write_batch_with_cap(4 * 1024);
            } else {
                self.poll_ctx.kv_wb.clear();
            }
        }
        fail_point!("raft_between_save");

        if !self.poll_ctx.raft_wb.is_empty() {
            fail_point!(
                "raft_before_save_on_store_1",
                self.poll_ctx.store_id() == 1,
                |_| {}
            );
            self.poll_ctx
                .engines
                .raft
                .consume_and_shrink(
                    &mut self.poll_ctx.raft_wb,
                    true,
                    RAFT_WB_SHRINK_SIZE,
                    4 * 1024,
                )
                .unwrap_or_else(|e| {
                    panic!("{} failed to save raft append result: {:?}", self.tag, e);
                });
        }

        self.poll_ctx.perf_context.report_metrics();
        fail_point!("raft_after_save");
        if ready_cnt != 0 {
            let mut ready_res = mem::take(&mut self.poll_ctx.ready_res);
            for ready in ready_res.drain(..) {
                PeerFsmDelegate::new(&mut peers[ready.batch_offset], &mut self.poll_ctx)
                    .post_raft_ready_append(ready);
            }
        }
>>>>>>> 47c4dbdf
        let dur = self.timer.elapsed();
        if !self.poll_ctx.store_stat.is_busy {
            let election_timeout = Duration::from_millis(
                self.poll_ctx.cfg.raft_base_tick_interval.as_millis()
                    * self.poll_ctx.cfg.raft_election_timeout_ticks as u64,
            );
            if dur >= election_timeout {
                self.poll_ctx.store_stat.is_busy = true;
            }
        }

        self.poll_ctx
            .raft_metrics
            .append_log
            .observe(duration_to_sec(dur) as f64);

        slow_log!(
            dur,
            "{} handle {} pending peers include {} ready, {} entries, {} messages and {} \
             snapshots",
            self.tag,
            self.poll_ctx.pending_count,
            self.poll_ctx.ready_count,
            self.poll_ctx.raft_metrics.ready.append - self.previous_metrics.ready.append,
            self.poll_ctx.raft_metrics.ready.message - self.previous_metrics.ready.message,
            self.poll_ctx.raft_metrics.ready.snapshot - self.previous_metrics.ready.snapshot
        );
    }

    fn flush_ticks(&mut self) {
        for t in PeerTicks::get_all_ticks() {
            let idx = t.bits() as usize;
            if self.poll_ctx.tick_batch[idx].ticks.is_empty() {
                continue;
            }
            let peer_ticks = std::mem::take(&mut self.poll_ctx.tick_batch[idx].ticks);
            let f = self
                .poll_ctx
                .timer
                .delay(self.poll_ctx.tick_batch[idx].wait_duration)
                .compat()
                .map(move |_| {
                    for tick in peer_ticks {
                        tick();
                    }
                });
            poll_future_notify(f);
        }
    }
}

impl<EK: KvEngine, ER: RaftEngine, T: Transport> PollHandler<PeerFsm<EK, ER>, StoreFsm<EK>>
    for RaftPoller<EK, ER, T>
{
    fn begin(&mut self, _batch_size: usize) {
        self.previous_metrics = self.poll_ctx.raft_metrics.clone();
        self.poll_ctx.pending_count = 0;
        self.poll_ctx.ready_count = 0;
        self.poll_ctx.sync_log = false;
        self.poll_ctx.has_ready = false;
        self.poll_ctx.is_disk_full = disk::is_disk_full();
        self.timer = TiInstant::now_coarse();
        STORE_LOOP_DURATION_HISTOGRAM.observe(duration_to_sec(self.loop_timer.elapsed()) as f64);
        self.loop_timer = TiInstant::now_coarse();
        // update config
        if let Some(incoming) = self.cfg_tracker.any_new() {
            match Ord::cmp(
                &incoming.messages_per_tick,
                &self.poll_ctx.cfg.messages_per_tick,
            ) {
                CmpOrdering::Greater => {
                    self.store_msg_buf.reserve(incoming.messages_per_tick);
                    self.peer_msg_buf.reserve(incoming.messages_per_tick);
                    self.messages_per_tick = incoming.messages_per_tick;
                }
                CmpOrdering::Less => {
                    self.store_msg_buf.shrink_to(incoming.messages_per_tick);
                    self.peer_msg_buf.shrink_to(incoming.messages_per_tick);
                    self.messages_per_tick = incoming.messages_per_tick;
                }
                _ => {}
            }
            self.poll_ctx.cfg = incoming.clone();
            self.poll_ctx.update_ticks_timeout();
        }
    }

    fn handle_control(&mut self, store: &mut StoreFsm<EK>) -> Option<usize> {
        let mut expected_msg_count = None;
        while self.store_msg_buf.len() < self.messages_per_tick {
            match store.receiver.try_recv() {
                Ok(msg) => self.store_msg_buf.push(msg),
                Err(TryRecvError::Empty) => {
                    expected_msg_count = Some(0);
                    break;
                }
                Err(TryRecvError::Disconnected) => {
                    store.store.stopped = true;
                    expected_msg_count = Some(0);
                    break;
                }
            }
        }
        let mut delegate = StoreFsmDelegate {
            fsm: store,
            ctx: &mut self.poll_ctx,
        };
        delegate.handle_msgs(&mut self.store_msg_buf);
        expected_msg_count
    }

    fn handle_normal(&mut self, peer: &mut PeerFsm<EK, ER>) -> Option<usize> {
        let mut expected_msg_count = None;

        fail_point!(
            "pause_on_peer_collect_message",
            peer.peer_id() == 1,
            |_| unreachable!()
        );

        fail_point!(
            "on_peer_collect_message_2",
            peer.peer_id() == 2,
            |_| unreachable!()
        );

        while self.peer_msg_buf.len() < self.messages_per_tick {
            match peer.receiver.try_recv() {
                // TODO: we may need a way to optimize the message copy.
                Ok(msg) => {
                    fail_point!(
                        "pause_on_peer_destroy_res",
                        peer.peer_id() == 1
                            && matches!(
                                msg,
                                PeerMsg::ApplyRes {
                                    res: ApplyTaskRes::Destroy { .. },
                                }
                            ),
                        |_| unreachable!()
                    );
                    self.peer_msg_buf.push(msg);
                }
                Err(TryRecvError::Empty) => {
                    expected_msg_count = Some(0);
                    break;
                }
                Err(TryRecvError::Disconnected) => {
                    peer.stop();
                    expected_msg_count = Some(0);
                    break;
                }
            }
        }
        let mut delegate = PeerFsmDelegate::new(peer, &mut self.poll_ctx);
        delegate.handle_msgs(&mut self.peer_msg_buf);
        expected_msg_count
    }

    fn end(&mut self, peers: &mut [Box<PeerFsm<EK, ER>>]) {
        self.flush_ticks();
        if self.poll_ctx.has_ready {
            self.handle_raft_ready(peers);
        }
        self.poll_ctx.current_time = None;
        self.poll_ctx
            .raft_metrics
            .process_ready
            .observe(duration_to_sec(self.timer.elapsed()) as f64);
        STORE_LOOP_WORK_DURATION_HISTOGRAM
            .observe(duration_to_sec(self.loop_timer.elapsed()) as f64);
        self.poll_ctx.raft_metrics.flush();
        self.poll_ctx.store_stat.flush();

        for peer in peers {
            peer.update_memory_trace(&mut self.trace_event);
        }
        MEMTRACE_PEERS.trace(mem::take(&mut self.trace_event));
    }

    fn pause(&mut self) {
        if self.poll_ctx.trans.need_flush() {
            self.poll_ctx.trans.flush();
        }
    }
}

pub struct RaftPollerBuilder<EK: KvEngine, ER: RaftEngine, T> {
    pub cfg: Arc<VersionTrack<Config>>,
    pub store: metapb::Store,
    pd_scheduler: FutureScheduler<PdTask<EK>>,
    consistency_check_scheduler: Scheduler<ConsistencyCheckTask<EK::Snapshot>>,
    split_check_scheduler: Scheduler<SplitCheckTask>,
    cleanup_scheduler: Scheduler<CleanupTask>,
    raftlog_gc_scheduler: Scheduler<RaftlogGcTask>,
    pub region_scheduler: Scheduler<RegionTask<EK::Snapshot>>,
    apply_router: ApplyRouter<EK>,
    pub router: RaftRouter<EK, ER>,
    pub importer: Arc<SSTImporter>,
    pub store_meta: Arc<Mutex<StoreMeta>>,
    pub pending_create_peers: Arc<Mutex<HashMap<u64, (u64, bool)>>>,
    snap_mgr: SnapManager,
    pub coprocessor_host: CoprocessorHost<EK>,
    trans: T,
    global_stat: GlobalStoreStat,
    pub engines: Engines<EK, ER>,
    global_replication_state: Arc<Mutex<GlobalReplicationState>>,
    feature_gate: FeatureGate,
    async_write_senders: Vec<Sender<AsyncWriteMsg<EK, ER>>>,
}

impl<EK: KvEngine, ER: RaftEngine, T> RaftPollerBuilder<EK, ER, T> {
    /// Initialize this store. It scans the db engine, loads all regions
    /// and their peers from it, and schedules snapshot worker if necessary.
    /// WARN: This store should not be used before initialized.
    fn init(&mut self) -> Result<Vec<SenderFsmPair<EK, ER>>> {
        // Scan region meta to get saved regions.
        let start_key = keys::REGION_META_MIN_KEY;
        let end_key = keys::REGION_META_MAX_KEY;
        let kv_engine = self.engines.kv.clone();
        let store_id = self.store.get_id();
        let mut total_count = 0;
        let mut tombstone_count = 0;
        let mut applying_count = 0;
        let mut region_peers = vec![];

        let t = Instant::now();
        let mut kv_wb = self.engines.kv.write_batch();
        let mut raft_wb = self.engines.raft.log_batch(4 * 1024);
        let mut applying_regions = vec![];
        let mut merging_count = 0;
        let mut meta = self.store_meta.lock().unwrap();
        let mut replication_state = self.global_replication_state.lock().unwrap();
        kv_engine.scan_cf(CF_RAFT, start_key, end_key, false, |key, value| {
            let (region_id, suffix) = box_try!(keys::decode_region_meta_key(key));
            if suffix != keys::REGION_STATE_SUFFIX {
                return Ok(true);
            }

            total_count += 1;

            let mut local_state = RegionLocalState::default();
            local_state.merge_from_bytes(value)?;

            let region = local_state.get_region();
            if local_state.get_state() == PeerState::Tombstone {
                tombstone_count += 1;
                debug!("region is tombstone"; "region" => ?region, "store_id" => store_id);
                self.clear_stale_meta(&mut kv_wb, &mut raft_wb, &local_state);
                return Ok(true);
            }
            if local_state.get_state() == PeerState::Applying {
                // in case of restart happen when we just write region state to Applying,
                // but not write raft_local_state to raft rocksdb in time.
                box_try!(peer_storage::recover_from_applying_state(
                    &self.engines,
                    &mut raft_wb,
                    region_id
                ));
                applying_count += 1;
                applying_regions.push(region.clone());
                return Ok(true);
            }

            let (tx, mut peer) = box_try!(PeerFsm::create(
                store_id,
                &self.cfg.value(),
                self.region_scheduler.clone(),
                self.engines.clone(),
                region,
            ));
            peer.peer.init_replication_mode(&mut *replication_state);
            if local_state.get_state() == PeerState::Merging {
                info!("region is merging"; "region" => ?region, "store_id" => store_id);
                merging_count += 1;
                peer.set_pending_merge_state(local_state.get_merge_state().to_owned());
            }
            meta.region_ranges.insert(enc_end_key(region), region_id);
            meta.regions.insert(region_id, region.clone());
            meta.region_read_progress
                .insert(region_id, peer.peer.read_progress.clone());
            // No need to check duplicated here, because we use region id as the key
            // in DB.
            region_peers.push((tx, peer));
            self.coprocessor_host.on_region_changed(
                region,
                RegionChangeEvent::Create,
                StateRole::Follower,
            );
            Ok(true)
        })?;

        if !kv_wb.is_empty() {
            kv_wb.write().unwrap();
            self.engines.kv.sync_wal().unwrap();
        }
        if !raft_wb.is_empty() {
            self.engines.raft.consume(&mut raft_wb, true).unwrap();
        }

        // schedule applying snapshot after raft writebatch were written.
        for region in applying_regions {
            info!("region is applying snapshot"; "region" => ?region, "store_id" => store_id);
            let (tx, mut peer) = PeerFsm::create(
                store_id,
                &self.cfg.value(),
                self.region_scheduler.clone(),
                self.engines.clone(),
                &region,
            )?;
            peer.peer.init_replication_mode(&mut *replication_state);
            peer.schedule_applying_snapshot();
            meta.region_ranges
                .insert(enc_end_key(&region), region.get_id());
            meta.region_read_progress
                .insert(region.get_id(), peer.peer.read_progress.clone());
            meta.regions.insert(region.get_id(), region);
            region_peers.push((tx, peer));
        }

        info!(
            "start store";
            "store_id" => store_id,
            "region_count" => total_count,
            "tombstone_count" => tombstone_count,
            "applying_count" =>  applying_count,
            "merge_count" => merging_count,
            "takes" => ?t.elapsed(),
        );

        self.clear_stale_data(&meta)?;

        Ok(region_peers)
    }

    fn clear_stale_meta(
        &self,
        kv_wb: &mut EK::WriteBatch,
        raft_wb: &mut ER::LogBatch,
        origin_state: &RegionLocalState,
    ) {
        let rid = origin_state.get_region().get_id();
        let raft_state = match self.engines.raft.get_raft_state(rid).unwrap() {
            // it has been cleaned up.
            None => return,
            Some(value) => value,
        };
        peer_storage::clear_meta(&self.engines, kv_wb, raft_wb, rid, &raft_state).unwrap();
        let key = keys::region_state_key(rid);
        kv_wb.put_msg_cf(CF_RAFT, &key, origin_state).unwrap();
    }

    /// `clear_stale_data` clean up all possible garbage data.
    fn clear_stale_data(&self, meta: &StoreMeta) -> Result<()> {
        let t = Instant::now();

        let mut ranges = Vec::new();
        let mut last_start_key = keys::data_key(b"");
        for region_id in meta.region_ranges.values() {
            let region = &meta.regions[region_id];
            let start_key = keys::enc_start_key(region);
            ranges.push((last_start_key, start_key));
            last_start_key = keys::enc_end_key(region);
        }
        ranges.push((last_start_key, keys::DATA_MAX_KEY.to_vec()));

        self.engines.kv.roughly_cleanup_ranges(&ranges)?;

        info!(
            "cleans up garbage data";
            "store_id" => self.store.get_id(),
            "garbage_range_count" => ranges.len(),
            "takes" => ?t.elapsed()
        );

        Ok(())
    }
}

impl<EK, ER, T> HandlerBuilder<PeerFsm<EK, ER>, StoreFsm<EK>> for RaftPollerBuilder<EK, ER, T>
where
    EK: KvEngine + 'static,
    ER: RaftEngine + 'static,
    T: Transport + 'static,
{
    type Handler = RaftPoller<EK, ER, T>;

    fn build(&mut self, _: Priority) -> RaftPoller<EK, ER, T> {
        let mut ctx = PollContext {
            cfg: self.cfg.value().clone(),
            store: self.store.clone(),
            pd_scheduler: self.pd_scheduler.clone(),
            consistency_check_scheduler: self.consistency_check_scheduler.clone(),
            split_check_scheduler: self.split_check_scheduler.clone(),
            region_scheduler: self.region_scheduler.clone(),
            apply_router: self.apply_router.clone(),
            router: self.router.clone(),
            cleanup_scheduler: self.cleanup_scheduler.clone(),
            raftlog_gc_scheduler: self.raftlog_gc_scheduler.clone(),
            importer: self.importer.clone(),
            store_meta: self.store_meta.clone(),
            pending_create_peers: self.pending_create_peers.clone(),
            raft_metrics: RaftMetrics::new(self.cfg.value().store_waterfall_metrics),
            snap_mgr: self.snap_mgr.clone(),
            coprocessor_host: self.coprocessor_host.clone(),
            timer: SteadyTimer::default(),
            trans: self.trans.clone(),
            global_replication_state: self.global_replication_state.clone(),
            global_stat: self.global_stat.clone(),
            store_stat: self.global_stat.local(),
            engines: self.engines.clone(),
            pending_count: 0,
            ready_count: 0,
            sync_log: false,
            has_ready: false,
            current_time: None,
            perf_context: self
                .engines
                .kv
                .get_perf_context(self.cfg.value().perf_level, PerfContextKind::RaftstoreStore),
            tick_batch: vec![PeerTickBatch::default(); 256],
            node_start_time: Some(TiInstant::now_coarse()),
            feature_gate: self.feature_gate.clone(),
<<<<<<< HEAD
            async_write_senders: self.async_write_senders.clone(),
=======
            is_disk_full: false,
>>>>>>> 47c4dbdf
        };
        ctx.update_ticks_timeout();
        let tag = format!("[store {}]", ctx.store.get_id());
        RaftPoller {
            tag: tag.clone(),
            store_msg_buf: Vec::with_capacity(ctx.cfg.messages_per_tick),
            peer_msg_buf: Vec::with_capacity(ctx.cfg.messages_per_tick),
            previous_metrics: ctx.raft_metrics.clone(),
            timer: TiInstant::now_coarse(),
            loop_timer: TiInstant::now_coarse(),
            messages_per_tick: ctx.cfg.messages_per_tick,
            poll_ctx: ctx,
            cfg_tracker: self.cfg.clone().tracker(tag),
            trace_event: TraceEvent::default(),
        }
    }
}

struct Workers<EK: KvEngine> {
    pd_worker: FutureWorker<PdTask<EK>>,
    background_worker: Worker,

    // Both of cleanup tasks and region tasks get their own workers, instead of reusing
    // background_workers. This is because the underlying compact_range call is a
    // blocking operation, which can take an extensive amount of time.
    cleanup_worker: Worker,
    region_worker: Worker,

    coprocessor_host: CoprocessorHost<EK>,
}

pub struct RaftBatchSystem<EK: KvEngine, ER: RaftEngine> {
    system: BatchSystem<PeerFsm<EK, ER>, StoreFsm<EK>>,
    apply_router: ApplyRouter<EK>,
    apply_system: ApplyBatchSystem<EK>,
    router: RaftRouter<EK, ER>,
    workers: Option<Workers<EK>>,
    async_writers: AsyncWriters<EK, ER>,
}

impl<EK: KvEngine, ER: RaftEngine> RaftBatchSystem<EK, ER> {
    pub fn router(&self) -> RaftRouter<EK, ER> {
        self.router.clone()
    }

    pub fn apply_router(&self) -> ApplyRouter<EK> {
        self.apply_router.clone()
    }

    // TODO: reduce arguments
    pub fn spawn<T: Transport + 'static, C: PdClient + 'static>(
        &mut self,
        meta: metapb::Store,
        cfg: Arc<VersionTrack<Config>>,
        engines: Engines<EK, ER>,
        trans: T,
        pd_client: Arc<C>,
        mgr: SnapManager,
        pd_worker: FutureWorker<PdTask<EK>>,
        store_meta: Arc<Mutex<StoreMeta>>,
        mut coprocessor_host: CoprocessorHost<EK>,
        importer: Arc<SSTImporter>,
        split_check_scheduler: Scheduler<SplitCheckTask>,
        background_worker: Worker,
        auto_split_controller: AutoSplitController,
        global_replication_state: Arc<Mutex<GlobalReplicationState>>,
        concurrency_manager: ConcurrencyManager,
    ) -> Result<()> {
        assert!(self.workers.is_none());
        // TODO: we can get cluster meta regularly too later.

        // TODO load coprocessors from configuration
        coprocessor_host
            .registry
            .register_admin_observer(100, BoxAdminObserver::new(SplitObserver));

        let workers = Workers {
            pd_worker,
            background_worker,
            cleanup_worker: Worker::new("cleanup-worker"),
            region_worker: Worker::new("region-worker"),
            coprocessor_host: coprocessor_host.clone(),
        };
        mgr.init()?;
        let region_runner = RegionRunner::new(
            engines.kv.clone(),
            mgr.clone(),
            cfg.value().snap_apply_batch_size.0 as usize,
            cfg.value().use_delete_range,
            workers.coprocessor_host.clone(),
            self.router(),
        );
        let region_scheduler = workers
            .region_worker
            .start_with_timer("snapshot-worker", region_runner);

        let raftlog_gc_runner = RaftlogGcRunner::new(self.router(), engines.clone());
        let raftlog_gc_scheduler = workers
            .background_worker
            .start_with_timer("raft-gc-worker", raftlog_gc_runner);
        let compact_runner = CompactRunner::new(engines.kv.clone());
        let cleanup_sst_runner = CleanupSSTRunner::new(
            meta.get_id(),
            self.router.clone(),
            Arc::clone(&importer),
            Arc::clone(&pd_client),
        );
        let cleanup_runner = CleanupRunner::new(compact_runner, cleanup_sst_runner);
        let cleanup_scheduler = workers
            .cleanup_worker
            .start("cleanup-worker", cleanup_runner);
        let consistency_check_runner =
            ConsistencyCheckRunner::<EK, _>::new(self.router.clone(), coprocessor_host.clone());
        let consistency_check_scheduler = workers
            .background_worker
            .start("consistency-check", consistency_check_runner);

        self.async_writers.spawn(
            meta.get_id(),
            &engines.kv,
            &engines.raft,
            &RegionNotifier::new(self.router.clone()),
            &trans,
            &cfg.value(),
        )?;

        let mut builder = RaftPollerBuilder {
            cfg,
            store: meta,
            engines,
            router: self.router.clone(),
            split_check_scheduler,
            region_scheduler,
            pd_scheduler: workers.pd_worker.scheduler(),
            consistency_check_scheduler,
            cleanup_scheduler,
            raftlog_gc_scheduler,
            apply_router: self.apply_router.clone(),
            trans,
            coprocessor_host,
            importer,
            snap_mgr: mgr.clone(),
            global_replication_state,
            global_stat: GlobalStoreStat::default(),
            store_meta,
            pending_create_peers: Arc::new(Mutex::new(HashMap::default())),
            feature_gate: pd_client.feature_gate().clone(),
            async_write_senders: self.async_writers.senders().clone(),
        };
        let region_peers = builder.init()?;
        let engine = builder.engines.kv.clone();
        if engine.support_write_batch_vec() {
            self.start_system::<T, C, <EK as WriteBatchExt>::WriteBatchVec>(
                workers,
                region_peers,
                builder,
                auto_split_controller,
                concurrency_manager,
                mgr,
                pd_client,
            )?;
        } else {
            self.start_system::<T, C, <EK as WriteBatchExt>::WriteBatch>(
                workers,
                region_peers,
                builder,
                auto_split_controller,
                concurrency_manager,
                mgr,
                pd_client,
            )?;
        }
        Ok(())
    }

    fn start_system<T: Transport + 'static, C: PdClient + 'static, W: WriteBatch<EK> + 'static>(
        &mut self,
        mut workers: Workers<EK>,
        region_peers: Vec<SenderFsmPair<EK, ER>>,
        builder: RaftPollerBuilder<EK, ER, T>,
        auto_split_controller: AutoSplitController,
        concurrency_manager: ConcurrencyManager,
        snap_mgr: SnapManager,
        pd_client: Arc<C>,
    ) -> Result<()> {
        let cfg = builder.cfg.value().clone();
        let store = builder.store.clone();

        let apply_poller_builder = ApplyPollerBuilder::<EK, W>::new(
            &builder,
            Box::new(self.router.clone()),
            self.apply_router.clone(),
        );
        self.apply_system
            .schedule_all(region_peers.iter().map(|pair| pair.1.get_peer()));

        {
            let mut meta = builder.store_meta.lock().unwrap();
            for (_, peer_fsm) in &region_peers {
                let peer = peer_fsm.get_peer();
                meta.readers
                    .insert(peer_fsm.region_id(), ReadDelegate::from_peer(peer));
            }
        }

        let router = Mutex::new(self.router.clone());
        pd_client.handle_reconnect(move || {
            router
                .lock()
                .unwrap()
                .broadcast_normal(|| PeerMsg::HeartbeatPd);
        });

        let tag = format!("raftstore-{}", store.get_id());
        self.system.spawn(tag, builder);
        let mut mailboxes = Vec::with_capacity(region_peers.len());
        let mut address = Vec::with_capacity(region_peers.len());
        for (tx, fsm) in region_peers {
            address.push(fsm.region_id());
            mailboxes.push((
                fsm.region_id(),
                BasicMailbox::new(tx, fsm, self.router.state_cnt().clone()),
            ));
        }
        self.router.register_all(mailboxes);

        // Make sure Msg::Start is the first message each FSM received.
        for addr in address {
            self.router.force_send(addr, PeerMsg::Start).unwrap();
        }
        self.router
            .send_control(StoreMsg::Start {
                store: store.clone(),
            })
            .unwrap();

        self.apply_system
            .spawn("apply".to_owned(), apply_poller_builder);

        let pd_runner = PdRunner::new(
            store.get_id(),
            Arc::clone(&pd_client),
            self.router.clone(),
            workers.pd_worker.scheduler(),
            cfg.pd_store_heartbeat_tick_interval.0,
            auto_split_controller,
            concurrency_manager,
            snap_mgr,
        );
        box_try!(workers.pd_worker.start(pd_runner));

        if let Err(e) = sys_util::thread::set_priority(sys_util::HIGH_PRI) {
            warn!("set thread priority for raftstore failed"; "error" => ?e);
        }
        self.workers = Some(workers);
        // This router will not be accessed again, free all caches.
        self.router.clear_cache();
        Ok(())
    }

    pub fn shutdown(&mut self) {
        if self.workers.is_none() {
            return;
        }
        let mut workers = self.workers.take().unwrap();
        // Wait all workers finish.
        let handle = workers.pd_worker.stop();
        self.apply_system.shutdown();
        fail_point!("after_shutdown_apply");
        self.system.shutdown();
        self.async_writers.shutdown();
        if let Some(h) = handle {
            h.join().unwrap();
        }
        workers.coprocessor_host.shutdown();
        workers.cleanup_worker.stop();
        workers.region_worker.stop();
        workers.background_worker.stop();
    }
}

pub fn create_raft_batch_system<EK: KvEngine, ER: RaftEngine>(
    cfg: &Config,
) -> (RaftRouter<EK, ER>, RaftBatchSystem<EK, ER>) {
    let (store_tx, store_fsm) = StoreFsm::new(cfg);
    let (apply_router, apply_system) = create_apply_batch_system(&cfg);
    let (router, system) =
        batch_system::create_system(&cfg.store_batch_system, store_tx, store_fsm);
    let raft_router = RaftRouter { router };
    let system = RaftBatchSystem {
        system,
        workers: None,
        apply_router,
        apply_system,
        router: raft_router.clone(),
        async_writers: AsyncWriters::new(),
    };
    (raft_router, system)
}

#[derive(Debug, PartialEq)]
enum CheckMsgStatus {
    // The message is the first message to an existing peer.
    FirstRequest,
    // The message can be dropped silently
    DropMsg,
    // Try to create the peer
    NewPeer,
    // Try to create the peer which is the first one of this region on local store.
    NewPeerFirst,
}

impl<'a, EK: KvEngine, ER: RaftEngine, T: Transport> StoreFsmDelegate<'a, EK, ER, T> {
    /// Checks if the message is targeting a stale peer.
    fn check_msg(&mut self, msg: &RaftMessage) -> Result<CheckMsgStatus> {
        let region_id = msg.get_region_id();
        let from_epoch = msg.get_region_epoch();
        let msg_type = msg.get_message().get_msg_type();
        let from_store_id = msg.get_from_peer().get_store_id();
        let to_peer_id = msg.get_to_peer().get_id();

        // Check if the target peer is tombstone.
        let state_key = keys::region_state_key(region_id);
        let local_state: RegionLocalState =
            match self.ctx.engines.kv.get_msg_cf(CF_RAFT, &state_key)? {
                Some(state) => state,
                None => return Ok(CheckMsgStatus::NewPeerFirst),
            };

        if local_state.get_state() != PeerState::Tombstone {
            // Maybe split, but not registered yet.
            if !util::is_first_message(msg.get_message()) {
                self.ctx.raft_metrics.message_dropped.region_nonexistent += 1;
                return Err(box_err!(
                    "[region {}] region not exist but not tombstone: {:?}",
                    region_id,
                    local_state
                ));
            }
            info!(
                "region doesn't exist yet, wait for it to be split";
                "region_id" => region_id
            );
            return Ok(CheckMsgStatus::FirstRequest);
        }
        debug!(
            "region is in tombstone state";
            "region_id" => region_id,
            "region_local_state" => ?local_state,
        );
        let region = local_state.get_region();
        let region_epoch = region.get_region_epoch();
        if local_state.has_merge_state() {
            info!(
                "merged peer receives a stale message";
                "region_id" => region_id,
                "current_region_epoch" => ?region_epoch,
                "msg_type" => ?msg_type,
            );

            let merge_target = if let Some(peer) = util::find_peer(region, from_store_id) {
                // Maybe the target is promoted from learner to voter, but the follower
                // doesn't know it. So we only compare peer id.
                assert_eq!(peer.get_id(), msg.get_from_peer().get_id());
                // Let stale peer decides whether it should wait for merging or just remove
                // itself.
                Some(local_state.get_merge_state().get_target().to_owned())
            } else {
                // If a peer is isolated before prepare_merge and conf remove, it should just
                // remove itself.
                None
            };
            self.ctx
                .handle_stale_msg(msg, region_epoch.clone(), merge_target);
            return Ok(CheckMsgStatus::DropMsg);
        }
        // The region in this peer is already destroyed
        if util::is_epoch_stale(from_epoch, region_epoch) {
            self.ctx.raft_metrics.message_dropped.region_tombstone_peer += 1;
            info!(
                "tombstone peer receives a stale message";
                "region_id" => region_id,
                "from_region_epoch" => ?from_epoch,
                "current_region_epoch" => ?region_epoch,
                "msg_type" => ?msg_type,
            );
            if util::find_peer(region, from_store_id).is_none() {
                self.ctx.handle_stale_msg(msg, region_epoch.clone(), None);
            } else {
                let mut need_gc_msg = util::is_vote_msg(msg.get_message());
                if msg.has_extra_msg() {
                    // A learner can't vote so it sends the check-stale-peer msg to others to find out whether
                    // it is removed due to conf change or merge.
                    need_gc_msg |=
                        msg.get_extra_msg().get_type() == ExtraMessageType::MsgCheckStalePeer;
                    // For backward compatibility
                    need_gc_msg |=
                        msg.get_extra_msg().get_type() == ExtraMessageType::MsgRegionWakeUp;
                }
                if need_gc_msg {
                    let mut send_msg = RaftMessage::default();
                    send_msg.set_region_id(region_id);
                    send_msg.set_from_peer(msg.get_to_peer().clone());
                    send_msg.set_to_peer(msg.get_from_peer().clone());
                    send_msg.set_region_epoch(region_epoch.clone());
                    let extra_msg = send_msg.mut_extra_msg();
                    extra_msg.set_type(ExtraMessageType::MsgCheckStalePeerResponse);
                    extra_msg.set_check_peers(region.get_peers().into());
                    if let Err(e) = self.ctx.trans.send(send_msg) {
                        error!(?e;
                            "send check stale peer response message failed";
                            "region_id" => region_id,
                        );
                    }
                }
            }

            return Ok(CheckMsgStatus::DropMsg);
        }
        // A tombstone peer may not apply the conf change log which removes itself.
        // In this case, the local epoch is stale and the local peer can be found from region.
        // We can compare the local peer id with to_peer_id to verify whether it is correct to create a new peer.
        if let Some(local_peer_id) =
            util::find_peer(region, self.ctx.store_id()).map(|r| r.get_id())
        {
            if to_peer_id <= local_peer_id {
                self.ctx.raft_metrics.message_dropped.region_tombstone_peer += 1;
                info!(
                    "tombstone peer receives a stale message, local_peer_id >= to_peer_id in msg";
                    "region_id" => region_id,
                    "local_peer_id" => local_peer_id,
                    "to_peer_id" => to_peer_id,
                    "msg_type" => ?msg_type
                );
                return Ok(CheckMsgStatus::DropMsg);
            }
        }
        Ok(CheckMsgStatus::NewPeer)
    }

    fn on_raft_message(&mut self, mut msg: RaftMessage) -> Result<()> {
        let region_id = msg.get_region_id();
        match self.ctx.router.send(region_id, PeerMsg::RaftMessage(msg)) {
            Ok(()) | Err(TrySendError::Full(_)) => return Ok(()),
            Err(TrySendError::Disconnected(_)) if self.ctx.router.is_shutdown() => return Ok(()),
            Err(TrySendError::Disconnected(PeerMsg::RaftMessage(m))) => msg = m,
            e => panic!(
                "[store {}] [region {}] unexpected redirect error: {:?}",
                self.fsm.store.id, region_id, e
            ),
        }

        debug!(
            "handle raft message";
            "from_peer_id" => msg.get_from_peer().get_id(),
            "to_peer_id" => msg.get_to_peer().get_id(),
            "store_id" => self.fsm.store.id,
            "region_id" => region_id,
            "msg_type" => %util::MsgType(&msg),
        );

        if msg.get_to_peer().get_store_id() != self.ctx.store_id() {
            warn!(
                "store not match, ignore it";
                "store_id" => self.ctx.store_id(),
                "to_store_id" => msg.get_to_peer().get_store_id(),
                "region_id" => region_id,
            );
            self.ctx.raft_metrics.message_dropped.mismatch_store_id += 1;
            return Ok(());
        }

        if !msg.has_region_epoch() {
            error!(
                "missing epoch in raft message, ignore it";
                "region_id" => region_id,
            );
            self.ctx.raft_metrics.message_dropped.mismatch_region_epoch += 1;
            return Ok(());
        }
        if msg.get_is_tombstone() || msg.has_merge_target() {
            // Target tombstone peer doesn't exist, so ignore it.
            return Ok(());
        }
        let check_msg_status = self.check_msg(&msg)?;
        let is_first_request = match check_msg_status {
            CheckMsgStatus::DropMsg => return Ok(()),
            CheckMsgStatus::FirstRequest => true,
            CheckMsgStatus::NewPeer | CheckMsgStatus::NewPeerFirst => {
                if self.maybe_create_peer(
                    region_id,
                    &msg,
                    check_msg_status == CheckMsgStatus::NewPeerFirst,
                )? {
                    // Peer created, send the message again
                    let _ = self.ctx.router.send(region_id, PeerMsg::RaftMessage(msg));
                    return Ok(());
                }
                // Can't create peer, see if we should keep this message
                util::is_first_message(msg.get_message())
            }
        };
        if is_first_request {
            // To void losing messages, either put it to pending_msg or force send.
            let mut store_meta = self.ctx.store_meta.lock().unwrap();
            if !store_meta.regions.contains_key(&region_id) {
                // Save one pending message for a peer is enough, remove
                // the previous pending message of this peer
                store_meta
                    .pending_msgs
                    .swap_remove_front(|m| m.get_to_peer() == msg.get_to_peer());

                store_meta.pending_msgs.push(msg);
            } else {
                drop(store_meta);
                if let Err(e) = self
                    .ctx
                    .router
                    .force_send(region_id, PeerMsg::RaftMessage(msg))
                {
                    warn!("handle first request failed"; "region_id" => region_id, "error" => ?e);
                }
            }
        }
        Ok(())
    }

    /// If target peer doesn't exist, create it.
    ///
    /// return false to indicate that target peer is in invalid state or
    /// doesn't exist and can't be created.
    fn maybe_create_peer(
        &mut self,
        region_id: u64,
        msg: &RaftMessage,
        is_local_first: bool,
    ) -> Result<bool> {
        if !is_initial_msg(msg.get_message()) {
            let msg_type = msg.get_message().get_msg_type();
            debug!(
                "target peer doesn't exist, stale message";
                "target_peer" => ?msg.get_to_peer(),
                "region_id" => region_id,
                "msg_type" => ?msg_type,
            );
            self.ctx.raft_metrics.message_dropped.stale_msg += 1;
            return Ok(false);
        }

        if is_local_first {
            let mut pending_create_peers = self.ctx.pending_create_peers.lock().unwrap();
            if pending_create_peers.contains_key(&region_id) {
                return Ok(false);
            }
            pending_create_peers.insert(region_id, (msg.get_to_peer().get_id(), false));
        }

        let res = self.maybe_create_peer_internal(region_id, &msg, is_local_first);
        // If failed, i.e. Err or Ok(false), remove this peer data from `pending_create_peers`.
        if res.as_ref().map_or(true, |b| !*b) && is_local_first {
            let mut pending_create_peers = self.ctx.pending_create_peers.lock().unwrap();
            if let Some(status) = pending_create_peers.get(&region_id) {
                if *status == (msg.get_to_peer().get_id(), false) {
                    pending_create_peers.remove(&region_id);
                }
            }
        }
        res
    }

    fn maybe_create_peer_internal(
        &mut self,
        region_id: u64,
        msg: &RaftMessage,
        is_local_first: bool,
    ) -> Result<bool> {
        if is_local_first
            && self
                .ctx
                .engines
                .kv
                .get_value_cf(CF_RAFT, &keys::region_state_key(region_id))?
                .is_some()
        {
            return Ok(false);
        }

        let target = msg.get_to_peer();

        let mut meta = self.ctx.store_meta.lock().unwrap();
        if meta.regions.contains_key(&region_id) {
            return Ok(true);
        }

        if is_local_first {
            let pending_create_peers = self.ctx.pending_create_peers.lock().unwrap();
            match pending_create_peers.get(&region_id) {
                Some(status) if *status == (msg.get_to_peer().get_id(), false) => (),
                // If changed, it means this peer has been/will be replaced from the new one from splitting.
                _ => return Ok(false),
            }
            // Note that `StoreMeta` lock is held and status is (peer_id, false) in `pending_create_peers` now.
            // If this peer is created from splitting latter and then status in `pending_create_peers` is changed,
            // that peer creation in `on_ready_split_region` must be executed **after** current peer creation
            // because of the `StoreMeta` lock.
        }

        let mut is_overlapped = false;
        let mut regions_to_destroy = vec![];
        for (_, id) in meta.region_ranges.range((
            Excluded(data_key(msg.get_start_key())),
            Unbounded::<Vec<u8>>,
        )) {
            let exist_region = &meta.regions[&id];
            if enc_start_key(exist_region) >= data_end_key(msg.get_end_key()) {
                break;
            }

            debug!(
                "msg is overlapped with exist region";
                "region_id" => region_id,
                "msg" => ?msg,
                "exist_region" => ?exist_region,
            );
            let (can_destroy, merge_to_this_peer) = maybe_destroy_source(
                &meta,
                region_id,
                target.get_id(),
                exist_region.get_id(),
                msg.get_region_epoch().to_owned(),
            );
            if can_destroy {
                if !merge_to_this_peer {
                    regions_to_destroy.push(exist_region.get_id());
                } else {
                    error!(
                        "A new peer has a merge source peer";
                        "region_id" => region_id,
                        "peer_id" => target.get_id(),
                        "source_region" => ?exist_region,
                    );
                    if self.ctx.cfg.dev_assert {
                        panic!(
                            "something is wrong, maybe PD do not ensure all target peers exist before merging"
                        );
                    }
                }
                continue;
            }
            is_overlapped = true;
            if msg.get_region_epoch().get_version() > exist_region.get_region_epoch().get_version()
            {
                // If new region's epoch version is greater than exist region's, the exist region
                // may has been merged/splitted already.
                let _ = self.ctx.router.force_send(
                    exist_region.get_id(),
                    PeerMsg::CasualMessage(CasualMessage::RegionOverlapped),
                );
            }
        }

        if is_overlapped {
            self.ctx.raft_metrics.message_dropped.region_overlap += 1;
            return Ok(false);
        }

        for id in regions_to_destroy {
            self.ctx
                .router
                .force_send(
                    id,
                    PeerMsg::SignificantMsg(SignificantMsg::MergeResult {
                        target_region_id: region_id,
                        target: target.clone(),
                        result: MergeResultKind::Stale,
                    }),
                )
                .unwrap();
        }

        // New created peers should know it's learner or not.
        let (tx, mut peer) = PeerFsm::replicate(
            self.ctx.store_id(),
            &self.ctx.cfg,
            self.ctx.region_scheduler.clone(),
            self.ctx.engines.clone(),
            region_id,
            target.clone(),
        )?;

        // WARNING: The checking code must be above this line.
        // Now all checking passed

        let mut replication_state = self.ctx.global_replication_state.lock().unwrap();
        peer.peer.init_replication_mode(&mut *replication_state);
        drop(replication_state);

        peer.peer.local_first_replicate = is_local_first;

        // Following snapshot may overlap, should insert into region_ranges after
        // snapshot is applied.
        meta.regions
            .insert(region_id, peer.get_peer().region().to_owned());
        meta.region_read_progress
            .insert(region_id, peer.peer.read_progress.clone());

        let mailbox = BasicMailbox::new(tx, peer, self.ctx.router.state_cnt().clone());
        self.ctx.router.register(region_id, mailbox);
        self.ctx
            .router
            .force_send(region_id, PeerMsg::Start)
            .unwrap();
        Ok(true)
    }

    fn on_compaction_finished(&mut self, event: EK::CompactedEvent) {
        if event.is_size_declining_trivial(self.ctx.cfg.region_split_check_diff.0) {
            return;
        }

        let output_level_str = event.output_level_label();
        COMPACTION_DECLINED_BYTES
            .with_label_values(&[&output_level_str])
            .observe(event.total_bytes_declined() as f64);

        // self.cfg.region_split_check_diff.0 / 16 is an experienced value.
        let mut region_declined_bytes = {
            let meta = self.ctx.store_meta.lock().unwrap();
            event.calc_ranges_declined_bytes(
                &meta.region_ranges,
                self.ctx.cfg.region_split_check_diff.0 / 16,
            )
        };

        COMPACTION_RELATED_REGION_COUNT
            .with_label_values(&[&output_level_str])
            .observe(region_declined_bytes.len() as f64);

        for (region_id, declined_bytes) in region_declined_bytes.drain(..) {
            let _ = self.ctx.router.send(
                region_id,
                PeerMsg::CasualMessage(CasualMessage::CompactionDeclinedBytes {
                    bytes: declined_bytes,
                }),
            );
        }
    }

    fn register_compact_check_tick(&self) {
        self.ctx.schedule_store_tick(
            StoreTick::CompactCheck,
            self.ctx.cfg.region_compact_check_interval.0,
        )
    }

    fn on_compact_check_tick(&mut self) {
        self.register_compact_check_tick();
        if self.ctx.cleanup_scheduler.is_busy() {
            debug!(
                "compact worker is busy, check space redundancy next time";
                "store_id" => self.fsm.store.id,
            );
            return;
        }

        if self
            .ctx
            .engines
            .kv
            .auto_compactions_is_disabled()
            .expect("cf")
        {
            debug!(
                "skip compact check when disabled auto compactions";
                "store_id" => self.fsm.store.id,
            );
            return;
        }

        // Start from last checked key.
        let mut ranges_need_check =
            Vec::with_capacity(self.ctx.cfg.region_compact_check_step as usize + 1);
        ranges_need_check.push(self.fsm.store.last_compact_checked_key.clone());

        let largest_key = {
            let meta = self.ctx.store_meta.lock().unwrap();
            if meta.region_ranges.is_empty() {
                debug!(
                    "there is no range need to check";
                    "store_id" => self.fsm.store.id
                );
                return;
            }

            // Collect continuous ranges.
            let left_ranges = meta.region_ranges.range((
                Excluded(self.fsm.store.last_compact_checked_key.clone()),
                Unbounded::<Key>,
            ));
            ranges_need_check.extend(
                left_ranges
                    .take(self.ctx.cfg.region_compact_check_step as usize)
                    .map(|(k, _)| k.to_owned()),
            );

            // Update last_compact_checked_key.
            meta.region_ranges.keys().last().unwrap().to_vec()
        };

        let last_key = ranges_need_check.last().unwrap().clone();
        if last_key == largest_key {
            // Range [largest key, DATA_MAX_KEY) also need to check.
            if last_key != keys::DATA_MAX_KEY.to_vec() {
                ranges_need_check.push(keys::DATA_MAX_KEY.to_vec());
            }
            // Next task will start from the very beginning.
            self.fsm.store.last_compact_checked_key = keys::DATA_MIN_KEY.to_vec();
        } else {
            self.fsm.store.last_compact_checked_key = last_key;
        }

        // Schedule the task.
        let cf_names = vec![CF_DEFAULT.to_owned(), CF_WRITE.to_owned()];
        if let Err(e) = self.ctx.cleanup_scheduler.schedule(CleanupTask::Compact(
            CompactTask::CheckAndCompact {
                cf_names,
                ranges: ranges_need_check,
                tombstones_num_threshold: self.ctx.cfg.region_compact_min_tombstones,
                tombstones_percent_threshold: self.ctx.cfg.region_compact_tombstones_percent,
            },
        )) {
            error!(
                "schedule space check task failed";
                "store_id" => self.fsm.store.id,
                "err" => ?e,
            );
        }
    }

    fn store_heartbeat_pd(&mut self) {
        let mut stats = StoreStats::default();

        stats.set_store_id(self.ctx.store_id());
        {
            let meta = self.ctx.store_meta.lock().unwrap();
            stats.set_region_count(meta.regions.len() as u32);
        }

        let snap_stats = self.ctx.snap_mgr.stats();
        stats.set_sending_snap_count(snap_stats.sending_count as u32);
        stats.set_receiving_snap_count(snap_stats.receiving_count as u32);
        STORE_SNAPSHOT_TRAFFIC_GAUGE_VEC
            .with_label_values(&["sending"])
            .set(snap_stats.sending_count as i64);
        STORE_SNAPSHOT_TRAFFIC_GAUGE_VEC
            .with_label_values(&["receiving"])
            .set(snap_stats.receiving_count as i64);

        stats.set_start_time(self.fsm.store.start_time.unwrap().sec as u32);

        // report store write flow to pd
        stats.set_bytes_written(
            self.ctx
                .global_stat
                .stat
                .engine_total_bytes_written
                .swap(0, Ordering::SeqCst),
        );
        stats.set_keys_written(
            self.ctx
                .global_stat
                .stat
                .engine_total_keys_written
                .swap(0, Ordering::SeqCst),
        );

        stats.set_is_busy(
            self.ctx
                .global_stat
                .stat
                .is_busy
                .swap(false, Ordering::SeqCst),
        );

        let mut query_stats = QueryStats::default();
        query_stats.set_put(
            self.ctx
                .global_stat
                .stat
                .engine_total_query_put
                .swap(0, Ordering::SeqCst),
        );
        query_stats.set_delete(
            self.ctx
                .global_stat
                .stat
                .engine_total_query_delete
                .swap(0, Ordering::SeqCst),
        );
        query_stats.set_delete_range(
            self.ctx
                .global_stat
                .stat
                .engine_total_query_delete_range
                .swap(0, Ordering::SeqCst),
        );
        stats.set_query_stats(query_stats);

        let store_info = StoreInfo {
            engine: self.ctx.engines.kv.clone(),
            capacity: self.ctx.cfg.capacity.0,
        };

        let task = PdTask::StoreHeartbeat { stats, store_info };
        if let Err(e) = self.ctx.pd_scheduler.schedule(task) {
            error!("notify pd failed";
                "store_id" => self.fsm.store.id,
                "err" => ?e
            );
        }
    }

    fn on_pd_store_heartbeat_tick(&mut self) {
        self.store_heartbeat_pd();
        self.register_pd_store_heartbeat_tick();
    }

    fn handle_snap_mgr_gc(&mut self) -> Result<()> {
        fail_point!("peer_2_handle_snap_mgr_gc", self.fsm.store.id == 2, |_| Ok(
            ()
        ));
        let snap_keys = self.ctx.snap_mgr.list_idle_snap()?;
        if snap_keys.is_empty() {
            return Ok(());
        }
        let (mut last_region_id, mut keys) = (0, vec![]);
        let schedule_gc_snap = |region_id: u64, snaps| -> Result<()> {
            debug!(
                "schedule snap gc";
                "store_id" => self.fsm.store.id,
                "region_id" => region_id,
            );
            let gc_snap = PeerMsg::CasualMessage(CasualMessage::GcSnap { snaps });
            match self.ctx.router.send(region_id, gc_snap) {
                Ok(()) => Ok(()),
                Err(TrySendError::Disconnected(_)) if self.ctx.router.is_shutdown() => Ok(()),
                Err(TrySendError::Disconnected(PeerMsg::CasualMessage(
                    CasualMessage::GcSnap { snaps },
                ))) => {
                    // The snapshot exists because MsgAppend has been rejected. So the
                    // peer must have been exist. But now it's disconnected, so the peer
                    // has to be destroyed instead of being created.
                    info!(
                        "region is disconnected, remove snaps";
                        "region_id" => region_id,
                        "snaps" => ?snaps,
                    );
                    for (key, is_sending) in snaps {
                        let snap = self.ctx.snap_mgr.get_snapshot_for_gc(&key, is_sending)?;
                        self.ctx
                            .snap_mgr
                            .delete_snapshot(&key, snap.as_ref(), false);
                    }
                    Ok(())
                }
                Err(TrySendError::Full(_)) => Ok(()),
                Err(TrySendError::Disconnected(_)) => unreachable!(),
            }
        };
        for (key, is_sending) in snap_keys {
            if last_region_id == key.region_id {
                keys.push((key, is_sending));
                continue;
            }

            if !keys.is_empty() {
                schedule_gc_snap(last_region_id, keys)?;
                keys = vec![];
            }

            last_region_id = key.region_id;
            keys.push((key, is_sending));
        }
        if !keys.is_empty() {
            schedule_gc_snap(last_region_id, keys)?;
        }
        Ok(())
    }

    fn on_snap_mgr_gc(&mut self) {
        if let Err(e) = self.handle_snap_mgr_gc() {
            error!(?e;
                "handle gc snap failed";
                "store_id" => self.fsm.store.id,
            );
        }
        self.register_snap_mgr_gc_tick();
    }

    fn on_compact_lock_cf(&mut self) {
        // Create a compact lock cf task(compact whole range) and schedule directly.
        let lock_cf_bytes_written = self
            .ctx
            .global_stat
            .stat
            .lock_cf_bytes_written
            .load(Ordering::SeqCst);
        if lock_cf_bytes_written > self.ctx.cfg.lock_cf_compact_bytes_threshold.0 {
            self.ctx
                .global_stat
                .stat
                .lock_cf_bytes_written
                .fetch_sub(lock_cf_bytes_written, Ordering::SeqCst);

            let task = CompactTask::Compact {
                cf_name: String::from(CF_LOCK),
                start_key: None,
                end_key: None,
            };
            if let Err(e) = self
                .ctx
                .cleanup_scheduler
                .schedule(CleanupTask::Compact(task))
            {
                error!(
                    "schedule compact lock cf task failed";
                    "store_id" => self.fsm.store.id,
                    "err" => ?e,
                );
            }
        }

        self.register_compact_lock_cf_tick();
    }

    fn register_pd_store_heartbeat_tick(&self) {
        self.ctx.schedule_store_tick(
            StoreTick::PdStoreHeartbeat,
            self.ctx.cfg.pd_store_heartbeat_tick_interval.0,
        );
    }

    fn register_snap_mgr_gc_tick(&self) {
        self.ctx
            .schedule_store_tick(StoreTick::SnapGc, self.ctx.cfg.snap_mgr_gc_tick_interval.0)
    }

    fn register_compact_lock_cf_tick(&self) {
        self.ctx.schedule_store_tick(
            StoreTick::CompactLockCf,
            self.ctx.cfg.lock_cf_compact_interval.0,
        )
    }
}

impl<'a, EK: KvEngine, ER: RaftEngine, T: Transport> StoreFsmDelegate<'a, EK, ER, T> {
    fn on_validate_sst_result(&mut self, ssts: Vec<SstMeta>) {
        if ssts.is_empty() {
            return;
        }
        // A stale peer can still ingest a stale SST before it is
        // destroyed. We need to make sure that no stale peer exists.
        let mut delete_ssts = Vec::new();
        {
            let meta = self.ctx.store_meta.lock().unwrap();
            for sst in ssts {
                if !meta.regions.contains_key(&sst.get_region_id()) {
                    delete_ssts.push(sst);
                }
            }
        }
        if delete_ssts.is_empty() {
            return;
        }

        let task = CleanupSSTTask::DeleteSST { ssts: delete_ssts };
        if let Err(e) = self
            .ctx
            .cleanup_scheduler
            .schedule(CleanupTask::CleanupSST(task))
        {
            error!(
                "schedule to delete ssts failed";
                "store_id" => self.fsm.store.id,
                "err" => ?e,
            );
        }
    }

    fn on_cleanup_import_sst(&mut self) -> Result<()> {
        let mut delete_ssts = Vec::new();
        let mut validate_ssts = Vec::new();

        let ssts = box_try!(self.ctx.importer.list_ssts());
        if ssts.is_empty() {
            return Ok(());
        }
        {
            let meta = self.ctx.store_meta.lock().unwrap();
            for sst in ssts {
                if let Some(r) = meta.regions.get(&sst.get_region_id()) {
                    let region_epoch = r.get_region_epoch();
                    if util::is_epoch_stale(sst.get_region_epoch(), region_epoch) {
                        // If the SST epoch is stale, it will not be ingested anymore.
                        delete_ssts.push(sst);
                    }
                } else {
                    // If the peer doesn't exist, we need to validate the SST through PD.
                    validate_ssts.push(sst);
                }
            }
        }

        if !delete_ssts.is_empty() {
            let task = CleanupSSTTask::DeleteSST { ssts: delete_ssts };
            if let Err(e) = self
                .ctx
                .cleanup_scheduler
                .schedule(CleanupTask::CleanupSST(task))
            {
                error!(
                    "schedule to delete ssts failed";
                    "store_id" => self.fsm.store.id,
                    "err" => ?e
                );
            }
        }

        if !validate_ssts.is_empty() {
            let task = CleanupSSTTask::ValidateSST {
                ssts: validate_ssts,
            };
            if let Err(e) = self
                .ctx
                .cleanup_scheduler
                .schedule(CleanupTask::CleanupSST(task))
            {
                error!(
                   "schedule to validate ssts failed";
                   "store_id" => self.fsm.store.id,
                   "err" => ?e,
                );
            }
        }

        Ok(())
    }

    fn register_consistency_check_tick(&mut self) {
        self.ctx.schedule_store_tick(
            StoreTick::ConsistencyCheck,
            self.ctx.cfg.consistency_check_interval.0,
        )
    }

    fn on_consistency_check_tick(&mut self) {
        self.register_consistency_check_tick();
        if self.ctx.consistency_check_scheduler.is_busy() {
            return;
        }
        let (mut target_region_id, mut oldest) = (0, Instant::now());
        let target_peer = {
            let meta = self.ctx.store_meta.lock().unwrap();
            for region_id in meta.regions.keys() {
                match self.fsm.store.consistency_check_time.get(region_id) {
                    Some(time) => {
                        if *time < oldest {
                            oldest = *time;
                            target_region_id = *region_id;
                        }
                    }
                    None => {
                        target_region_id = *region_id;
                        break;
                    }
                }
            }
            if target_region_id == 0 {
                return;
            }
            match util::find_peer(&meta.regions[&target_region_id], self.ctx.store_id()) {
                None => return,
                Some(p) => p.clone(),
            }
        };
        info!(
            "scheduling consistency check for region";
            "store_id" => self.fsm.store.id,
            "region_id" => target_region_id,
        );
        self.fsm
            .store
            .consistency_check_time
            .insert(target_region_id, Instant::now());
        let mut request = new_admin_request(target_region_id, target_peer);
        let mut admin = AdminRequest::default();
        admin.set_cmd_type(AdminCmdType::ComputeHash);
        self.ctx
            .coprocessor_host
            .on_prepropose_compute_hash(admin.mut_compute_hash());
        request.set_admin_request(admin);

        let _ = self.ctx.router.send(
            target_region_id,
            PeerMsg::RaftCommand(RaftCommand::new(request, Callback::None)),
        );
    }

    fn on_cleanup_import_sst_tick(&mut self) {
        if let Err(e) = self.on_cleanup_import_sst() {
            error!(?e;
                "cleanup import sst failed";
                "store_id" => self.fsm.store.id,
            );
        }
        self.register_cleanup_import_sst_tick();
    }

    fn register_cleanup_import_sst_tick(&self) {
        self.ctx.schedule_store_tick(
            StoreTick::CleanupImportSST,
            self.ctx.cfg.cleanup_import_sst_interval.0,
        )
    }

    fn clear_region_size_in_range(&mut self, start_key: &[u8], end_key: &[u8]) {
        let start_key = data_key(start_key);
        let end_key = data_end_key(end_key);

        let mut regions = vec![];
        {
            let meta = self.ctx.store_meta.lock().unwrap();
            for (_, region_id) in meta
                .region_ranges
                .range((Excluded(start_key), Included(end_key)))
            {
                regions.push(*region_id);
            }
        }
        for region_id in regions {
            let _ = self.ctx.router.send(
                region_id,
                PeerMsg::CasualMessage(CasualMessage::ClearRegionSize),
            );
        }
    }

    fn on_store_unreachable(&mut self, store_id: u64) {
        let now = Instant::now();
        if self
            .fsm
            .store
            .last_unreachable_report
            .get(&store_id)
            .map_or(UNREACHABLE_BACKOFF, |t| now.duration_since(*t))
            < UNREACHABLE_BACKOFF
        {
            return;
        }
        info!(
            "broadcasting unreachable";
            "store_id" => self.fsm.store.id,
            "unreachable_store_id" => store_id,
        );
        self.fsm.store.last_unreachable_report.insert(store_id, now);
        // It's possible to acquire the lock and only send notification to
        // involved regions. However loop over all the regions can take a
        // lot of time, which may block other operations.
        self.ctx.router.report_unreachable(store_id);
    }

    fn on_update_replication_mode(&mut self, status: ReplicationStatus) {
        let mut state = self.ctx.global_replication_state.lock().unwrap();
        if state.status().mode == status.mode {
            if status.get_mode() == ReplicationMode::Majority {
                return;
            }
            let exist_dr = state.status().get_dr_auto_sync();
            let dr = status.get_dr_auto_sync();
            if exist_dr.state_id == dr.state_id && exist_dr.state == dr.state {
                return;
            }
        }
        info!("updating replication mode"; "status" => ?status);
        state.set_status(status);
        drop(state);
        self.ctx.router.report_status_update()
    }

    fn register_raft_engine_purge_tick(&self) {
        self.ctx.schedule_store_tick(
            StoreTick::RaftEnginePurge,
            self.ctx.cfg.raft_engine_purge_interval.0,
        )
    }

    fn on_raft_engine_purge_tick(&self) {
        let scheduler = &self.ctx.raftlog_gc_scheduler;
        let _ = scheduler.schedule(RaftlogGcTask::Purge);
        self.register_raft_engine_purge_tick();
    }
}

#[cfg(test)]
mod tests {
    use engine_rocks::RangeOffsets;
    use engine_rocks::RangeProperties;
    use engine_rocks::RocksCompactedEvent;

    use super::*;

    #[test]
    fn test_calc_region_declined_bytes() {
        let prop = RangeProperties {
            offsets: vec![
                (
                    b"a".to_vec(),
                    RangeOffsets {
                        size: 4 * 1024,
                        keys: 1,
                    },
                ),
                (
                    b"b".to_vec(),
                    RangeOffsets {
                        size: 8 * 1024,
                        keys: 2,
                    },
                ),
                (
                    b"c".to_vec(),
                    RangeOffsets {
                        size: 12 * 1024,
                        keys: 3,
                    },
                ),
            ],
        };
        let event = RocksCompactedEvent {
            cf: "default".to_owned(),
            output_level: 3,
            total_input_bytes: 12 * 1024,
            total_output_bytes: 0,
            start_key: prop.smallest_key().unwrap(),
            end_key: prop.largest_key().unwrap(),
            input_props: vec![prop],
            output_props: vec![],
        };

        let mut region_ranges = BTreeMap::new();
        region_ranges.insert(b"a".to_vec(), 1);
        region_ranges.insert(b"b".to_vec(), 2);
        region_ranges.insert(b"c".to_vec(), 3);

        let declined_bytes = event.calc_ranges_declined_bytes(&region_ranges, 1024);
        let expected_declined_bytes = vec![(2, 8192), (3, 4096)];
        assert_eq!(declined_bytes, expected_declined_bytes);
    }
}<|MERGE_RESOLUTION|>--- conflicted
+++ resolved
@@ -381,41 +381,8 @@
     pub perf_context: EK::PerfContext,
     pub tick_batch: Vec<PeerTickBatch>,
     pub node_start_time: Option<TiInstant>,
-<<<<<<< HEAD
     pub async_write_senders: Vec<Sender<AsyncWriteMsg<EK, ER>>>,
-=======
     pub is_disk_full: bool,
-}
-
-impl<EK, ER, T> HandleRaftReadyContext<EK::WriteBatch, ER::LogBatch> for PollContext<EK, ER, T>
-where
-    EK: KvEngine,
-    ER: RaftEngine,
-{
-    fn wb_mut(&mut self) -> (&mut EK::WriteBatch, &mut ER::LogBatch) {
-        (&mut self.kv_wb, &mut self.raft_wb)
-    }
-
-    #[inline]
-    fn kv_wb_mut(&mut self) -> &mut EK::WriteBatch {
-        &mut self.kv_wb
-    }
-
-    #[inline]
-    fn raft_wb_mut(&mut self) -> &mut ER::LogBatch {
-        &mut self.raft_wb
-    }
-
-    #[inline]
-    fn sync_log(&self) -> bool {
-        self.sync_log
-    }
-
-    #[inline]
-    fn set_sync_log(&mut self, sync: bool) {
-        self.sync_log = sync;
-    }
->>>>>>> 47c4dbdf
 }
 
 impl<EK, ER, T> PollContext<EK, ER, T>
@@ -653,76 +620,14 @@
 }
 
 impl<EK: KvEngine, ER: RaftEngine, T: Transport> RaftPoller<EK, ER, T> {
-    fn handle_raft_ready(&mut self, peers: &mut [Box<PeerFsm<EK, ER>>]) {
+    fn handle_raft_ready(&mut self, _peers: &mut [Box<PeerFsm<EK, ER>>]) {
         // Only enable the fail point when the store id is equal to 3, which is
         // the id of slow store in tests.
         fail_point!("on_raft_ready", self.poll_ctx.store_id() == 3, |_| {});
         if self.poll_ctx.trans.need_flush() {
             self.poll_ctx.trans.flush();
         }
-<<<<<<< HEAD
-        let mut trace_event = None;
-        for peer in peers {
-            if let Some(event) = peer.update_memory_trace(&self.poll_ctx.cfg) {
-                trace_event = Some(trace_event.map_or(event, |e| e + event));
-            }
-        }
-        if let Some(e) = trace_event {
-            MEMTRACE_PEERS.trace(e);
-        }
         // TODO(ASYNC_IO): change the logic
-=======
-        let ready_cnt = self.poll_ctx.ready_res.len();
-        self.poll_ctx.raft_metrics.ready.has_ready_region += ready_cnt as u64;
-        fail_point!("raft_before_save");
-        if !self.poll_ctx.kv_wb.is_empty() {
-            let mut write_opts = WriteOptions::new();
-            write_opts.set_sync(true);
-            self.poll_ctx
-                .kv_wb
-                .write_opt(&write_opts)
-                .unwrap_or_else(|e| {
-                    panic!("{} failed to save append state result: {:?}", self.tag, e);
-                });
-            let data_size = self.poll_ctx.kv_wb.data_size();
-            if data_size > KV_WB_SHRINK_SIZE {
-                self.poll_ctx.kv_wb = self.poll_ctx.engines.kv.write_batch_with_cap(4 * 1024);
-            } else {
-                self.poll_ctx.kv_wb.clear();
-            }
-        }
-        fail_point!("raft_between_save");
-
-        if !self.poll_ctx.raft_wb.is_empty() {
-            fail_point!(
-                "raft_before_save_on_store_1",
-                self.poll_ctx.store_id() == 1,
-                |_| {}
-            );
-            self.poll_ctx
-                .engines
-                .raft
-                .consume_and_shrink(
-                    &mut self.poll_ctx.raft_wb,
-                    true,
-                    RAFT_WB_SHRINK_SIZE,
-                    4 * 1024,
-                )
-                .unwrap_or_else(|e| {
-                    panic!("{} failed to save raft append result: {:?}", self.tag, e);
-                });
-        }
-
-        self.poll_ctx.perf_context.report_metrics();
-        fail_point!("raft_after_save");
-        if ready_cnt != 0 {
-            let mut ready_res = mem::take(&mut self.poll_ctx.ready_res);
-            for ready in ready_res.drain(..) {
-                PeerFsmDelegate::new(&mut peers[ready.batch_offset], &mut self.poll_ctx)
-                    .post_raft_ready_append(ready);
-            }
-        }
->>>>>>> 47c4dbdf
         let dur = self.timer.elapsed();
         if !self.poll_ctx.store_stat.is_busy {
             let election_timeout = Duration::from_millis(
@@ -900,7 +805,7 @@
         for peer in peers {
             peer.update_memory_trace(&mut self.trace_event);
         }
-        MEMTRACE_PEERS.trace(mem::take(&mut self.trace_event));
+        MEMTRACE_PEERS.trace(std::mem::take(&mut self.trace_event));
     }
 
     fn pause(&mut self) {
@@ -1146,11 +1051,8 @@
             tick_batch: vec![PeerTickBatch::default(); 256],
             node_start_time: Some(TiInstant::now_coarse()),
             feature_gate: self.feature_gate.clone(),
-<<<<<<< HEAD
             async_write_senders: self.async_write_senders.clone(),
-=======
             is_disk_full: false,
->>>>>>> 47c4dbdf
         };
         ctx.update_ticks_timeout();
         let tag = format!("[store {}]", ctx.store.get_id());
