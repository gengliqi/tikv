// Copyright 2016 TiKV Project Authors. Licensed under Apache-2.0.

// #[PerformanceCriticalPath]
use std::cell::Cell;
use std::cmp::{Ord, Ordering as CmpOrdering};
use std::collections::BTreeMap;
use std::collections::Bound::{Excluded, Included, Unbounded};
use std::ops::Deref;
use std::sync::atomic::{AtomicUsize, Ordering};
use std::sync::{Arc, Mutex};
use std::time::{Duration, Instant};
use std::{mem, u64};

use batch_system::{
    BasicMailbox, BatchRouter, BatchSystem, Fsm, HandlerBuilder, PollHandler, Priority,
};
use crossbeam::channel::{Sender, TryRecvError, TrySendError};
use engine_traits::{Engines, KvEngine, Mutable, PerfContextKind, WriteBatch, WriteBatchExt};
use engine_traits::{CF_DEFAULT, CF_LOCK, CF_RAFT, CF_WRITE};
use fail::fail_point;
use futures::compat::Future01CompatExt;
use futures::FutureExt;
use kvproto::import_sstpb::SstMeta;
use kvproto::import_sstpb::SwitchMode;
use kvproto::metapb::{self, Region, RegionEpoch};
use kvproto::pdpb::QueryStats;
use kvproto::pdpb::StoreStats;
use kvproto::raft_cmdpb::{AdminCmdType, AdminRequest};
use kvproto::raft_serverpb::{ExtraMessageType, PeerState, RaftMessage, RegionLocalState};
use kvproto::replication_modepb::{ReplicationMode, ReplicationStatus};
use protobuf::Message;
use raft::StateRole;
use time::{self, Timespec};

use collections::HashMap;
use engine_traits::CompactedEvent;
use engine_traits::{RaftEngine, RaftLogBatch};
use keys::{self, data_end_key, data_key, enc_end_key, enc_start_key};
use pd_client::{FeatureGate, PdClient};
use sst_importer::SSTImporter;
use tikv_alloc::trace::TraceEvent;
use tikv_util::config::{Tracker, VersionTrack};
use tikv_util::mpsc::{self, LooseBoundedSender, Receiver};
use tikv_util::sys::disk::{get_disk_status, DiskUsage};
use tikv_util::time::{duration_to_sec, Instant as TiInstant};
use tikv_util::timer::SteadyTimer;
use tikv_util::worker::{LazyWorker, Scheduler, Worker};
use tikv_util::{
    box_err, box_try, debug, defer, error, info, is_zero_duration, slow_log, sys as sys_util, warn,
    Either, RingQueue,
};

use crate::bytes_capacity;
use crate::coprocessor::split_observer::SplitObserver;
use crate::coprocessor::{BoxAdminObserver, CoprocessorHost, RegionChangeEvent};
use crate::store::async_io::write::{StoreWriters, WriteMsg};
use crate::store::async_io::write_router::WriteRouter;
use crate::store::config::Config;
use crate::store::fsm::metrics::*;
use crate::store::fsm::peer::{
    maybe_destroy_source, new_admin_request, PeerFsm, PeerFsmDelegate, SenderFsmPair,
};
use crate::store::fsm::ApplyNotifier;
use crate::store::fsm::ApplyTaskRes;
use crate::store::fsm::{
    create_apply_batch_system, ApplyBatchSystem, ApplyPollerBuilder, ApplyRes, ApplyRouter,
};
use crate::store::local_metrics::{RaftMetrics, RaftReadyMetrics};
use crate::store::memory::*;
use crate::store::metrics::*;
use crate::store::peer_storage;
use crate::store::transport::Transport;
use crate::store::util::{is_initial_msg, RegionReadProgressRegistry};
use crate::store::worker::{
    AutoSplitController, CleanupRunner, CleanupSSTRunner, CleanupSSTTask, CleanupTask,
    CompactRunner, CompactTask, ConsistencyCheckRunner, ConsistencyCheckTask, PdRunner,
    RaftlogGcRunner, RaftlogGcTask, ReadDelegate, RegionRunner, RegionTask, SplitCheckTask,
};
use crate::store::{
    util, Callback, CasualMessage, GlobalReplicationState, InspectedRaftMessage, MergeResultKind,
    PdTask, PeerMsg, PeerTicks, RaftCommand, SignificantMsg, SnapManager, StoreMsg, StoreTick,
};
use crate::Result;
use concurrency_manager::ConcurrencyManager;
use tikv_util::future::poll_future_notify;

type Key = Vec<u8>;

pub const PENDING_MSG_CAP: usize = 100;
const UNREACHABLE_BACKOFF: Duration = Duration::from_secs(10);
const ENTRY_CACHE_EVICT_TICK_DURATION: Duration = Duration::from_secs(1);

pub struct StoreInfo<E> {
    pub engine: E,
    pub capacity: u64,
}

pub struct StoreMeta {
    /// store id
    pub store_id: Option<u64>,
    /// region_end_key -> region_id
    pub region_ranges: BTreeMap<Vec<u8>, u64>,
    /// region_id -> region
    pub regions: HashMap<u64, Region>,
    /// region_id -> reader
    pub readers: HashMap<u64, ReadDelegate>,
    /// region_id -> (term, leader_peer_id)
    pub leaders: HashMap<u64, (u64, u64)>,
    /// `MsgRequestPreVote`, `MsgRequestVote` or `MsgAppend` messages from newly split Regions shouldn't be
    /// dropped if there is no such Region in this store now. So the messages are recorded temporarily and
    /// will be handled later.
    pub pending_msgs: RingQueue<RaftMessage>,
    /// The regions with pending snapshots.
    pub pending_snapshot_regions: Vec<Region>,
    /// A marker used to indicate the peer of a Region has received a merge target message and waits to be destroyed.
    /// target_region_id -> (source_region_id -> merge_target_region)
    pub pending_merge_targets: HashMap<u64, HashMap<u64, metapb::Region>>,
    /// An inverse mapping of `pending_merge_targets` used to let source peer help target peer to clean up related entry.
    /// source_region_id -> target_region_id
    pub targets_map: HashMap<u64, u64>,
    /// `atomic_snap_regions` and `destroyed_region_for_snap` are used for making destroy overlapped regions
    /// and apply snapshot atomically.
    /// region_id -> wait_destroy_regions_map(source_region_id -> is_ready)
    /// A target peer must wait for all source peer to ready before applying snapshot.
    pub atomic_snap_regions: HashMap<u64, HashMap<u64, bool>>,
    /// source_region_id -> need_atomic
    /// Used for reminding the source peer to switch to ready in `atomic_snap_regions`.
    pub destroyed_region_for_snap: HashMap<u64, bool>,
    /// region_id -> `RegionReadProgress`
    pub region_read_progress: RegionReadProgressRegistry,
}

impl StoreMeta {
    pub fn new(vote_capacity: usize) -> StoreMeta {
        StoreMeta {
            store_id: None,
            region_ranges: BTreeMap::default(),
            regions: HashMap::default(),
            readers: HashMap::default(),
            leaders: HashMap::default(),
            pending_msgs: RingQueue::with_capacity(vote_capacity),
            pending_snapshot_regions: Vec::default(),
            pending_merge_targets: HashMap::default(),
            targets_map: HashMap::default(),
            atomic_snap_regions: HashMap::default(),
            destroyed_region_for_snap: HashMap::default(),
            region_read_progress: RegionReadProgressRegistry::new(),
        }
    }

    #[inline]
    pub fn set_region<EK: KvEngine, ER: RaftEngine>(
        &mut self,
        host: &CoprocessorHost<EK>,
        region: Region,
        peer: &mut crate::store::Peer<EK, ER>,
    ) {
        let prev = self.regions.insert(region.get_id(), region.clone());
        if prev.map_or(true, |r| r.get_id() != region.get_id()) {
            // TODO: may not be a good idea to panic when holding a lock.
            panic!("{} region corrupted", peer.tag);
        }
        let reader = self.readers.get_mut(&region.get_id()).unwrap();
        peer.set_region(host, reader, region);
    }
}

pub struct RaftRouter<EK, ER>
where
    EK: KvEngine,
    ER: RaftEngine,
{
    pub router: BatchRouter<PeerFsm<EK, ER>, StoreFsm<EK, ER>>,
}

impl<EK, ER> Clone for RaftRouter<EK, ER>
where
    EK: KvEngine,
    ER: RaftEngine,
{
    fn clone(&self) -> Self {
        RaftRouter {
            router: self.router.clone(),
        }
    }
}

impl<EK, ER> Deref for RaftRouter<EK, ER>
where
    EK: KvEngine,
    ER: RaftEngine,
{
    type Target = BatchRouter<PeerFsm<EK, ER>, StoreFsm<EK, ER>>;

    fn deref(&self) -> &BatchRouter<PeerFsm<EK, ER>, StoreFsm<EK, ER>> {
        &self.router
    }
}

impl<EK, ER> ApplyNotifier<EK> for RaftRouter<EK, ER>
where
    EK: KvEngine,
    ER: RaftEngine,
{
    fn notify(&self, apply_res: Vec<ApplyRes<EK::Snapshot>>) {
        for r in apply_res {
            self.router.try_send(
                r.region_id,
                PeerMsg::ApplyRes {
                    res: ApplyTaskRes::Apply(r),
                },
            );
        }
    }
    fn notify_one(&self, region_id: u64, msg: PeerMsg<EK>) {
        self.router.try_send(region_id, msg);
    }

    fn clone_box(&self) -> Box<dyn ApplyNotifier<EK>> {
        Box::new(self.clone())
    }
}

impl<EK, ER> RaftRouter<EK, ER>
where
    EK: KvEngine,
    ER: RaftEngine,
{
    pub fn send_raft_message(
        &self,
        msg: RaftMessage,
    ) -> std::result::Result<(), TrySendError<RaftMessage>> {
        fail_point!("send_raft_message_full", |_| Err(TrySendError::Full(
            RaftMessage::default()
        )));

        let id = msg.get_region_id();

        let mut heap_size = 0;
        for e in msg.get_message().get_entries() {
            heap_size += bytes_capacity(&e.data) + bytes_capacity(&e.context);
        }
        let peer_msg = PeerMsg::RaftMessage(InspectedRaftMessage { heap_size, msg });
        let event = TraceEvent::Add(heap_size);

        let store_msg = match self.try_send(id, peer_msg) {
            Either::Left(Ok(())) => {
                MEMTRACE_RAFT_MESSAGES.trace(event);
                return Ok(());
            }
            Either::Left(Err(TrySendError::Full(PeerMsg::RaftMessage(im)))) => {
                return Err(TrySendError::Full(im.msg));
            }
            Either::Left(Err(TrySendError::Disconnected(PeerMsg::RaftMessage(im)))) => {
                return Err(TrySendError::Disconnected(im.msg));
            }
            Either::Right(PeerMsg::RaftMessage(im)) => StoreMsg::RaftMessage(im),
            _ => unreachable!(),
        };
        match self.send_control(store_msg) {
            Ok(()) => {
                MEMTRACE_RAFT_MESSAGES.trace(event);
                Ok(())
            }
            Err(TrySendError::Full(StoreMsg::RaftMessage(im))) => Err(TrySendError::Full(im.msg)),
            Err(TrySendError::Disconnected(StoreMsg::RaftMessage(im))) => {
                Err(TrySendError::Disconnected(im.msg))
            }
            _ => unreachable!(),
        }
    }

    #[inline]
    pub fn send_raft_command(
        &self,
        cmd: RaftCommand<EK::Snapshot>,
    ) -> std::result::Result<(), TrySendError<RaftCommand<EK::Snapshot>>> {
        let region_id = cmd.request.get_header().get_region_id();
        match self.send(region_id, PeerMsg::RaftCommand(cmd)) {
            Ok(()) => Ok(()),
            Err(TrySendError::Full(PeerMsg::RaftCommand(cmd))) => Err(TrySendError::Full(cmd)),
            Err(TrySendError::Disconnected(PeerMsg::RaftCommand(cmd))) => {
                Err(TrySendError::Disconnected(cmd))
            }
            _ => unreachable!(),
        }
    }

    fn report_unreachable(&self, store_id: u64) {
        self.broadcast_normal(|| {
            PeerMsg::SignificantMsg(SignificantMsg::StoreUnreachable { store_id })
        });
    }

    fn report_status_update(&self) {
        self.broadcast_normal(|| PeerMsg::UpdateReplicationMode)
    }

    /// Broadcasts resolved result to all regions.
    pub fn report_resolved(&self, store_id: u64, group_id: u64) {
        self.broadcast_normal(|| {
            PeerMsg::SignificantMsg(SignificantMsg::StoreResolved { store_id, group_id })
        })
    }

    pub fn register(&self, region_id: u64, mailbox: BasicMailbox<PeerFsm<EK, ER>>) {
        self.router.register(region_id, mailbox);
        self.update_trace();
    }

    pub fn register_all(&self, mailboxes: Vec<(u64, BasicMailbox<PeerFsm<EK, ER>>)>) {
        self.router.register_all(mailboxes);
        self.update_trace();
    }

    pub fn close(&self, region_id: u64) {
        self.router.close(region_id);
        self.update_trace();
    }

    pub fn clear_cache(&self) {
        self.router.clear_cache();
    }

    fn update_trace(&self) {
        let router_trace = self.router.trace();
        MEMTRACE_RAFT_ROUTER_ALIVE.trace(TraceEvent::Reset(router_trace.alive));
        MEMTRACE_RAFT_ROUTER_LEAK.trace(TraceEvent::Reset(router_trace.leak));
    }
}

#[derive(Default)]
pub struct PeerTickBatch {
    pub ticks: Vec<Box<dyn FnOnce() + Send>>,
    pub wait_duration: Duration,
}

impl Clone for PeerTickBatch {
    fn clone(&self) -> PeerTickBatch {
        PeerTickBatch {
            ticks: vec![],
            wait_duration: self.wait_duration,
        }
    }
}

pub struct PollContext<EK, ER, T>
where
    EK: KvEngine,
    ER: RaftEngine,
{
    pub cfg: Config,
    pub store: metapb::Store,
    pub pd_scheduler: Scheduler<PdTask<EK>>,
    pub consistency_check_scheduler: Scheduler<ConsistencyCheckTask<EK::Snapshot>>,
    pub split_check_scheduler: Scheduler<SplitCheckTask>,
    // handle Compact, CleanupSST task
    pub cleanup_scheduler: Scheduler<CleanupTask>,
    pub raftlog_gc_scheduler: Scheduler<RaftlogGcTask>,
    pub region_scheduler: Scheduler<RegionTask<EK::Snapshot>>,
    pub apply_router: ApplyRouter<EK>,
    pub router: RaftRouter<EK, ER>,
    pub importer: Arc<SSTImporter>,
    pub store_meta: Arc<Mutex<StoreMeta>>,
    pub feature_gate: FeatureGate,
    /// region_id -> (peer_id, is_splitting)
    /// Used for handling race between splitting and creating new peer.
    /// An uninitialized peer can be replaced to the one from splitting iff they are exactly the same peer.
    ///
    /// WARNING:
    /// To avoid deadlock, if you want to use `store_meta` and `pending_create_peers` together,
    /// the lock sequence MUST BE:
    /// 1. lock the store_meta.
    /// 2. lock the pending_create_peers.
    pub pending_create_peers: Arc<Mutex<HashMap<u64, (u64, bool)>>>,
    pub raft_metrics: RaftMetrics,
    pub snap_mgr: SnapManager,
    pub coprocessor_host: CoprocessorHost<EK>,
    pub timer: SteadyTimer,
    pub trans: T,
    /// WARNING:
    /// To avoid deadlock, if you want to use `store_meta` and `global_replication_state` together,
    /// the lock sequence MUST BE:
    /// 1. lock the store_meta.
    /// 2. lock the global_replication_state.
    pub global_replication_state: Arc<Mutex<GlobalReplicationState>>,
    pub global_stat: GlobalStoreStat,
    pub store_stat: LocalStoreStat,
    pub engines: Engines<EK, ER>,
    pub pending_count: usize,
    pub ready_count: usize,
    pub has_ready: bool,
    pub current_time: Option<Timespec>,
    pub perf_context: EK::PerfContext,
    pub tick_batch: Vec<PeerTickBatch>,
    pub node_start_time: Option<TiInstant>,
    /// Disk usage for the store itself.
    pub self_disk_usage: DiskUsage,

    // TODO: how to remove offlined stores?
    /// Disk usage for other stores. The store itself is not included.
    /// Only contains items which is not `DiskUsage::Normal`.
    pub store_disk_usages: HashMap<u64, DiskUsage>,
    pub write_senders: Vec<Sender<WriteMsg<EK, ER>>>,
    pub io_reschedule_concurrent_count: Arc<AtomicUsize>,
}

impl<EK, ER, T> PollContext<EK, ER, T>
where
    EK: KvEngine,
    ER: RaftEngine,
{
    #[inline]
    pub fn store_id(&self) -> u64 {
        self.store.get_id()
    }

    pub fn update_ticks_timeout(&mut self) {
        self.tick_batch[PeerTicks::RAFT.bits() as usize].wait_duration =
            self.cfg.raft_base_tick_interval.0;
        self.tick_batch[PeerTicks::RAFT_LOG_GC.bits() as usize].wait_duration =
            self.cfg.raft_log_gc_tick_interval.0;
        self.tick_batch[PeerTicks::ENTRY_CACHE_EVICT.bits() as usize].wait_duration =
            ENTRY_CACHE_EVICT_TICK_DURATION;
        self.tick_batch[PeerTicks::PD_HEARTBEAT.bits() as usize].wait_duration =
            self.cfg.pd_heartbeat_tick_interval.0;
        self.tick_batch[PeerTicks::SPLIT_REGION_CHECK.bits() as usize].wait_duration =
            self.cfg.split_region_check_tick_interval.0;
        self.tick_batch[PeerTicks::CHECK_PEER_STALE_STATE.bits() as usize].wait_duration =
            self.cfg.peer_stale_state_check_interval.0;
        self.tick_batch[PeerTicks::CHECK_MERGE.bits() as usize].wait_duration =
            self.cfg.merge_check_tick_interval.0;
    }
}

impl<EK, ER, T: Transport> PollContext<EK, ER, T>
where
    EK: KvEngine,
    ER: RaftEngine,
{
    #[inline]
    fn schedule_store_tick(&self, tick: StoreTick, timeout: Duration) {
        if !is_zero_duration(&timeout) {
            let mb = self.router.control_mailbox();
            let delay = self.timer.delay(timeout).compat().map(move |_| {
                if let Err(e) = mb.force_send(StoreMsg::Tick(tick)) {
                    info!(
                        "failed to schedule store tick, are we shutting down?";
                        "tick" => ?tick,
                        "err" => ?e
                    );
                }
            });
            poll_future_notify(delay);
        }
    }

    pub fn handle_stale_msg(
        &mut self,
        msg: &RaftMessage,
        cur_epoch: RegionEpoch,
        target_region: Option<metapb::Region>,
    ) {
        let region_id = msg.get_region_id();
        let from_peer = msg.get_from_peer();
        let to_peer = msg.get_to_peer();
        let msg_type = msg.get_message().get_msg_type();

        info!(
            "raft message is stale, tell to gc";
            "region_id" => region_id,
            "current_region_epoch" => ?cur_epoch,
            "msg_type" => ?msg_type,
        );

        self.raft_metrics.message_dropped.stale_msg += 1;

        let mut gc_msg = RaftMessage::default();
        gc_msg.set_region_id(region_id);
        gc_msg.set_from_peer(to_peer.clone());
        gc_msg.set_to_peer(from_peer.clone());
        gc_msg.set_region_epoch(cur_epoch);
        if let Some(r) = target_region {
            gc_msg.set_merge_target(r);
        } else {
            gc_msg.set_is_tombstone(true);
        }
        if let Err(e) = self.trans.send(gc_msg) {
            error!(?e;
                "send gc message failed";
                "region_id" => region_id,
            );
        }
    }
}

struct Store {
    // store id, before start the id is 0.
    id: u64,
    last_compact_checked_key: Key,
    stopped: bool,
    start_time: Option<Timespec>,
    consistency_check_time: HashMap<u64, Instant>,
    last_unreachable_report: HashMap<u64, Instant>,
}

pub struct StoreFsm<EK, ER>
where
    EK: KvEngine,
    ER: RaftEngine,
{
    store: Store,
    // used for inspecting latency.
    write_router: WriteRouter<EK, ER>,
    receiver: Receiver<StoreMsg<EK>>,
}

impl<EK, ER> StoreFsm<EK, ER>
where
    EK: KvEngine,
    ER: RaftEngine,
{
    pub fn new(cfg: &Config) -> (LooseBoundedSender<StoreMsg<EK>>, Box<StoreFsm<EK, ER>>) {
        let (tx, rx) = mpsc::loose_bounded(cfg.notify_capacity);
        let fsm = Box::new(StoreFsm {
            store: Store {
                id: 0,
                last_compact_checked_key: keys::DATA_MIN_KEY.to_vec(),
                stopped: false,
                start_time: None,
                consistency_check_time: HashMap::default(),
                last_unreachable_report: HashMap::default(),
            },
            write_router: WriteRouter::new("store".to_string()),
            receiver: rx,
        });
        (tx, fsm)
    }
}

impl<EK, ER> Fsm for StoreFsm<EK, ER>
where
    EK: KvEngine,
    ER: RaftEngine,
{
    type Message = StoreMsg<EK>;

    #[inline]
    fn is_stopped(&self) -> bool {
        self.store.stopped
    }
}

struct StoreFsmDelegate<'a, EK: KvEngine + 'static, ER: RaftEngine + 'static, T: 'static> {
    fsm: &'a mut StoreFsm<EK, ER>,
    ctx: &'a mut PollContext<EK, ER, T>,
}

impl<'a, EK: KvEngine + 'static, ER: RaftEngine + 'static, T: Transport>
    StoreFsmDelegate<'a, EK, ER, T>
{
    fn on_tick(&mut self, tick: StoreTick) {
        let t = TiInstant::now_coarse();
        match tick {
            StoreTick::PdStoreHeartbeat => self.on_pd_store_heartbeat_tick(),
            StoreTick::SnapGc => self.on_snap_mgr_gc(),
            StoreTick::CompactLockCf => self.on_compact_lock_cf(),
            StoreTick::CompactCheck => self.on_compact_check_tick(),
            StoreTick::ConsistencyCheck => self.on_consistency_check_tick(),
            StoreTick::CleanupImportSST => self.on_cleanup_import_sst_tick(),
            StoreTick::RaftEnginePurge => self.on_raft_engine_purge_tick(),
        }
        let elapsed = t.saturating_elapsed();
        RAFT_EVENT_DURATION
            .get(tick.tag())
            .observe(duration_to_sec(elapsed) as f64);
        slow_log!(
            elapsed,
            "[store {}] handle timeout {:?}",
            self.fsm.store.id,
            tick
        );
    }

    fn handle_msgs(&mut self, msgs: &mut Vec<StoreMsg<EK>>) {
        for m in msgs.drain(..) {
            match m {
                StoreMsg::Tick(tick) => self.on_tick(tick),
                StoreMsg::RaftMessage(msg) => {
                    if let Err(e) = self.on_raft_message(msg) {
                        error!(?e;
                            "handle raft message failed";
                            "store_id" => self.fsm.store.id,
                        );
                    }
                }
                StoreMsg::CompactedEvent(event) => self.on_compaction_finished(event),
                StoreMsg::ValidateSSTResult { invalid_ssts } => {
                    self.on_validate_sst_result(invalid_ssts)
                }
                StoreMsg::ClearRegionSizeInRange { start_key, end_key } => {
                    self.clear_region_size_in_range(&start_key, &end_key)
                }
                StoreMsg::StoreUnreachable { store_id } => {
                    self.on_store_unreachable(store_id);
                }
                StoreMsg::Start { store } => self.start(store),
                StoreMsg::UpdateReplicationMode(status) => self.on_update_replication_mode(status),
                #[cfg(any(test, feature = "testexport"))]
                StoreMsg::Validate(f) => f(&self.ctx.cfg),
                StoreMsg::LatencyInspect {
                    send_time,
                    mut inspector,
                } => {
                    inspector.record_store_wait(send_time.saturating_elapsed());
                    self.fsm.write_router.send_write_msg(
                        self.ctx,
                        None,
                        WriteMsg::LatencyInspect {
                            send_time: TiInstant::now(),
                            inspector,
                        },
                    );
                }
            }
        }
    }

    fn start(&mut self, store: metapb::Store) {
        if self.fsm.store.start_time.is_some() {
            panic!(
                "[store {}] unable to start again with meta {:?}",
                self.fsm.store.id, store
            );
        }
        self.fsm.store.id = store.get_id();
        self.fsm.store.start_time = Some(time::get_time());
        self.register_cleanup_import_sst_tick();
        self.register_compact_check_tick();
        self.register_pd_store_heartbeat_tick();
        self.register_compact_lock_cf_tick();
        self.register_snap_mgr_gc_tick();
        self.register_consistency_check_tick();
        self.register_raft_engine_purge_tick();
    }
}

pub struct RaftPoller<EK: KvEngine + 'static, ER: RaftEngine + 'static, T: 'static> {
    tag: String,
    store_msg_buf: Vec<StoreMsg<EK>>,
    peer_msg_buf: Vec<PeerMsg<EK>>,
    previous_metrics: RaftReadyMetrics,
    timer: TiInstant,
    poll_ctx: PollContext<EK, ER, T>,
    messages_per_tick: usize,
    cfg_tracker: Tracker<Config>,
    trace_event: TraceEvent,
    last_flush_time: TiInstant,
    last_flush_msg_time: TiInstant,
}

impl<EK: KvEngine, ER: RaftEngine, T: Transport> RaftPoller<EK, ER, T> {
    fn flush_events(&mut self) {
        self.flush_ticks();
        self.poll_ctx.raft_metrics.flush();
        self.poll_ctx.store_stat.flush();

        MEMTRACE_PEERS.trace(mem::take(&mut self.trace_event));
    }

    fn flush_ticks(&mut self) {
        for t in PeerTicks::get_all_ticks() {
            let idx = t.bits() as usize;
            if self.poll_ctx.tick_batch[idx].ticks.is_empty() {
                continue;
            }
            let peer_ticks = mem::take(&mut self.poll_ctx.tick_batch[idx].ticks);
            let f = self
                .poll_ctx
                .timer
                .delay(self.poll_ctx.tick_batch[idx].wait_duration)
                .compat()
                .map(move |_| {
                    for tick in peer_ticks {
                        tick();
                    }
                });
            poll_future_notify(f);
        }
    }
}

impl<EK: KvEngine, ER: RaftEngine, T: Transport> PollHandler<PeerFsm<EK, ER>, StoreFsm<EK, ER>>
    for RaftPoller<EK, ER, T>
{
    fn begin(&mut self, _batch_size: usize) {
        self.previous_metrics = self.poll_ctx.raft_metrics.ready.clone();
        self.poll_ctx.pending_count = 0;
        self.poll_ctx.ready_count = 0;
        self.poll_ctx.has_ready = false;
        self.poll_ctx.self_disk_usage = get_disk_status(self.poll_ctx.store.get_id());
        self.timer = TiInstant::now();
        // update config
        if let Some(incoming) = self.cfg_tracker.any_new() {
            match Ord::cmp(
                &incoming.messages_per_tick,
                &self.poll_ctx.cfg.messages_per_tick,
            ) {
                CmpOrdering::Greater => {
                    self.store_msg_buf.reserve(incoming.messages_per_tick);
                    self.peer_msg_buf.reserve(incoming.messages_per_tick);
                    self.messages_per_tick = incoming.messages_per_tick;
                }
                CmpOrdering::Less => {
                    self.store_msg_buf.shrink_to(incoming.messages_per_tick);
                    self.peer_msg_buf.shrink_to(incoming.messages_per_tick);
                    self.messages_per_tick = incoming.messages_per_tick;
                }
                _ => {}
            }
            self.poll_ctx.cfg = incoming.clone();
            self.poll_ctx.raft_metrics.waterfall_metrics = self.poll_ctx.cfg.waterfall_metrics;
            self.poll_ctx.update_ticks_timeout();
        }
    }

    fn handle_control(&mut self, store: &mut StoreFsm<EK, ER>) -> Option<usize> {
        let mut expected_msg_count = None;
        while self.store_msg_buf.len() < self.messages_per_tick {
            match store.receiver.try_recv() {
                Ok(msg) => self.store_msg_buf.push(msg),
                Err(TryRecvError::Empty) => {
                    expected_msg_count = Some(0);
                    break;
                }
                Err(TryRecvError::Disconnected) => {
                    store.store.stopped = true;
                    expected_msg_count = Some(0);
                    break;
                }
            }
        }
        let mut delegate = StoreFsmDelegate {
            fsm: store,
            ctx: &mut self.poll_ctx,
        };
        delegate.handle_msgs(&mut self.store_msg_buf);
        expected_msg_count
    }

    fn handle_normal(&mut self, peer: &mut PeerFsm<EK, ER>) -> Option<usize> {
        let mut expected_msg_count = None;

        fail_point!(
            "pause_on_peer_collect_message",
            peer.peer_id() == 1,
            |_| unreachable!()
        );

        fail_point!(
            "on_peer_collect_message_2",
            peer.peer_id() == 2,
            |_| unreachable!()
        );

        while self.peer_msg_buf.len() < self.messages_per_tick {
            match peer.receiver.try_recv() {
                // TODO: we may need a way to optimize the message copy.
                Ok(msg) => {
                    fail_point!(
                        "pause_on_peer_destroy_res",
                        peer.peer_id() == 1
                            && matches!(
                                msg,
                                PeerMsg::ApplyRes {
                                    res: ApplyTaskRes::Destroy { .. },
                                }
                            ),
                        |_| unreachable!()
                    );
                    self.peer_msg_buf.push(msg);
                }
                Err(TryRecvError::Empty) => {
                    expected_msg_count = Some(0);
                    break;
                }
                Err(TryRecvError::Disconnected) => {
                    peer.stop();
                    expected_msg_count = Some(0);
                    break;
                }
            }
        }
        let mut delegate = PeerFsmDelegate::new(peer, &mut self.poll_ctx);
        delegate.handle_msgs(&mut self.peer_msg_buf);
        expected_msg_count
    }

    fn end(&mut self, peers: &mut [Box<PeerFsm<EK, ER>>]) {
        let now = TiInstant::now();
        if self.poll_ctx.trans.need_flush()
            && now.saturating_duration_since(self.last_flush_msg_time)
                >= Duration::from_micros(self.poll_ctx.cfg.raft_msg_flush_interval_us)
        {
            self.last_flush_msg_time = now;
            self.poll_ctx.trans.flush();
        }

        for peer in peers {
            peer.update_memory_trace(&mut self.trace_event);
        }

        if now.saturating_duration_since(self.last_flush_time)
            >= self.poll_ctx.cfg.store_events_flush_interval.0
        {
            self.last_flush_time = now;
            self.flush_events();
        }

        let dur = self.timer.saturating_elapsed();
        if self.poll_ctx.has_ready {
            // Only enable the fail point when the store id is equal to 3, which is
            // the id of slow store in tests.
            fail_point!("on_raft_ready", self.poll_ctx.store_id() == 3, |_| {});

            let dur = self.timer.saturating_elapsed();
            if !self.poll_ctx.store_stat.is_busy {
                let election_timeout = Duration::from_millis(
                    self.poll_ctx.cfg.raft_base_tick_interval.as_millis()
                        * self.poll_ctx.cfg.raft_election_timeout_ticks as u64,
                );
                if dur >= election_timeout {
                    self.poll_ctx.store_stat.is_busy = true;
                }
            }

            slow_log!(
                dur,
                "{} handle {} pending peers include {} ready, {} entries, {} messages and {} \
                 snapshots",
                self.tag,
                self.poll_ctx.pending_count,
                self.poll_ctx.ready_count,
                self.poll_ctx.raft_metrics.ready.append - self.previous_metrics.append,
                self.poll_ctx.raft_metrics.ready.message - self.previous_metrics.message,
                self.poll_ctx.raft_metrics.ready.snapshot - self.previous_metrics.snapshot
            );
        }

        self.poll_ctx.current_time = None;
        self.poll_ctx
            .raft_metrics
            .process_ready
            .observe(duration_to_sec(dur));

<<<<<<< HEAD
        for mut inspector in std::mem::take(&mut self.poll_ctx.pending_latency_inspect) {
            inspector.record_store_process(dur);
            // TODO: Maybe we need to inspect the latency related to apply worker later.
            inspector.finish();
        }
=======
        for peer in peers {
            peer.update_memory_trace(&mut self.trace_event);
        }
        MEMTRACE_PEERS.trace(mem::take(&mut self.trace_event));
>>>>>>> 5f935973
    }

    fn pause(&mut self) {
        if self.poll_ctx.trans.need_flush() {
            self.poll_ctx.trans.flush();
        }

        self.flush_events();
    }
}

pub struct RaftPollerBuilder<EK: KvEngine, ER: RaftEngine, T> {
    pub cfg: Arc<VersionTrack<Config>>,
    pub store: metapb::Store,
    pd_scheduler: Scheduler<PdTask<EK>>,
    consistency_check_scheduler: Scheduler<ConsistencyCheckTask<EK::Snapshot>>,
    split_check_scheduler: Scheduler<SplitCheckTask>,
    cleanup_scheduler: Scheduler<CleanupTask>,
    raftlog_gc_scheduler: Scheduler<RaftlogGcTask>,
    pub region_scheduler: Scheduler<RegionTask<EK::Snapshot>>,
    apply_router: ApplyRouter<EK>,
    pub router: RaftRouter<EK, ER>,
    pub importer: Arc<SSTImporter>,
    pub store_meta: Arc<Mutex<StoreMeta>>,
    pub pending_create_peers: Arc<Mutex<HashMap<u64, (u64, bool)>>>,
    snap_mgr: SnapManager,
    pub coprocessor_host: CoprocessorHost<EK>,
    trans: T,
    global_stat: GlobalStoreStat,
    pub engines: Engines<EK, ER>,
    global_replication_state: Arc<Mutex<GlobalReplicationState>>,
    feature_gate: FeatureGate,
    write_senders: Vec<Sender<WriteMsg<EK, ER>>>,
    io_reschedule_concurrent_count: Arc<AtomicUsize>,
}

impl<EK: KvEngine, ER: RaftEngine, T> RaftPollerBuilder<EK, ER, T> {
    /// Initialize this store. It scans the db engine, loads all regions
    /// and their peers from it, and schedules snapshot worker if necessary.
    /// WARN: This store should not be used before initialized.
    fn init(&mut self) -> Result<Vec<SenderFsmPair<EK, ER>>> {
        // Scan region meta to get saved regions.
        let start_key = keys::REGION_META_MIN_KEY;
        let end_key = keys::REGION_META_MAX_KEY;
        let kv_engine = self.engines.kv.clone();
        let store_id = self.store.get_id();
        let mut total_count = 0;
        let mut tombstone_count = 0;
        let mut applying_count = 0;
        let mut region_peers = vec![];

        let t = TiInstant::now();
        let mut kv_wb = self.engines.kv.write_batch();
        let mut raft_wb = self.engines.raft.log_batch(4 * 1024);
        let mut applying_regions = vec![];
        let mut merging_count = 0;
        let mut meta = self.store_meta.lock().unwrap();
        let mut replication_state = self.global_replication_state.lock().unwrap();
        kv_engine.scan_cf(CF_RAFT, start_key, end_key, false, |key, value| {
            let (region_id, suffix) = box_try!(keys::decode_region_meta_key(key));
            if suffix != keys::REGION_STATE_SUFFIX {
                return Ok(true);
            }

            total_count += 1;

            let mut local_state = RegionLocalState::default();
            local_state.merge_from_bytes(value)?;

            let region = local_state.get_region();
            if local_state.get_state() == PeerState::Tombstone {
                tombstone_count += 1;
                debug!("region is tombstone"; "region" => ?region, "store_id" => store_id);
                self.clear_stale_meta(&mut kv_wb, &mut raft_wb, &local_state);
                return Ok(true);
            }
            if local_state.get_state() == PeerState::Applying {
                // in case of restart happen when we just write region state to Applying,
                // but not write raft_local_state to raft rocksdb in time.
                box_try!(peer_storage::recover_from_applying_state(
                    &self.engines,
                    &mut raft_wb,
                    region_id
                ));
                applying_count += 1;
                applying_regions.push(region.clone());
                return Ok(true);
            }

            let (tx, mut peer) = box_try!(PeerFsm::create(
                store_id,
                &self.cfg.value(),
                self.region_scheduler.clone(),
                self.engines.clone(),
                region,
            ));
            peer.peer.init_replication_mode(&mut *replication_state);
            if local_state.get_state() == PeerState::Merging {
                info!("region is merging"; "region" => ?region, "store_id" => store_id);
                merging_count += 1;
                peer.set_pending_merge_state(local_state.get_merge_state().to_owned());
            }
            meta.region_ranges.insert(enc_end_key(region), region_id);
            meta.regions.insert(region_id, region.clone());
            meta.region_read_progress
                .insert(region_id, peer.peer.read_progress.clone());
            // No need to check duplicated here, because we use region id as the key
            // in DB.
            region_peers.push((tx, peer));
            self.coprocessor_host.on_region_changed(
                region,
                RegionChangeEvent::Create,
                StateRole::Follower,
            );
            Ok(true)
        })?;

        if !kv_wb.is_empty() {
            kv_wb.write().unwrap();
            self.engines.kv.sync_wal().unwrap();
        }
        if !raft_wb.is_empty() {
            self.engines.raft.consume(&mut raft_wb, true).unwrap();
        }

        // schedule applying snapshot after raft writebatch were written.
        for region in applying_regions {
            info!("region is applying snapshot"; "region" => ?region, "store_id" => store_id);
            let (tx, mut peer) = PeerFsm::create(
                store_id,
                &self.cfg.value(),
                self.region_scheduler.clone(),
                self.engines.clone(),
                &region,
            )?;
            peer.peer.init_replication_mode(&mut *replication_state);
            peer.schedule_applying_snapshot();
            meta.region_ranges
                .insert(enc_end_key(&region), region.get_id());
            meta.region_read_progress
                .insert(region.get_id(), peer.peer.read_progress.clone());
            meta.regions.insert(region.get_id(), region);
            region_peers.push((tx, peer));
        }

        info!(
            "start store";
            "store_id" => store_id,
            "region_count" => total_count,
            "tombstone_count" => tombstone_count,
            "applying_count" =>  applying_count,
            "merge_count" => merging_count,
            "takes" => ?t.saturating_elapsed(),
        );

        self.clear_stale_data(&meta)?;

        Ok(region_peers)
    }

    fn clear_stale_meta(
        &self,
        kv_wb: &mut EK::WriteBatch,
        raft_wb: &mut ER::LogBatch,
        origin_state: &RegionLocalState,
    ) {
        let rid = origin_state.get_region().get_id();
        let raft_state = match self.engines.raft.get_raft_state(rid).unwrap() {
            // it has been cleaned up.
            None => return,
            Some(value) => value,
        };
        peer_storage::clear_meta(&self.engines, kv_wb, raft_wb, rid, &raft_state).unwrap();
        let key = keys::region_state_key(rid);
        kv_wb.put_msg_cf(CF_RAFT, &key, origin_state).unwrap();
    }

    /// `clear_stale_data` clean up all possible garbage data.
    fn clear_stale_data(&self, meta: &StoreMeta) -> Result<()> {
        let t = TiInstant::now();

        let mut ranges = Vec::new();
        let mut last_start_key = keys::data_key(b"");
        for region_id in meta.region_ranges.values() {
            let region = &meta.regions[region_id];
            let start_key = keys::enc_start_key(region);
            ranges.push((last_start_key, start_key));
            last_start_key = keys::enc_end_key(region);
        }
        ranges.push((last_start_key, keys::DATA_MAX_KEY.to_vec()));

        self.engines.kv.roughly_cleanup_ranges(&ranges)?;

        info!(
            "cleans up garbage data";
            "store_id" => self.store.get_id(),
            "garbage_range_count" => ranges.len(),
            "takes" => ?t.saturating_elapsed()
        );

        Ok(())
    }
}

impl<EK, ER, T> HandlerBuilder<PeerFsm<EK, ER>, StoreFsm<EK, ER>> for RaftPollerBuilder<EK, ER, T>
where
    EK: KvEngine + 'static,
    ER: RaftEngine + 'static,
    T: Transport + 'static,
{
    type Handler = RaftPoller<EK, ER, T>;

    fn build(&mut self, _: Priority) -> RaftPoller<EK, ER, T> {
        let mut ctx = PollContext {
            cfg: self.cfg.value().clone(),
            store: self.store.clone(),
            pd_scheduler: self.pd_scheduler.clone(),
            consistency_check_scheduler: self.consistency_check_scheduler.clone(),
            split_check_scheduler: self.split_check_scheduler.clone(),
            region_scheduler: self.region_scheduler.clone(),
            apply_router: self.apply_router.clone(),
            router: self.router.clone(),
            cleanup_scheduler: self.cleanup_scheduler.clone(),
            raftlog_gc_scheduler: self.raftlog_gc_scheduler.clone(),
            importer: self.importer.clone(),
            store_meta: self.store_meta.clone(),
            pending_create_peers: self.pending_create_peers.clone(),
            raft_metrics: RaftMetrics::new(self.cfg.value().waterfall_metrics),
            snap_mgr: self.snap_mgr.clone(),
            coprocessor_host: self.coprocessor_host.clone(),
            timer: SteadyTimer::default(),
            trans: self.trans.clone(),
            global_replication_state: self.global_replication_state.clone(),
            global_stat: self.global_stat.clone(),
            store_stat: self.global_stat.local(),
            engines: self.engines.clone(),
            pending_count: 0,
            ready_count: 0,
            has_ready: false,
            current_time: None,
            perf_context: self
                .engines
                .kv
                .get_perf_context(self.cfg.value().perf_level, PerfContextKind::RaftstoreStore),
            tick_batch: vec![PeerTickBatch::default(); 256],
            node_start_time: Some(TiInstant::now_coarse()),
            feature_gate: self.feature_gate.clone(),
            self_disk_usage: DiskUsage::Normal,
            store_disk_usages: Default::default(),
            write_senders: self.write_senders.clone(),
            io_reschedule_concurrent_count: self.io_reschedule_concurrent_count.clone(),
        };
        ctx.update_ticks_timeout();
        let tag = format!("[store {}]", ctx.store.get_id());
        RaftPoller {
            tag: tag.clone(),
            store_msg_buf: Vec::with_capacity(ctx.cfg.messages_per_tick),
            peer_msg_buf: Vec::with_capacity(ctx.cfg.messages_per_tick),
            previous_metrics: ctx.raft_metrics.ready.clone(),
            timer: TiInstant::now(),
            messages_per_tick: ctx.cfg.messages_per_tick,
            poll_ctx: ctx,
            cfg_tracker: self.cfg.clone().tracker(tag),
            trace_event: TraceEvent::default(),
            last_flush_time: TiInstant::now(),
            last_flush_msg_time: TiInstant::now(),
        }
    }
}

struct Workers<EK: KvEngine> {
    pd_worker: LazyWorker<PdTask<EK>>,
    background_worker: Worker,

    // Both of cleanup tasks and region tasks get their own workers, instead of reusing
    // background_workers. This is because the underlying compact_range call is a
    // blocking operation, which can take an extensive amount of time.
    cleanup_worker: Worker,
    region_worker: Worker,

    coprocessor_host: CoprocessorHost<EK>,
}

pub struct RaftBatchSystem<EK: KvEngine, ER: RaftEngine> {
    system: BatchSystem<PeerFsm<EK, ER>, StoreFsm<EK, ER>>,
    apply_router: ApplyRouter<EK>,
    apply_system: ApplyBatchSystem<EK>,
    router: RaftRouter<EK, ER>,
    workers: Option<Workers<EK>>,
    store_writers: StoreWriters<EK, ER>,
}

impl<EK: KvEngine, ER: RaftEngine> RaftBatchSystem<EK, ER> {
    pub fn router(&self) -> RaftRouter<EK, ER> {
        self.router.clone()
    }

    pub fn apply_router(&self) -> ApplyRouter<EK> {
        self.apply_router.clone()
    }

    // TODO: reduce arguments
    pub fn spawn<T: Transport + 'static, C: PdClient + 'static>(
        &mut self,
        meta: metapb::Store,
        cfg: Arc<VersionTrack<Config>>,
        engines: Engines<EK, ER>,
        trans: T,
        pd_client: Arc<C>,
        mgr: SnapManager,
        pd_worker: LazyWorker<PdTask<EK>>,
        store_meta: Arc<Mutex<StoreMeta>>,
        mut coprocessor_host: CoprocessorHost<EK>,
        importer: Arc<SSTImporter>,
        split_check_scheduler: Scheduler<SplitCheckTask>,
        background_worker: Worker,
        auto_split_controller: AutoSplitController,
        global_replication_state: Arc<Mutex<GlobalReplicationState>>,
        concurrency_manager: ConcurrencyManager,
    ) -> Result<()> {
        assert!(self.workers.is_none());
        // TODO: we can get cluster meta regularly too later.

        // TODO load coprocessors from configuration
        coprocessor_host
            .registry
            .register_admin_observer(100, BoxAdminObserver::new(SplitObserver));

        let workers = Workers {
            pd_worker,
            background_worker,
            cleanup_worker: Worker::new("cleanup-worker"),
            region_worker: Worker::new("region-worker"),
            coprocessor_host: coprocessor_host.clone(),
        };
        mgr.init()?;
        let region_runner = RegionRunner::new(
            engines.kv.clone(),
            mgr.clone(),
            cfg.value().snap_apply_batch_size.0 as usize,
            cfg.value().use_delete_range,
            workers.coprocessor_host.clone(),
            self.router(),
        );
        let region_scheduler = workers
            .region_worker
            .start_with_timer("snapshot-worker", region_runner);

        let raftlog_gc_runner = RaftlogGcRunner::new(self.router(), engines.clone());
        let raftlog_gc_scheduler = workers
            .background_worker
            .start_with_timer("raft-gc-worker", raftlog_gc_runner);
        let compact_runner = CompactRunner::new(engines.kv.clone());
        let cleanup_sst_runner = CleanupSSTRunner::new(
            meta.get_id(),
            self.router.clone(),
            Arc::clone(&importer),
            Arc::clone(&pd_client),
        );
        let cleanup_runner = CleanupRunner::new(compact_runner, cleanup_sst_runner);
        let cleanup_scheduler = workers
            .cleanup_worker
            .start("cleanup-worker", cleanup_runner);
        let consistency_check_runner =
            ConsistencyCheckRunner::<EK, _>::new(self.router.clone(), coprocessor_host.clone());
        let consistency_check_scheduler = workers
            .background_worker
            .start("consistency-check", consistency_check_runner);

        self.store_writers
            .spawn(meta.get_id(), &engines, &self.router, &trans, &cfg)?;

        let mut builder = RaftPollerBuilder {
            cfg,
            store: meta,
            engines,
            router: self.router.clone(),
            split_check_scheduler,
            region_scheduler,
            pd_scheduler: workers.pd_worker.scheduler(),
            consistency_check_scheduler,
            cleanup_scheduler,
            raftlog_gc_scheduler,
            apply_router: self.apply_router.clone(),
            trans,
            coprocessor_host,
            importer,
            snap_mgr: mgr.clone(),
            global_replication_state,
            global_stat: GlobalStoreStat::default(),
            store_meta,
            pending_create_peers: Arc::new(Mutex::new(HashMap::default())),
            feature_gate: pd_client.feature_gate().clone(),
            write_senders: self.store_writers.senders().clone(),
            io_reschedule_concurrent_count: Arc::new(AtomicUsize::new(0)),
        };
        let region_peers = builder.init()?;
        let engine = builder.engines.kv.clone();
        if engine.support_write_batch_vec() {
            self.start_system::<T, C, <EK as WriteBatchExt>::WriteBatchVec>(
                workers,
                region_peers,
                builder,
                auto_split_controller,
                concurrency_manager,
                mgr,
                pd_client,
            )?;
        } else {
            self.start_system::<T, C, <EK as WriteBatchExt>::WriteBatch>(
                workers,
                region_peers,
                builder,
                auto_split_controller,
                concurrency_manager,
                mgr,
                pd_client,
            )?;
        }
        Ok(())
    }

    fn start_system<T: Transport + 'static, C: PdClient + 'static, W: WriteBatch<EK> + 'static>(
        &mut self,
        mut workers: Workers<EK>,
        region_peers: Vec<SenderFsmPair<EK, ER>>,
        builder: RaftPollerBuilder<EK, ER, T>,
        auto_split_controller: AutoSplitController,
        concurrency_manager: ConcurrencyManager,
        snap_mgr: SnapManager,
        pd_client: Arc<C>,
    ) -> Result<()> {
        let cfg = builder.cfg.value().clone();
        let store = builder.store.clone();

        let apply_poller_builder = ApplyPollerBuilder::<EK, W>::new(
            &builder,
            Box::new(self.router.clone()),
            self.apply_router.clone(),
        );
        self.apply_system
            .schedule_all(region_peers.iter().map(|pair| pair.1.get_peer()));

        {
            let mut meta = builder.store_meta.lock().unwrap();
            for (_, peer_fsm) in &region_peers {
                let peer = peer_fsm.get_peer();
                meta.readers
                    .insert(peer_fsm.region_id(), ReadDelegate::from_peer(peer));
            }
        }

        let router = Mutex::new(self.router.clone());
        pd_client.handle_reconnect(move || {
            router
                .lock()
                .unwrap()
                .broadcast_normal(|| PeerMsg::HeartbeatPd);
        });

        let tag = format!("raftstore-{}", store.get_id());
        self.system.spawn(tag, builder);
        let mut mailboxes = Vec::with_capacity(region_peers.len());
        let mut address = Vec::with_capacity(region_peers.len());
        for (tx, fsm) in region_peers {
            address.push(fsm.region_id());
            mailboxes.push((
                fsm.region_id(),
                BasicMailbox::new(tx, fsm, self.router.state_cnt().clone()),
            ));
        }
        self.router.register_all(mailboxes);

        // Make sure Msg::Start is the first message each FSM received.
        for addr in address {
            self.router.force_send(addr, PeerMsg::Start).unwrap();
        }
        self.router
            .send_control(StoreMsg::Start {
                store: store.clone(),
            })
            .unwrap();

        self.apply_system
            .spawn("apply".to_owned(), apply_poller_builder);

        let pd_runner = PdRunner::new(
            &cfg,
            store.get_id(),
            Arc::clone(&pd_client),
            self.router.clone(),
            workers.pd_worker.scheduler(),
            cfg.pd_store_heartbeat_tick_interval.0,
            auto_split_controller,
            concurrency_manager,
            snap_mgr,
            workers.pd_worker.remote(),
        );
        assert!(workers.pd_worker.start_with_timer(pd_runner));

        if let Err(e) = sys_util::thread::set_priority(sys_util::HIGH_PRI) {
            warn!("set thread priority for raftstore failed"; "error" => ?e);
        }
        self.workers = Some(workers);
        // This router will not be accessed again, free all caches.
        self.router.clear_cache();
        Ok(())
    }

    pub fn shutdown(&mut self) {
        if self.workers.is_none() {
            return;
        }
        let mut workers = self.workers.take().unwrap();
        // Wait all workers finish.
        workers.pd_worker.stop();

        self.apply_system.shutdown();
        MEMTRACE_APPLY_ROUTER_ALIVE.trace(TraceEvent::Reset(0));
        MEMTRACE_APPLY_ROUTER_LEAK.trace(TraceEvent::Reset(0));

        fail_point!("after_shutdown_apply");

        self.system.shutdown();
        self.store_writers.shutdown();
        MEMTRACE_RAFT_ROUTER_ALIVE.trace(TraceEvent::Reset(0));
        MEMTRACE_RAFT_ROUTER_LEAK.trace(TraceEvent::Reset(0));

        workers.coprocessor_host.shutdown();
        workers.cleanup_worker.stop();
        workers.region_worker.stop();
        workers.background_worker.stop();
    }
}

pub fn create_raft_batch_system<EK: KvEngine, ER: RaftEngine>(
    cfg: &Config,
) -> (RaftRouter<EK, ER>, RaftBatchSystem<EK, ER>) {
    let (store_tx, store_fsm) = StoreFsm::new(cfg);
    let (apply_router, apply_system) = create_apply_batch_system(cfg);
    let (router, system) =
        batch_system::create_system(&cfg.store_batch_system, store_tx, store_fsm);
    let raft_router = RaftRouter { router };
    let system = RaftBatchSystem {
        system,
        workers: None,
        apply_router,
        apply_system,
        router: raft_router.clone(),
        store_writers: StoreWriters::new(),
    };
    (raft_router, system)
}

#[derive(Debug, PartialEq)]
enum CheckMsgStatus {
    // The message is the first message to an existing peer.
    FirstRequest,
    // The message can be dropped silently
    DropMsg,
    // Try to create the peer
    NewPeer,
    // Try to create the peer which is the first one of this region on local store.
    NewPeerFirst,
}

impl<'a, EK: KvEngine, ER: RaftEngine, T: Transport> StoreFsmDelegate<'a, EK, ER, T> {
    /// Checks if the message is targeting a stale peer.
    fn check_msg(&mut self, msg: &RaftMessage) -> Result<CheckMsgStatus> {
        let region_id = msg.get_region_id();
        let from_epoch = msg.get_region_epoch();
        let msg_type = msg.get_message().get_msg_type();
        let from_store_id = msg.get_from_peer().get_store_id();
        let to_peer_id = msg.get_to_peer().get_id();

        // Check if the target peer is tombstone.
        let state_key = keys::region_state_key(region_id);
        let local_state: RegionLocalState =
            match self.ctx.engines.kv.get_msg_cf(CF_RAFT, &state_key)? {
                Some(state) => state,
                None => return Ok(CheckMsgStatus::NewPeerFirst),
            };

        if local_state.get_state() != PeerState::Tombstone {
            // Maybe split, but not registered yet.
            if !util::is_first_message(msg.get_message()) {
                self.ctx.raft_metrics.message_dropped.region_nonexistent += 1;
                return Err(box_err!(
                    "[region {}] region not exist but not tombstone: {:?}",
                    region_id,
                    local_state
                ));
            }
            info!(
                "region doesn't exist yet, wait for it to be split";
                "region_id" => region_id
            );
            return Ok(CheckMsgStatus::FirstRequest);
        }
        debug!(
            "region is in tombstone state";
            "region_id" => region_id,
            "region_local_state" => ?local_state,
        );
        let region = local_state.get_region();
        let region_epoch = region.get_region_epoch();
        if local_state.has_merge_state() {
            info!(
                "merged peer receives a stale message";
                "region_id" => region_id,
                "current_region_epoch" => ?region_epoch,
                "msg_type" => ?msg_type,
            );

            let merge_target = if let Some(peer) = util::find_peer(region, from_store_id) {
                // Maybe the target is promoted from learner to voter, but the follower
                // doesn't know it. So we only compare peer id.
                assert_eq!(peer.get_id(), msg.get_from_peer().get_id());
                // Let stale peer decides whether it should wait for merging or just remove
                // itself.
                Some(local_state.get_merge_state().get_target().to_owned())
            } else {
                // If a peer is isolated before prepare_merge and conf remove, it should just
                // remove itself.
                None
            };
            self.ctx
                .handle_stale_msg(msg, region_epoch.clone(), merge_target);
            return Ok(CheckMsgStatus::DropMsg);
        }
        // The region in this peer is already destroyed
        if util::is_epoch_stale(from_epoch, region_epoch) {
            self.ctx.raft_metrics.message_dropped.region_tombstone_peer += 1;
            info!(
                "tombstone peer receives a stale message";
                "region_id" => region_id,
                "from_region_epoch" => ?from_epoch,
                "current_region_epoch" => ?region_epoch,
                "msg_type" => ?msg_type,
            );
            if util::find_peer(region, from_store_id).is_none() {
                self.ctx.handle_stale_msg(msg, region_epoch.clone(), None);
            } else {
                let mut need_gc_msg = util::is_vote_msg(msg.get_message());
                if msg.has_extra_msg() {
                    // A learner can't vote so it sends the check-stale-peer msg to others to find out whether
                    // it is removed due to conf change or merge.
                    need_gc_msg |=
                        msg.get_extra_msg().get_type() == ExtraMessageType::MsgCheckStalePeer;
                    // For backward compatibility
                    need_gc_msg |=
                        msg.get_extra_msg().get_type() == ExtraMessageType::MsgRegionWakeUp;
                }
                if need_gc_msg {
                    let mut send_msg = RaftMessage::default();
                    send_msg.set_region_id(region_id);
                    send_msg.set_from_peer(msg.get_to_peer().clone());
                    send_msg.set_to_peer(msg.get_from_peer().clone());
                    send_msg.set_region_epoch(region_epoch.clone());
                    let extra_msg = send_msg.mut_extra_msg();
                    extra_msg.set_type(ExtraMessageType::MsgCheckStalePeerResponse);
                    extra_msg.set_check_peers(region.get_peers().into());
                    if let Err(e) = self.ctx.trans.send(send_msg) {
                        error!(?e;
                            "send check stale peer response message failed";
                            "region_id" => region_id,
                        );
                    }
                }
            }

            return Ok(CheckMsgStatus::DropMsg);
        }
        // A tombstone peer may not apply the conf change log which removes itself.
        // In this case, the local epoch is stale and the local peer can be found from region.
        // We can compare the local peer id with to_peer_id to verify whether it is correct to create a new peer.
        if let Some(local_peer_id) =
            util::find_peer(region, self.ctx.store_id()).map(|r| r.get_id())
        {
            if to_peer_id <= local_peer_id {
                self.ctx.raft_metrics.message_dropped.region_tombstone_peer += 1;
                info!(
                    "tombstone peer receives a stale message, local_peer_id >= to_peer_id in msg";
                    "region_id" => region_id,
                    "local_peer_id" => local_peer_id,
                    "to_peer_id" => to_peer_id,
                    "msg_type" => ?msg_type
                );
                return Ok(CheckMsgStatus::DropMsg);
            }
        }
        Ok(CheckMsgStatus::NewPeer)
    }

    fn on_raft_message(&mut self, msg: InspectedRaftMessage) -> Result<()> {
        let (heap_size, forwarded) = (msg.heap_size, Cell::new(false));
        defer!(if !forwarded.get() {
            MEMTRACE_RAFT_MESSAGES.trace(TraceEvent::Sub(heap_size));
        });

        let region_id = msg.msg.get_region_id();
        let msg = match self.ctx.router.send(region_id, PeerMsg::RaftMessage(msg)) {
            Ok(()) => {
                forwarded.set(true);
                return Ok(());
            }
            Err(TrySendError::Full(_)) => return Ok(()),
            Err(TrySendError::Disconnected(_)) if self.ctx.router.is_shutdown() => return Ok(()),
            Err(TrySendError::Disconnected(PeerMsg::RaftMessage(im))) => im.msg,
            Err(_) => unreachable!(),
        };

        debug!(
            "handle raft message";
            "from_peer_id" => msg.get_from_peer().get_id(),
            "to_peer_id" => msg.get_to_peer().get_id(),
            "store_id" => self.fsm.store.id,
            "region_id" => region_id,
            "msg_type" => %util::MsgType(&msg),
        );

        if msg.get_to_peer().get_store_id() != self.ctx.store_id() {
            warn!(
                "store not match, ignore it";
                "store_id" => self.ctx.store_id(),
                "to_store_id" => msg.get_to_peer().get_store_id(),
                "region_id" => region_id,
            );
            self.ctx.raft_metrics.message_dropped.mismatch_store_id += 1;
            return Ok(());
        }

        if !msg.has_region_epoch() {
            error!(
                "missing epoch in raft message, ignore it";
                "region_id" => region_id,
            );
            self.ctx.raft_metrics.message_dropped.mismatch_region_epoch += 1;
            return Ok(());
        }
        if msg.get_is_tombstone() || msg.has_merge_target() {
            // Target tombstone peer doesn't exist, so ignore it.
            return Ok(());
        }
        let check_msg_status = self.check_msg(&msg)?;
        let is_first_request = match check_msg_status {
            CheckMsgStatus::DropMsg => return Ok(()),
            CheckMsgStatus::FirstRequest => true,
            CheckMsgStatus::NewPeer | CheckMsgStatus::NewPeerFirst => {
                if self.maybe_create_peer(
                    region_id,
                    &msg,
                    check_msg_status == CheckMsgStatus::NewPeerFirst,
                )? {
                    // Peer created, send the message again.
                    let peer_msg = PeerMsg::RaftMessage(InspectedRaftMessage { heap_size, msg });
                    if self.ctx.router.send(region_id, peer_msg).is_ok() {
                        forwarded.set(true);
                    }
                    return Ok(());
                }
                // Can't create peer, see if we should keep this message
                util::is_first_message(msg.get_message())
            }
        };
        if is_first_request {
            // To void losing messages, either put it to pending_msg or force send.
            let mut store_meta = self.ctx.store_meta.lock().unwrap();
            if !store_meta.regions.contains_key(&region_id) {
                // Save one pending message for a peer is enough, remove
                // the previous pending message of this peer
                store_meta
                    .pending_msgs
                    .swap_remove_front(|m| m.get_to_peer() == msg.get_to_peer());

                store_meta.pending_msgs.push(msg);
            } else {
                drop(store_meta);
                let peer_msg = PeerMsg::RaftMessage(InspectedRaftMessage { heap_size, msg });
                if let Err(e) = self.ctx.router.force_send(region_id, peer_msg) {
                    warn!("handle first request failed"; "region_id" => region_id, "error" => ?e);
                } else {
                    forwarded.set(true);
                }
            }
        }
        Ok(())
    }

    /// If target peer doesn't exist, create it.
    ///
    /// return false to indicate that target peer is in invalid state or
    /// doesn't exist and can't be created.
    fn maybe_create_peer(
        &mut self,
        region_id: u64,
        msg: &RaftMessage,
        is_local_first: bool,
    ) -> Result<bool> {
        if !is_initial_msg(msg.get_message()) {
            let msg_type = msg.get_message().get_msg_type();
            debug!(
                "target peer doesn't exist, stale message";
                "target_peer" => ?msg.get_to_peer(),
                "region_id" => region_id,
                "msg_type" => ?msg_type,
            );
            self.ctx.raft_metrics.message_dropped.stale_msg += 1;
            return Ok(false);
        }

        if is_local_first {
            let mut pending_create_peers = self.ctx.pending_create_peers.lock().unwrap();
            if pending_create_peers.contains_key(&region_id) {
                return Ok(false);
            }
            pending_create_peers.insert(region_id, (msg.get_to_peer().get_id(), false));
        }

        let res = self.maybe_create_peer_internal(region_id, msg, is_local_first);
        // If failed, i.e. Err or Ok(false), remove this peer data from `pending_create_peers`.
        if res.as_ref().map_or(true, |b| !*b) && is_local_first {
            let mut pending_create_peers = self.ctx.pending_create_peers.lock().unwrap();
            if let Some(status) = pending_create_peers.get(&region_id) {
                if *status == (msg.get_to_peer().get_id(), false) {
                    pending_create_peers.remove(&region_id);
                }
            }
        }
        res
    }

    fn maybe_create_peer_internal(
        &mut self,
        region_id: u64,
        msg: &RaftMessage,
        is_local_first: bool,
    ) -> Result<bool> {
        if is_local_first
            && self
                .ctx
                .engines
                .kv
                .get_value_cf(CF_RAFT, &keys::region_state_key(region_id))?
                .is_some()
        {
            return Ok(false);
        }

        let target = msg.get_to_peer();

        let mut meta = self.ctx.store_meta.lock().unwrap();
        if meta.regions.contains_key(&region_id) {
            return Ok(true);
        }
        fail_point!("after_acquire_store_meta_on_maybe_create_peer_internal");

        if is_local_first {
            let pending_create_peers = self.ctx.pending_create_peers.lock().unwrap();
            match pending_create_peers.get(&region_id) {
                Some(status) if *status == (msg.get_to_peer().get_id(), false) => (),
                // If changed, it means this peer has been/will be replaced from the new one from splitting.
                _ => return Ok(false),
            }
            // Note that `StoreMeta` lock is held and status is (peer_id, false) in `pending_create_peers` now.
            // If this peer is created from splitting latter and then status in `pending_create_peers` is changed,
            // that peer creation in `on_ready_split_region` must be executed **after** current peer creation
            // because of the `StoreMeta` lock.
        }

        let mut is_overlapped = false;
        let mut regions_to_destroy = vec![];
        for (_, id) in meta.region_ranges.range((
            Excluded(data_key(msg.get_start_key())),
            Unbounded::<Vec<u8>>,
        )) {
            let exist_region = &meta.regions[id];
            if enc_start_key(exist_region) >= data_end_key(msg.get_end_key()) {
                break;
            }

            debug!(
                "msg is overlapped with exist region";
                "region_id" => region_id,
                "msg" => ?msg,
                "exist_region" => ?exist_region,
            );
            let (can_destroy, merge_to_this_peer) = maybe_destroy_source(
                &meta,
                region_id,
                target.get_id(),
                exist_region.get_id(),
                msg.get_region_epoch().to_owned(),
            );
            if can_destroy {
                if !merge_to_this_peer {
                    regions_to_destroy.push(exist_region.get_id());
                } else {
                    error!(
                        "A new peer has a merge source peer";
                        "region_id" => region_id,
                        "peer_id" => target.get_id(),
                        "source_region" => ?exist_region,
                    );
                    if self.ctx.cfg.dev_assert {
                        panic!(
                            "something is wrong, maybe PD do not ensure all target peers exist before merging"
                        );
                    }
                }
                continue;
            }
            is_overlapped = true;
            if msg.get_region_epoch().get_version() > exist_region.get_region_epoch().get_version()
            {
                // If new region's epoch version is greater than exist region's, the exist region
                // may has been merged/splitted already.
                let _ = self.ctx.router.force_send(
                    exist_region.get_id(),
                    PeerMsg::CasualMessage(CasualMessage::RegionOverlapped),
                );
            }
        }

        if is_overlapped {
            self.ctx.raft_metrics.message_dropped.region_overlap += 1;
            return Ok(false);
        }

        for id in regions_to_destroy {
            self.ctx
                .router
                .force_send(
                    id,
                    PeerMsg::SignificantMsg(SignificantMsg::MergeResult {
                        target_region_id: region_id,
                        target: target.clone(),
                        result: MergeResultKind::Stale,
                    }),
                )
                .unwrap();
        }

        // New created peers should know it's learner or not.
        let (tx, mut peer) = PeerFsm::replicate(
            self.ctx.store_id(),
            &self.ctx.cfg,
            self.ctx.region_scheduler.clone(),
            self.ctx.engines.clone(),
            region_id,
            target.clone(),
        )?;

        // WARNING: The checking code must be above this line.
        // Now all checking passed

        let mut replication_state = self.ctx.global_replication_state.lock().unwrap();
        peer.peer.init_replication_mode(&mut *replication_state);
        drop(replication_state);

        peer.peer.local_first_replicate = is_local_first;

        // Following snapshot may overlap, should insert into region_ranges after
        // snapshot is applied.
        meta.regions
            .insert(region_id, peer.get_peer().region().to_owned());
        meta.region_read_progress
            .insert(region_id, peer.peer.read_progress.clone());

        let mailbox = BasicMailbox::new(tx, peer, self.ctx.router.state_cnt().clone());
        self.ctx.router.register(region_id, mailbox);
        self.ctx
            .router
            .force_send(region_id, PeerMsg::Start)
            .unwrap();
        Ok(true)
    }

    fn on_compaction_finished(&mut self, event: EK::CompactedEvent) {
        if event.is_size_declining_trivial(self.ctx.cfg.region_split_check_diff.0) {
            return;
        }

        let output_level_str = event.output_level_label();
        COMPACTION_DECLINED_BYTES
            .with_label_values(&[&output_level_str])
            .observe(event.total_bytes_declined() as f64);

        // self.cfg.region_split_check_diff.0 / 16 is an experienced value.
        let mut region_declined_bytes = {
            let meta = self.ctx.store_meta.lock().unwrap();
            event.calc_ranges_declined_bytes(
                &meta.region_ranges,
                self.ctx.cfg.region_split_check_diff.0 / 16,
            )
        };

        COMPACTION_RELATED_REGION_COUNT
            .with_label_values(&[&output_level_str])
            .observe(region_declined_bytes.len() as f64);

        for (region_id, declined_bytes) in region_declined_bytes.drain(..) {
            let _ = self.ctx.router.send(
                region_id,
                PeerMsg::CasualMessage(CasualMessage::CompactionDeclinedBytes {
                    bytes: declined_bytes,
                }),
            );
        }
    }

    fn register_compact_check_tick(&self) {
        self.ctx.schedule_store_tick(
            StoreTick::CompactCheck,
            self.ctx.cfg.region_compact_check_interval.0,
        )
    }

    fn on_compact_check_tick(&mut self) {
        self.register_compact_check_tick();
        if self.ctx.cleanup_scheduler.is_busy() {
            debug!(
                "compact worker is busy, check space redundancy next time";
                "store_id" => self.fsm.store.id,
            );
            return;
        }

        if self
            .ctx
            .engines
            .kv
            .auto_compactions_is_disabled()
            .expect("cf")
        {
            debug!(
                "skip compact check when disabled auto compactions";
                "store_id" => self.fsm.store.id,
            );
            return;
        }

        // Start from last checked key.
        let mut ranges_need_check =
            Vec::with_capacity(self.ctx.cfg.region_compact_check_step as usize + 1);
        ranges_need_check.push(self.fsm.store.last_compact_checked_key.clone());

        let largest_key = {
            let meta = self.ctx.store_meta.lock().unwrap();
            if meta.region_ranges.is_empty() {
                debug!(
                    "there is no range need to check";
                    "store_id" => self.fsm.store.id
                );
                return;
            }

            // Collect continuous ranges.
            let left_ranges = meta.region_ranges.range((
                Excluded(self.fsm.store.last_compact_checked_key.clone()),
                Unbounded::<Key>,
            ));
            ranges_need_check.extend(
                left_ranges
                    .take(self.ctx.cfg.region_compact_check_step as usize)
                    .map(|(k, _)| k.to_owned()),
            );

            // Update last_compact_checked_key.
            meta.region_ranges.keys().last().unwrap().to_vec()
        };

        let last_key = ranges_need_check.last().unwrap().clone();
        if last_key == largest_key {
            // Range [largest key, DATA_MAX_KEY) also need to check.
            if last_key != keys::DATA_MAX_KEY.to_vec() {
                ranges_need_check.push(keys::DATA_MAX_KEY.to_vec());
            }
            // Next task will start from the very beginning.
            self.fsm.store.last_compact_checked_key = keys::DATA_MIN_KEY.to_vec();
        } else {
            self.fsm.store.last_compact_checked_key = last_key;
        }

        // Schedule the task.
        let cf_names = vec![CF_DEFAULT.to_owned(), CF_WRITE.to_owned()];
        if let Err(e) = self.ctx.cleanup_scheduler.schedule(CleanupTask::Compact(
            CompactTask::CheckAndCompact {
                cf_names,
                ranges: ranges_need_check,
                tombstones_num_threshold: self.ctx.cfg.region_compact_min_tombstones,
                tombstones_percent_threshold: self.ctx.cfg.region_compact_tombstones_percent,
            },
        )) {
            error!(
                "schedule space check task failed";
                "store_id" => self.fsm.store.id,
                "err" => ?e,
            );
        }
    }

    fn store_heartbeat_pd(&mut self) {
        let mut stats = StoreStats::default();

        stats.set_store_id(self.ctx.store_id());
        {
            let meta = self.ctx.store_meta.lock().unwrap();
            stats.set_region_count(meta.regions.len() as u32);
        }

        let snap_stats = self.ctx.snap_mgr.stats();
        stats.set_sending_snap_count(snap_stats.sending_count as u32);
        stats.set_receiving_snap_count(snap_stats.receiving_count as u32);
        STORE_SNAPSHOT_TRAFFIC_GAUGE_VEC
            .with_label_values(&["sending"])
            .set(snap_stats.sending_count as i64);
        STORE_SNAPSHOT_TRAFFIC_GAUGE_VEC
            .with_label_values(&["receiving"])
            .set(snap_stats.receiving_count as i64);

        stats.set_start_time(self.fsm.store.start_time.unwrap().sec as u32);

        // report store write flow to pd
        stats.set_bytes_written(
            self.ctx
                .global_stat
                .stat
                .engine_total_bytes_written
                .swap(0, Ordering::SeqCst),
        );
        stats.set_keys_written(
            self.ctx
                .global_stat
                .stat
                .engine_total_keys_written
                .swap(0, Ordering::SeqCst),
        );

        stats.set_is_busy(
            self.ctx
                .global_stat
                .stat
                .is_busy
                .swap(false, Ordering::SeqCst),
        );

        let mut query_stats = QueryStats::default();
        query_stats.set_put(
            self.ctx
                .global_stat
                .stat
                .engine_total_query_put
                .swap(0, Ordering::SeqCst),
        );
        query_stats.set_delete(
            self.ctx
                .global_stat
                .stat
                .engine_total_query_delete
                .swap(0, Ordering::SeqCst),
        );
        query_stats.set_delete_range(
            self.ctx
                .global_stat
                .stat
                .engine_total_query_delete_range
                .swap(0, Ordering::SeqCst),
        );
        stats.set_query_stats(query_stats);

        let store_info = StoreInfo {
            engine: self.ctx.engines.kv.clone(),
            capacity: self.ctx.cfg.capacity.0,
        };

        let task = PdTask::StoreHeartbeat { stats, store_info };
        if let Err(e) = self.ctx.pd_scheduler.schedule(task) {
            error!("notify pd failed";
                "store_id" => self.fsm.store.id,
                "err" => ?e
            );
        }
    }

    fn on_pd_store_heartbeat_tick(&mut self) {
        self.store_heartbeat_pd();
        self.register_pd_store_heartbeat_tick();
    }

    fn handle_snap_mgr_gc(&mut self) -> Result<()> {
        fail_point!("peer_2_handle_snap_mgr_gc", self.fsm.store.id == 2, |_| Ok(
            ()
        ));
        let snap_keys = self.ctx.snap_mgr.list_idle_snap()?;
        if snap_keys.is_empty() {
            return Ok(());
        }
        let (mut last_region_id, mut keys) = (0, vec![]);
        let schedule_gc_snap = |region_id: u64, snaps| -> Result<()> {
            debug!(
                "schedule snap gc";
                "store_id" => self.fsm.store.id,
                "region_id" => region_id,
            );

            let gc_snap = PeerMsg::CasualMessage(CasualMessage::GcSnap { snaps });
            match self.ctx.router.send(region_id, gc_snap) {
                Ok(()) => Ok(()),
                Err(TrySendError::Disconnected(_)) if self.ctx.router.is_shutdown() => Ok(()),
                Err(TrySendError::Disconnected(PeerMsg::CasualMessage(
                    CasualMessage::GcSnap { snaps },
                ))) => {
                    // The snapshot exists because MsgAppend has been rejected. So the
                    // peer must have been exist. But now it's disconnected, so the peer
                    // has to be destroyed instead of being created.
                    info!(
                        "region is disconnected, remove snaps";
                        "region_id" => region_id,
                        "snaps" => ?snaps,
                    );
                    for (key, is_sending) in snaps {
                        let snap = match self.ctx.snap_mgr.get_snapshot_for_gc(&key, is_sending) {
                            Ok(snap) => snap,
                            Err(e) => {
                                error!(%e;
                                    "failed to load snapshot";
                                    "snapshot" => ?key,
                                );
                                continue;
                            }
                        };
                        self.ctx
                            .snap_mgr
                            .delete_snapshot(&key, snap.as_ref(), false);
                    }
                    Ok(())
                }
                Err(TrySendError::Full(_)) => Ok(()),
                Err(TrySendError::Disconnected(_)) => unreachable!(),
            }
        };
        for (key, is_sending) in snap_keys {
            if last_region_id == key.region_id {
                keys.push((key, is_sending));
                continue;
            }

            if !keys.is_empty() {
                schedule_gc_snap(last_region_id, keys)?;
                keys = vec![];
            }

            last_region_id = key.region_id;
            keys.push((key, is_sending));
        }
        if !keys.is_empty() {
            schedule_gc_snap(last_region_id, keys)?;
        }
        Ok(())
    }

    fn on_snap_mgr_gc(&mut self) {
        if let Err(e) = self.handle_snap_mgr_gc() {
            error!(?e;
                "handle gc snap failed";
                "store_id" => self.fsm.store.id,
            );
        }
        self.register_snap_mgr_gc_tick();
    }

    fn on_compact_lock_cf(&mut self) {
        // Create a compact lock cf task(compact whole range) and schedule directly.
        let lock_cf_bytes_written = self
            .ctx
            .global_stat
            .stat
            .lock_cf_bytes_written
            .load(Ordering::SeqCst);
        if lock_cf_bytes_written > self.ctx.cfg.lock_cf_compact_bytes_threshold.0 {
            self.ctx
                .global_stat
                .stat
                .lock_cf_bytes_written
                .fetch_sub(lock_cf_bytes_written, Ordering::SeqCst);

            let task = CompactTask::Compact {
                cf_name: String::from(CF_LOCK),
                start_key: None,
                end_key: None,
            };
            if let Err(e) = self
                .ctx
                .cleanup_scheduler
                .schedule(CleanupTask::Compact(task))
            {
                error!(
                    "schedule compact lock cf task failed";
                    "store_id" => self.fsm.store.id,
                    "err" => ?e,
                );
            }
        }

        self.register_compact_lock_cf_tick();
    }

    fn register_pd_store_heartbeat_tick(&self) {
        self.ctx.schedule_store_tick(
            StoreTick::PdStoreHeartbeat,
            self.ctx.cfg.pd_store_heartbeat_tick_interval.0,
        );
    }

    fn register_snap_mgr_gc_tick(&self) {
        self.ctx
            .schedule_store_tick(StoreTick::SnapGc, self.ctx.cfg.snap_mgr_gc_tick_interval.0)
    }

    fn register_compact_lock_cf_tick(&self) {
        self.ctx.schedule_store_tick(
            StoreTick::CompactLockCf,
            self.ctx.cfg.lock_cf_compact_interval.0,
        )
    }
}

impl<'a, EK: KvEngine, ER: RaftEngine, T: Transport> StoreFsmDelegate<'a, EK, ER, T> {
    fn on_validate_sst_result(&mut self, ssts: Vec<SstMeta>) {
        if ssts.is_empty() || self.ctx.importer.get_mode() == SwitchMode::Import {
            return;
        }
        // A stale peer can still ingest a stale SST before it is
        // destroyed. We need to make sure that no stale peer exists.
        let mut delete_ssts = Vec::new();
        {
            let meta = self.ctx.store_meta.lock().unwrap();
            for sst in ssts {
                if !meta.regions.contains_key(&sst.get_region_id()) {
                    delete_ssts.push(sst);
                }
            }
        }
        if delete_ssts.is_empty() {
            return;
        }

        let task = CleanupSSTTask::DeleteSST { ssts: delete_ssts };
        if let Err(e) = self
            .ctx
            .cleanup_scheduler
            .schedule(CleanupTask::CleanupSST(task))
        {
            error!(
                "schedule to delete ssts failed";
                "store_id" => self.fsm.store.id,
                "err" => ?e,
            );
        }
    }

    fn on_cleanup_import_sst(&mut self) -> Result<()> {
        let mut delete_ssts = Vec::new();
        let mut validate_ssts = Vec::new();

        let ssts = box_try!(self.ctx.importer.list_ssts());
        if ssts.is_empty() {
            return Ok(());
        }
        {
            let meta = self.ctx.store_meta.lock().unwrap();
            for sst in ssts {
                if let Some(r) = meta.regions.get(&sst.get_region_id()) {
                    let region_epoch = r.get_region_epoch();
                    if util::is_epoch_stale(sst.get_region_epoch(), region_epoch) {
                        // If the SST epoch is stale, it will not be ingested anymore.
                        delete_ssts.push(sst);
                    }
                } else {
                    // If the peer doesn't exist, we need to validate the SST through PD.
                    validate_ssts.push(sst);
                }
            }
        }

        if !delete_ssts.is_empty() {
            let task = CleanupSSTTask::DeleteSST { ssts: delete_ssts };
            if let Err(e) = self
                .ctx
                .cleanup_scheduler
                .schedule(CleanupTask::CleanupSST(task))
            {
                error!(
                    "schedule to delete ssts failed";
                    "store_id" => self.fsm.store.id,
                    "err" => ?e
                );
            }
        }

        // When there is an import job running, the region which this sst belongs may has not been
        //  split from the origin region because the apply thread is so busy that it can not apply
        //  SplitRequest as soon as possible. So we can not delete this sst file.
        if !validate_ssts.is_empty() && self.ctx.importer.get_mode() != SwitchMode::Import {
            let task = CleanupSSTTask::ValidateSST {
                ssts: validate_ssts,
            };
            if let Err(e) = self
                .ctx
                .cleanup_scheduler
                .schedule(CleanupTask::CleanupSST(task))
            {
                error!(
                   "schedule to validate ssts failed";
                   "store_id" => self.fsm.store.id,
                   "err" => ?e,
                );
            }
        }

        Ok(())
    }

    fn register_consistency_check_tick(&mut self) {
        self.ctx.schedule_store_tick(
            StoreTick::ConsistencyCheck,
            self.ctx.cfg.consistency_check_interval.0,
        )
    }

    fn on_consistency_check_tick(&mut self) {
        self.register_consistency_check_tick();
        if self.ctx.consistency_check_scheduler.is_busy() {
            return;
        }
        let (mut target_region_id, mut oldest) = (0, Instant::now());
        let target_peer = {
            let meta = self.ctx.store_meta.lock().unwrap();
            for region_id in meta.regions.keys() {
                match self.fsm.store.consistency_check_time.get(region_id) {
                    Some(time) => {
                        if *time < oldest {
                            oldest = *time;
                            target_region_id = *region_id;
                        }
                    }
                    None => {
                        target_region_id = *region_id;
                        break;
                    }
                }
            }
            if target_region_id == 0 {
                return;
            }
            match util::find_peer(&meta.regions[&target_region_id], self.ctx.store_id()) {
                None => return,
                Some(p) => p.clone(),
            }
        };
        info!(
            "scheduling consistency check for region";
            "store_id" => self.fsm.store.id,
            "region_id" => target_region_id,
        );
        self.fsm
            .store
            .consistency_check_time
            .insert(target_region_id, Instant::now());
        let mut request = new_admin_request(target_region_id, target_peer);
        let mut admin = AdminRequest::default();
        admin.set_cmd_type(AdminCmdType::ComputeHash);
        self.ctx
            .coprocessor_host
            .on_prepropose_compute_hash(admin.mut_compute_hash());
        request.set_admin_request(admin);

        let _ = self.ctx.router.send(
            target_region_id,
            PeerMsg::RaftCommand(RaftCommand::new(request, Callback::None)),
        );
    }

    fn on_cleanup_import_sst_tick(&mut self) {
        if let Err(e) = self.on_cleanup_import_sst() {
            error!(?e;
                "cleanup import sst failed";
                "store_id" => self.fsm.store.id,
            );
        }
        self.register_cleanup_import_sst_tick();
    }

    fn register_cleanup_import_sst_tick(&self) {
        self.ctx.schedule_store_tick(
            StoreTick::CleanupImportSST,
            self.ctx.cfg.cleanup_import_sst_interval.0,
        )
    }

    fn clear_region_size_in_range(&mut self, start_key: &[u8], end_key: &[u8]) {
        let start_key = data_key(start_key);
        let end_key = data_end_key(end_key);

        let mut regions = vec![];
        {
            let meta = self.ctx.store_meta.lock().unwrap();
            for (_, region_id) in meta
                .region_ranges
                .range((Excluded(start_key), Included(end_key)))
            {
                regions.push(*region_id);
            }
        }
        for region_id in regions {
            let _ = self.ctx.router.send(
                region_id,
                PeerMsg::CasualMessage(CasualMessage::ClearRegionSize),
            );
        }
    }

    fn on_store_unreachable(&mut self, store_id: u64) {
        let now = Instant::now();
        if self
            .fsm
            .store
            .last_unreachable_report
            .get(&store_id)
            .map_or(UNREACHABLE_BACKOFF, |t| now.saturating_duration_since(*t))
            < UNREACHABLE_BACKOFF
        {
            return;
        }
        info!(
            "broadcasting unreachable";
            "store_id" => self.fsm.store.id,
            "unreachable_store_id" => store_id,
        );
        self.fsm.store.last_unreachable_report.insert(store_id, now);
        // It's possible to acquire the lock and only send notification to
        // involved regions. However loop over all the regions can take a
        // lot of time, which may block other operations.
        self.ctx.router.report_unreachable(store_id);
    }

    fn on_update_replication_mode(&mut self, status: ReplicationStatus) {
        let mut state = self.ctx.global_replication_state.lock().unwrap();
        if state.status().mode == status.mode {
            if status.get_mode() == ReplicationMode::Majority {
                return;
            }
            let exist_dr = state.status().get_dr_auto_sync();
            let dr = status.get_dr_auto_sync();
            if exist_dr.state_id == dr.state_id && exist_dr.state == dr.state {
                return;
            }
        }
        info!("updating replication mode"; "status" => ?status);
        state.set_status(status);
        drop(state);
        self.ctx.router.report_status_update()
    }

    fn register_raft_engine_purge_tick(&self) {
        self.ctx.schedule_store_tick(
            StoreTick::RaftEnginePurge,
            self.ctx.cfg.raft_engine_purge_interval.0,
        )
    }

    fn on_raft_engine_purge_tick(&self) {
        let scheduler = &self.ctx.raftlog_gc_scheduler;
        let _ = scheduler.schedule(RaftlogGcTask::Purge);
        self.register_raft_engine_purge_tick();
    }
}

#[cfg(test)]
mod tests {
    use engine_rocks::RangeOffsets;
    use engine_rocks::RangeProperties;
    use engine_rocks::RocksCompactedEvent;

    use super::*;

    #[test]
    fn test_calc_region_declined_bytes() {
        let prop = RangeProperties {
            offsets: vec![
                (
                    b"a".to_vec(),
                    RangeOffsets {
                        size: 4 * 1024,
                        keys: 1,
                    },
                ),
                (
                    b"b".to_vec(),
                    RangeOffsets {
                        size: 8 * 1024,
                        keys: 2,
                    },
                ),
                (
                    b"c".to_vec(),
                    RangeOffsets {
                        size: 12 * 1024,
                        keys: 3,
                    },
                ),
            ],
        };
        let event = RocksCompactedEvent {
            cf: "default".to_owned(),
            output_level: 3,
            total_input_bytes: 12 * 1024,
            total_output_bytes: 0,
            start_key: prop.smallest_key().unwrap(),
            end_key: prop.largest_key().unwrap(),
            input_props: vec![prop],
            output_props: vec![],
        };

        let mut region_ranges = BTreeMap::new();
        region_ranges.insert(b"a".to_vec(), 1);
        region_ranges.insert(b"b".to_vec(), 2);
        region_ranges.insert(b"c".to_vec(), 3);

        let declined_bytes = event.calc_ranges_declined_bytes(&region_ranges, 1024);
        let expected_declined_bytes = vec![(2, 8192), (3, 4096)];
        assert_eq!(declined_bytes, expected_declined_bytes);
    }
}<|MERGE_RESOLUTION|>--- conflicted
+++ resolved
@@ -852,19 +852,6 @@
             .raft_metrics
             .process_ready
             .observe(duration_to_sec(dur));
-
-<<<<<<< HEAD
-        for mut inspector in std::mem::take(&mut self.poll_ctx.pending_latency_inspect) {
-            inspector.record_store_process(dur);
-            // TODO: Maybe we need to inspect the latency related to apply worker later.
-            inspector.finish();
-        }
-=======
-        for peer in peers {
-            peer.update_memory_trace(&mut self.trace_event);
-        }
-        MEMTRACE_PEERS.trace(mem::take(&mut self.trace_event));
->>>>>>> 5f935973
     }
 
     fn pause(&mut self) {
