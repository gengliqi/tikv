--- conflicted
+++ resolved
@@ -222,10 +222,7 @@
 uuid = { version = "0.8.1", features = ["serde", "v4"] }
 walkdir = "2"
 yatp = { git = "https://github.com/tikv/yatp.git", branch = "master" }
-<<<<<<< HEAD
-=======
 resource_metering = { path = "components/resource_metering" }
->>>>>>> a41ae459
 seahash = "4.1.0"
 
 [dev-dependencies]
